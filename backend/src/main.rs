/*
 * Author: Ruben Fiszel
 * Copyright: Windmill Labs, Inc 2022
 * This file and its contents are licensed under the AGPLv3 License.
 * Please see the included NOTICE for copyright information and
 * LICENSE-AGPL for a copy of the license.
 */

use anyhow::Context;
use monitor::{
    load_base_url, load_otel, reload_delete_logs_periodically_setting, reload_indexer_config,
<<<<<<< HEAD
    reload_instance_python_version_setting, reload_timeout_wait_result_setting,
=======
    reload_nuget_config_setting, reload_timeout_wait_result_setting,
>>>>>>> 0770613f
    send_current_log_file_to_object_store, send_logs_to_object_store,
};
use rand::Rng;
use sqlx::{postgres::PgListener, Pool, Postgres};
use std::{
    collections::HashMap,
    net::{IpAddr, Ipv4Addr, SocketAddr},
    time::Duration,
};
use tokio::{
    fs::{create_dir_all, DirBuilder, File},
    io::AsyncReadExt,
};
use uuid::Uuid;
use windmill_api::HTTP_CLIENT;

#[cfg(feature = "enterprise")]
use windmill_common::ee::{maybe_renew_license_key_on_start, LICENSE_KEY_ID, LICENSE_KEY_VALID};

use windmill_common::{
    global_settings::{
        BASE_URL_SETTING, BUNFIG_INSTALL_SCOPES_SETTING, CRITICAL_ALERT_MUTE_UI_SETTING,
        CRITICAL_ERROR_CHANNELS_SETTING, CUSTOM_TAGS_SETTING, DEFAULT_TAGS_PER_WORKSPACE_SETTING,
        DEFAULT_TAGS_WORKSPACES_SETTING, ENV_SETTINGS, EXPOSE_DEBUG_METRICS_SETTING,
        EXPOSE_METRICS_SETTING, EXTRA_PIP_INDEX_URL_SETTING, HUB_BASE_URL_SETTING, INDEXER_SETTING,
<<<<<<< HEAD
        INSTANCE_PYTHON_VERSION_SETTING, JOB_DEFAULT_TIMEOUT_SECS_SETTING, JWT_SECRET_SETTING,
        KEEP_JOB_DIR_SETTING, LICENSE_KEY_SETTING, MONITOR_LOGS_ON_OBJECT_STORE_SETTING,
        NPM_CONFIG_REGISTRY_SETTING, OAUTH_SETTING, OTEL_SETTING, PIP_INDEX_URL_SETTING,
=======
        JOB_DEFAULT_TIMEOUT_SECS_SETTING, JWT_SECRET_SETTING, KEEP_JOB_DIR_SETTING,
        LICENSE_KEY_SETTING, MONITOR_LOGS_ON_OBJECT_STORE_SETTING, NPM_CONFIG_REGISTRY_SETTING,
        NUGET_CONFIG_SETTING, OAUTH_SETTING, OTEL_SETTING, PIP_INDEX_URL_SETTING,
>>>>>>> 0770613f
        REQUEST_SIZE_LIMIT_SETTING, REQUIRE_PREEXISTING_USER_FOR_OAUTH_SETTING,
        RETENTION_PERIOD_SECS_SETTING, SAML_METADATA_SETTING, SCIM_TOKEN_SETTING, SMTP_SETTING,
        TIMEOUT_WAIT_RESULT_SETTING,
    },
    scripts::ScriptLang,
    stats_ee::schedule_stats,
    utils::{hostname, rd_string, Mode, GIT_VERSION},
    worker::{reload_custom_tags_setting, HUB_CACHE_DIR, TMP_DIR, WORKER_GROUP},
    DB, METRICS_ENABLED,
};

#[cfg(all(not(target_env = "msvc"), feature = "jemalloc"))]
use monitor::monitor_mem;

#[cfg(all(not(target_env = "msvc"), feature = "jemalloc"))]
use tikv_jemallocator::Jemalloc;

#[cfg(all(not(target_env = "msvc"), feature = "jemalloc"))]
#[global_allocator]
static GLOBAL: Jemalloc = Jemalloc;

#[cfg(feature = "enterprise")]
use windmill_common::METRICS_ADDR;

#[cfg(feature = "parquet")]
use windmill_common::global_settings::OBJECT_STORE_CACHE_CONFIG_SETTING;

use windmill_worker::{
    get_hub_script_content_and_requirements, BUN_BUNDLE_CACHE_DIR, BUN_CACHE_DIR,
<<<<<<< HEAD
    BUN_DEPSTAR_CACHE_DIR, DENO_CACHE_DIR, DENO_CACHE_DIR_DEPS, DENO_CACHE_DIR_NPM,
    GO_BIN_CACHE_DIR, GO_CACHE_DIR, LOCK_CACHE_DIR, PIP_CACHE_DIR, POWERSHELL_CACHE_DIR,
    PY310_CACHE_DIR, PY311_CACHE_DIR, PY312_CACHE_DIR, PY313_CACHE_DIR, RUST_CACHE_DIR,
    TAR_PIP_CACHE_DIR, TAR_PY310_CACHE_DIR, TAR_PY311_CACHE_DIR, TAR_PY312_CACHE_DIR,
    TAR_PY313_CACHE_DIR, TMP_LOGS_DIR, UV_CACHE_DIR,
=======
    BUN_DEPSTAR_CACHE_DIR, CSHARP_CACHE_DIR, DENO_CACHE_DIR, DENO_CACHE_DIR_DEPS,
    DENO_CACHE_DIR_NPM, GO_BIN_CACHE_DIR, GO_CACHE_DIR, LOCK_CACHE_DIR, PIP_CACHE_DIR,
    POWERSHELL_CACHE_DIR, PY311_CACHE_DIR, RUST_CACHE_DIR, TAR_PIP_CACHE_DIR, TAR_PY311_CACHE_DIR,
    TMP_LOGS_DIR, UV_CACHE_DIR,
>>>>>>> 0770613f
};

use crate::monitor::{
    initial_load, load_keep_job_dir, load_metrics_debug_enabled, load_require_preexisting_user,
    load_tag_per_workspace_enabled, load_tag_per_workspace_workspaces, monitor_db,
    reload_base_url_setting, reload_bunfig_install_scopes_setting,
    reload_critical_alert_mute_ui_setting, reload_critical_error_channels_setting,
    reload_extra_pip_index_url_setting, reload_hub_base_url_setting,
    reload_job_default_timeout_setting, reload_jwt_secret_setting, reload_license_key,
    reload_npm_config_registry_setting, reload_pip_index_url_setting,
    reload_retention_period_setting, reload_scim_token_setting, reload_smtp_config,
    reload_worker_config,
};

#[cfg(feature = "parquet")]
use crate::monitor::reload_s3_cache_setting;

const DEFAULT_NUM_WORKERS: usize = 1;
const DEFAULT_PORT: u16 = 8000;
const DEFAULT_SERVER_BIND_ADDR: Ipv4Addr = Ipv4Addr::new(0, 0, 0, 0);

mod ee;
mod monitor;

#[inline(always)]
fn create_and_run_current_thread_inner<F, R>(future: F) -> R
where
    F: std::future::Future<Output = R> + 'static,
    R: Send + 'static,
{
    let rt = tokio::runtime::Builder::new_multi_thread()
        .enable_all()
        .worker_threads(32)
        .build()
        .unwrap();

    // Since this is the main future, we want to box it in debug mode because it tends to be fairly
    // large and the compiler won't optimize repeated copies. We also make this runtime factory
    // function #[inline(always)] to avoid holding the unboxed, unused future on the stack.
    #[cfg(debug_assertions)]
    // SAFETY: this this is guaranteed to be running on a current-thread executor
    let future = Box::pin(future);

    rt.block_on(future)
}

pub fn main() -> anyhow::Result<()> {
    #[cfg(feature = "deno_core")]
    deno_core::JsRuntime::init_platform(None, false);
    create_and_run_current_thread_inner(windmill_main())
}

async fn cache_hub_scripts(file_path: Option<String>) -> anyhow::Result<()> {
    let file_path = file_path.unwrap_or("./hubPaths.json".to_string());
    let mut file = File::open(&file_path)
        .await
        .with_context(|| format!("Could not open {}, make sure it exists", &file_path))?;
    let mut contents = String::new();
    file.read_to_string(&mut contents).await?;
    let paths = serde_json::from_str::<HashMap<String, String>>(&contents).with_context(|| {
        format!(
            "Could not parse {}, make sure it is a valid JSON object with string keys and values",
            &file_path
        )
    })?;

    create_dir_all(HUB_CACHE_DIR).await?;
    create_dir_all(BUN_BUNDLE_CACHE_DIR).await?;

    for path in paths.values() {
        tracing::info!("Caching hub script at {path}");
        let res = get_hub_script_content_and_requirements(Some(path), None).await?;
        if res
            .language
            .as_ref()
            .is_some_and(|x| x == &ScriptLang::Deno)
        {
            let job_dir = format!("{}/cache_init/{}", TMP_DIR, Uuid::new_v4());
            create_dir_all(&job_dir).await?;
            let _ = windmill_worker::generate_deno_lock(
                &Uuid::nil(),
                &res.content,
                &mut 0,
                &mut None,
                &job_dir,
                None,
                "global",
                "global",
                "",
                &mut None,
            )
            .await?;
            tokio::fs::remove_dir_all(job_dir).await?;
        } else if res.language.as_ref().is_some_and(|x| x == &ScriptLang::Bun) {
            let job_id = Uuid::new_v4();
            let job_dir = format!("{}/cache_init/{}", TMP_DIR, job_id);
            create_dir_all(&job_dir).await?;
            if let Some(lockfile) = res.lockfile {
                let _ = windmill_worker::prepare_job_dir(&lockfile, &job_dir).await?;
                let envs = windmill_worker::get_common_bun_proc_envs(None).await;
                let _ = windmill_worker::install_bun_lockfile(
                    &mut 0,
                    &mut None,
                    &job_id,
                    "admins",
                    None,
                    &job_dir,
                    "cache_init",
                    envs.clone(),
                    false,
                    &mut None,
                )
                .await?;

                let _ = windmill_common::worker::write_file(&job_dir, "main.js", &res.content)?;

                if let Err(e) = windmill_worker::prebundle_bun_script(
                    &res.content,
                    Some(&lockfile),
                    &path,
                    &job_id,
                    "admins",
                    None,
                    &job_dir,
                    "",
                    "cache_init",
                    "",
                    &mut None,
                )
                .await
                {
                    panic!("Error prebundling bun script: {e:#}");
                }
            } else {
                tracing::warn!("No lockfile found for bun script {path}, skipping...");
            }
            tokio::fs::remove_dir_all(job_dir).await?;
        }
    }
    Ok(())
}

async fn windmill_main() -> anyhow::Result<()> {
    dotenv::dotenv().ok();

    if std::env::var("RUST_LOG").is_err() {
        std::env::set_var("RUST_LOG", "info")
    }

    let hostname = hostname();

    let mut enable_standalone_indexer: bool = false;

    let mode = std::env::var("MODE")
        .map(|x| x.to_lowercase())
        .map(|x| {
            if &x == "server" {
                println!("Binary is in 'server' mode");
                Mode::Server
            } else if &x == "worker" {
                tracing::info!("Binary is in 'worker' mode");
                #[cfg(windows)]
                {
                    println!("It is highly recommended to use the agent mode instead on windows (MODE=agent) and to pass a BASE_INTERNAL_URL");
                }
                Mode::Worker
            } else if &x == "agent" {
                println!("Binary is in 'agent' mode");
                if std::env::var("BASE_INTERNAL_URL").is_err() {
                    panic!("BASE_INTERNAL_URL is required in agent mode")
                }
                if std::env::var("JOB_TOKEN").is_err() {
                    println!("JOB_TOKEN is not passed, hence workers will still need to create permissions for each job and the DATABASE_URL needs to be of a role that can INSERT into the job_perms table")
                }

                #[cfg(not(feature = "enterprise"))]
                {
                    panic!("Agent mode is only available in the EE, ignoring...");
                }
                #[cfg(feature = "enterprise")]
                Mode::Agent
            } else if &x == "indexer" {
                tracing::info!("Binary is in 'indexer' mode");
                #[cfg(not(feature = "tantivy"))]
                {
                    eprintln!("Cannot start the indexer because tantivy is not included in this binary/image. Make sure you are using the EE image if you want to access the full text search features.");
                    panic!("Indexer mode requires compiling with the tantivy feature flag.");
                }
                #[cfg(feature = "tantivy")]
                Mode::Indexer
            } else if &x == "standalone+search"{
                    enable_standalone_indexer = true;
                    println!("Binary is in 'standalone' mode with search enabled");
                    Mode::Standalone
            }
            else {
                if &x != "standalone" {
                    eprintln!("mode not recognized, defaulting to standalone: {x}");
                } else {
                    println!("Binary is in 'standalone' mode");
                }
                Mode::Standalone
            }
        })
        .unwrap_or_else(|_| {
            tracing::info!("Mode not specified, defaulting to standalone");
            Mode::Standalone
        });

    #[cfg(all(not(target_env = "msvc"), feature = "jemalloc"))]
    println!("jemalloc enabled");

    let cli_arg = std::env::args().nth(1).unwrap_or_default();

    match cli_arg.as_str() {
        "cache" => {
            #[cfg(feature = "embedding")]
            {
                println!("Caching embedding model...");
                windmill_api::embeddings::ModelInstance::load_model_files().await?;
                println!("Cached embedding model");
            }
            #[cfg(not(feature = "embedding"))]
            {
                println!("Embeddings are not enabled, ignoring...");
            }

            cache_hub_scripts(std::env::args().nth(2)).await?;

            return Ok(());
        }
        "-v" | "--version" | "version" => {
            println!("Windmill {}", GIT_VERSION);
            return Ok(());
        }
        _ => {}
    }

    #[allow(unused_mut)]
    let mut num_workers = if mode == Mode::Server || mode == Mode::Indexer {
        0
    } else {
        std::env::var("NUM_WORKERS")
            .ok()
            .and_then(|x| x.parse::<i32>().ok())
            .unwrap_or(DEFAULT_NUM_WORKERS as i32)
    };

    if num_workers > 1 {
        println!(
            "We STRONGLY recommend using at most 1 worker per container, use at your own risks"
        );
    }

    let server_mode = !std::env::var("DISABLE_SERVER")
        .ok()
        .and_then(|x| x.parse::<bool>().ok())
        .unwrap_or(false)
        && (mode == Mode::Server || mode == Mode::Standalone);

    let indexer_mode = mode == Mode::Indexer;

    let server_bind_address: IpAddr = if server_mode || indexer_mode {
        std::env::var("SERVER_BIND_ADDR")
            .ok()
            .and_then(|x| x.parse().ok())
            .unwrap_or(IpAddr::from(DEFAULT_SERVER_BIND_ADDR))
    } else {
        IpAddr::V4(Ipv4Addr::new(127, 0, 0, 1))
    };

    println!("Connecting to database...");
    let db = windmill_common::connect_db(server_mode, indexer_mode).await?;

    load_otel(&db).await;

    tracing::info!("Database connected");

    let environment = load_base_url(&db)
        .await
        .unwrap_or_else(|_| "local".to_string())
        .trim_start_matches("https://")
        .trim_start_matches("http://")
        .split(".")
        .next()
        .unwrap_or_else(|| "local")
        .to_string();

    let _guard = windmill_common::tracing_init::initialize_tracing(&hostname, &mode, &environment);

    let num_version = sqlx::query_scalar!("SELECT version()").fetch_one(&db).await;

    tracing::info!(
        "PostgreSQL version: {} (windmill require PG >= 14)",
        num_version
            .ok()
            .flatten()
            .unwrap_or_else(|| "UNKNOWN".to_string())
    );

    let is_agent = mode == Mode::Agent;

    if !is_agent {
        let skip_migration = std::env::var("SKIP_MIGRATION")
            .map(|val| val == "true")
            .unwrap_or(false);

        if !skip_migration {
            // migration code to avoid break
            windmill_api::migrate_db(&db).await?;
        } else {
            tracing::info!("SKIP_MIGRATION set, skipping db migration...")
        }
    }

    let (killpill_tx, mut killpill_rx) = tokio::sync::broadcast::channel::<()>(2);
    let mut monitor_killpill_rx = killpill_tx.subscribe();
    let server_killpill_rx = killpill_tx.subscribe();
    let (killpill_phase2_tx, _killpill_phase2_rx) = tokio::sync::broadcast::channel::<()>(2);

    let shutdown_signal =
        windmill_common::shutdown_signal(killpill_tx.clone(), killpill_tx.subscribe());

    #[cfg(feature = "enterprise")]
    tracing::info!(
        "
##############################
Windmill Enterprise Edition {GIT_VERSION}
##############################"
    );

    #[cfg(not(feature = "enterprise"))]
    tracing::info!(
        "
##############################
Windmill Community Edition {GIT_VERSION}
##############################"
    );

    display_config(&ENV_SETTINGS);

    if let Err(e) = reload_base_url_setting(&db).await {
        tracing::error!("Error loading base url: {:?}", e)
    }

    if let Err(e) = reload_critical_error_channels_setting(&db).await {
        tracing::error!("Could loading critical error emails setting: {:?}", e);
    }

    #[cfg(feature = "enterprise")]
    {
        // load the license key and check if it's valid
        // if not valid and not server mode just quit
        // if not expired and server mode then force renewal
        // if key still invalid and num_workers > 0, set to 0
        if let Err(err) = reload_license_key(&db).await {
            tracing::error!("Failed to reload license key: {err:#}");
        }
        let valid_key = *LICENSE_KEY_VALID.read().await;
        if !valid_key && !server_mode {
            tracing::error!("Invalid license key, workers require a valid license key");
        }
        if server_mode {
            // only force renewal if invalid but not empty (= expired)
            let renewed_now = maybe_renew_license_key_on_start(
                &HTTP_CLIENT,
                &db,
                !valid_key && !LICENSE_KEY_ID.read().await.is_empty(),
            )
            .await;
            if renewed_now {
                if let Err(err) = reload_license_key(&db).await {
                    tracing::error!("Failed to reload license key: {err:#}");
                }
            }
        }
    }

    let worker_mode = num_workers > 0;

    if server_mode || worker_mode || indexer_mode {
        let port_var = std::env::var("PORT").ok().and_then(|x| x.parse().ok());

        let port = if server_mode || indexer_mode {
            port_var.unwrap_or(DEFAULT_PORT as u16)
        } else {
            port_var.unwrap_or(0)
        };

        let default_base_internal_url = format!("http://localhost:{}", port.to_string());
        // since it's only on server mode, the port is statically defined
        let base_internal_url: String = if let Ok(base_url) = std::env::var("BASE_INTERNAL_URL") {
            if !is_agent {
                tracing::warn!("BASE_INTERNAL_URL is now unecessary and ignored unless the mode is 'agent', you can remove it.");
                default_base_internal_url.clone()
            } else {
                base_url
            }
        } else {
            default_base_internal_url.clone()
        };

        initial_load(&db, killpill_tx.clone(), worker_mode, server_mode, is_agent).await;

        monitor_db(
            &db,
            &base_internal_url,
            server_mode,
            worker_mode,
            true,
            killpill_tx.clone(),
        )
        .await;

        #[cfg(feature = "prometheus")]
        crate::monitor::monitor_pool(&db).await;

        send_logs_to_object_store(&db, &hostname, &mode);

        #[cfg(all(not(target_env = "msvc"), feature = "jemalloc"))]
        if !worker_mode {
            monitor_mem().await;
        }

        let addr = SocketAddr::from((server_bind_address, port));

        let (base_internal_tx, base_internal_rx) = tokio::sync::oneshot::channel::<String>();

        DirBuilder::new()
            .recursive(true)
            .create("/tmp/windmill")
            .await
            .expect("could not create initial server dir");

        #[cfg(feature = "tantivy")]
        let should_index_jobs =
            mode == Mode::Indexer || (enable_standalone_indexer && mode == Mode::Standalone);

        reload_indexer_config(&db).await;

        #[cfg(feature = "tantivy")]
        let (index_reader, index_writer) = if should_index_jobs {
            let mut indexer_rx = killpill_rx.resubscribe();

            let (mut reader, mut writer) = (None, None);
            tokio::select! {
                _ = indexer_rx.recv() => {
                    tracing::info!("Received killpill, aborting index initialization");
                },
                res = windmill_indexer::completed_runs_ee::init_index(&db) => {
                        let res = res?;
                        reader = Some(res.0);
                        writer = Some(res.1);
                }

            }
            (reader, writer)
        } else {
            (None, None)
        };

        #[cfg(feature = "tantivy")]
        let indexer_f = {
            let indexer_rx = killpill_rx.resubscribe();
            let index_writer2 = index_writer.clone();
            async {
                if let Some(index_writer) = index_writer2 {
                    windmill_indexer::completed_runs_ee::run_indexer(
                        db.clone(),
                        index_writer,
                        indexer_rx,
                    )
                    .await?;
                }
                Ok(())
            }
        };

        #[cfg(all(feature = "tantivy", feature = "parquet"))]
        let (log_index_reader, log_index_writer) = if should_index_jobs {
            let mut indexer_rx = killpill_rx.resubscribe();

            let (mut reader, mut writer) = (None, None);
            tokio::select! {
                _ = indexer_rx.recv() => {
                    tracing::info!("Received killpill, aborting index initialization");
                },
                res = windmill_indexer::service_logs_ee::init_index(&db, killpill_tx.clone()) => {
                        let res = res?;
                        reader = Some(res.0);
                        writer = Some(res.1);
                }

            }
            (reader, writer)
        } else {
            (None, None)
        };

        #[cfg(all(feature = "tantivy", feature = "parquet"))]
        let log_indexer_f = {
            let log_indexer_rx = killpill_rx.resubscribe();
            let log_index_writer2 = log_index_writer.clone();
            async {
                if let Some(log_index_writer) = log_index_writer2 {
                    windmill_indexer::service_logs_ee::run_indexer(
                        db.clone(),
                        log_index_writer,
                        log_indexer_rx,
                    )
                    .await?;
                }
                Ok(())
            }
        };

        #[cfg(not(feature = "tantivy"))]
        let index_reader = None;

        #[cfg(not(feature = "tantivy"))]
        let indexer_f = async { Ok(()) as anyhow::Result<()> };

        #[cfg(not(all(feature = "tantivy", feature = "parquet")))]
        let log_index_reader = None;

        #[cfg(not(all(feature = "tantivy", feature = "parquet")))]
        let log_indexer_f = async { Ok(()) as anyhow::Result<()> };

        let server_f = async {
            if !is_agent {
                windmill_api::run_server(
                    db.clone(),
                    index_reader,
                    log_index_reader,
                    addr,
                    server_killpill_rx,
                    base_internal_tx,
                    server_mode,
                    #[cfg(feature = "smtp")]
                    base_internal_url.clone(),
                )
                .await?;
            } else {
                base_internal_tx
                    .send(base_internal_url.clone())
                    .map_err(|e| {
                        anyhow::anyhow!("Could not send base_internal_url to agent: {e:#}")
                    })?;
            }
            Ok(()) as anyhow::Result<()>
        };

        let workers_f = async {
            let mut rx = killpill_rx.resubscribe();

            if !killpill_rx.try_recv().is_ok() {
                let base_internal_url = base_internal_rx.await?;
                if worker_mode {
                    run_workers(
                        db.clone(),
                        rx,
                        killpill_tx.clone(),
                        num_workers,
                        base_internal_url.clone(),
                        mode.clone() == Mode::Agent,
                        hostname.clone(),
                    )
                    .await?;
                    tracing::info!("All workers exited.");
                    killpill_tx.send(())?;
                } else {
                    rx.recv().await?;
                }
            }
            if killpill_phase2_tx.receiver_count() > 0 {
                tracing::info!("Starting phase 2 of shutdown");
                killpill_phase2_tx.send(())?;
                tracing::info!("Phase 2 of shutdown completed");
            }
            Ok(())
        };

        let monitor_f = async {
            let db = db.clone();
            let tx = killpill_tx.clone();

            let base_internal_url = base_internal_url.to_string();
            let h = tokio::spawn(async move {
                let mut listener = retry_listen_pg(&db).await;

                loop {
                    tokio::select! {
                        biased;
                        _ = monitor_killpill_rx.recv() => {
                            tracing::info!("received killpill for monitor job");
                            break;
                        },
                        _ = tokio::time::sleep(Duration::from_secs(30))    => {
                            monitor_db(
                                &db,
                                &base_internal_url,
                                server_mode,
                                worker_mode,
                                false,
                                tx.clone(),
                            )
                            .await;
                        },
                        notification = listener.recv() => {
                            match notification {
                                Ok(n) => {
                                    tracing::info!("Received new pg notification: {n:?}");
                                    match n.channel() {
                                        "notify_config_change" => {
                                            match n.payload() {
                                                "server" if server_mode => {
                                                    tracing::error!("Server config change detected but server config is obsolete: {}", n.payload());
                                                },
                                                a@ _ if worker_mode && a == format!("worker__{}", *WORKER_GROUP) => {
                                                    tracing::info!("Worker config change detected: {}", n.payload());
                                                    reload_worker_config(&db, tx.clone(), true).await;
                                                },
                                                _ => {
                                                    tracing::debug!("config changed but did not target this server/worker");
                                                }
                                            }
                                        },
                                        "notify_global_setting_change" => {
                                            tracing::info!("Global setting change detected: {}", n.payload());
                                            match n.payload() {
                                                BASE_URL_SETTING => {
                                                    if let Err(e) = reload_base_url_setting(&db).await {
                                                        tracing::error!(error = %e, "Could not reload base url setting");
                                                    }
                                                },
                                                OAUTH_SETTING => {
                                                    if let Err(e) = reload_base_url_setting(&db).await {
                                                        tracing::error!(error = %e, "Could not reload oauth setting");
                                                    }
                                                },
                                                CUSTOM_TAGS_SETTING => {
                                                    if let Err(e) = reload_custom_tags_setting(&db).await {
                                                        tracing::error!(error = %e, "Could not reload custom tags setting");
                                                    }
                                                },
                                                LICENSE_KEY_SETTING => {
                                                    if let Err(e) = reload_license_key(&db).await {
                                                        tracing::error!("Failed to reload license key: {e:#}");
                                                    }
                                                },
                                                DEFAULT_TAGS_PER_WORKSPACE_SETTING => {
                                                    if let Err(e) = load_tag_per_workspace_enabled(&db).await {
                                                        tracing::error!("Error loading default tag per workspace: {e:#}");
                                                    }
                                                },
                                                DEFAULT_TAGS_WORKSPACES_SETTING => {
                                                    if let Err(e) = load_tag_per_workspace_workspaces(&db).await {
                                                        tracing::error!("Error loading default tag per workspace workspaces: {e:#}");
                                                    }
                                                }
                                                SMTP_SETTING => {
                                                    reload_smtp_config(&db).await;
                                                },
                                                INDEXER_SETTING => {
                                                    reload_indexer_config(&db).await;
                                                },
                                                TIMEOUT_WAIT_RESULT_SETTING => {
                                                    reload_timeout_wait_result_setting(&db).await
                                                },
                                                RETENTION_PERIOD_SECS_SETTING => {
                                                    reload_retention_period_setting(&db).await
                                                },
                                                MONITOR_LOGS_ON_OBJECT_STORE_SETTING => {
                                                    reload_delete_logs_periodically_setting(&db).await
                                                },
                                                JOB_DEFAULT_TIMEOUT_SECS_SETTING => {
                                                    reload_job_default_timeout_setting(&db).await
                                                },
                                                #[cfg(feature = "parquet")]
                                                OBJECT_STORE_CACHE_CONFIG_SETTING if !is_agent => {
                                                    reload_s3_cache_setting(&db).await
                                                },
                                                SCIM_TOKEN_SETTING => {
                                                    reload_scim_token_setting(&db).await
                                                },
                                                EXTRA_PIP_INDEX_URL_SETTING => {
                                                    reload_extra_pip_index_url_setting(&db).await
                                                },
                                                PIP_INDEX_URL_SETTING => {
                                                    reload_pip_index_url_setting(&db).await
                                                },
                                                INSTANCE_PYTHON_VERSION_SETTING => {
                                                    reload_instance_python_version_setting(&db).await
                                                },
                                                NPM_CONFIG_REGISTRY_SETTING => {
                                                    reload_npm_config_registry_setting(&db).await
                                                },
                                                BUNFIG_INSTALL_SCOPES_SETTING => {
                                                    reload_bunfig_install_scopes_setting(&db).await
                                                },
                                                NUGET_CONFIG_SETTING => {
                                                    reload_nuget_config_setting(&db).await
                                                },
                                                KEEP_JOB_DIR_SETTING => {
                                                    load_keep_job_dir(&db).await;
                                                },
                                                REQUIRE_PREEXISTING_USER_FOR_OAUTH_SETTING => {
                                                    load_require_preexisting_user(&db).await;
                                                },
                                                EXPOSE_METRICS_SETTING  => {
                                                    tracing::info!("Metrics setting changed, restarting");
                                                    // we wait a bit randomly to avoid having all servers and workers shutdown at same time
                                                    let rd_delay = rand::thread_rng().gen_range(0..40);
                                                    tokio::time::sleep(Duration::from_secs(rd_delay)).await;
                                                    if let Err(e) = tx.send(()) {
                                                        tracing::error!(error = %e, "Could not send killpill to server");
                                                    }
                                                },
                                                EXPOSE_DEBUG_METRICS_SETTING => {
                                                    if let Err(e) = load_metrics_debug_enabled(&db).await {
                                                        tracing::error!(error = %e, "Could not reload debug metrics setting");
                                                    }
                                                },
                                                OTEL_SETTING => {
                                                    tracing::info!("OTEL setting changed, restarting");
                                                    // we wait a bit randomly to avoid having all servers and workers shutdown at same time
                                                    let rd_delay = rand::thread_rng().gen_range(0..4);
                                                    tokio::time::sleep(Duration::from_secs(rd_delay)).await;
                                                    if let Err(e) = tx.send(()) {
                                                        tracing::error!(error = %e, "Could not send killpill");
                                                    }
                                                },
                                                REQUEST_SIZE_LIMIT_SETTING => {
                                                    if server_mode {
                                                        tracing::info!("Request limit size change detected, killing server expecting to be restarted");
                                                        // we wait a bit randomly to avoid having all servers shutdown at same time
                                                        let rd_delay = rand::thread_rng().gen_range(0..4);
                                                        tokio::time::sleep(Duration::from_secs(rd_delay)).await;
                                                        if let Err(e) = tx.send(()) {
                                                            tracing::error!(error = %e, "Could not send killpill to server");
                                                        }
                                                    }
                                                },
                                                SAML_METADATA_SETTING => {
                                                    tracing::info!("SAML metadata change detected, killing server expecting to be restarted");
                                                    if let Err(e) = tx.send(()) {
                                                        tracing::error!(error = %e, "Could not send killpill to server");
                                                    }
                                                },
                                                HUB_BASE_URL_SETTING => {
                                                    if let Err(e) = reload_hub_base_url_setting(&db, server_mode).await {
                                                        tracing::error!(error = %e, "Could not reload hub base url setting");
                                                    }
                                                },
                                                CRITICAL_ERROR_CHANNELS_SETTING => {
                                                    if let Err(e) = reload_critical_error_channels_setting(&db).await {
                                                        tracing::error!(error = %e, "Could not reload critical error emails setting");
                                                    }
                                                },
                                                JWT_SECRET_SETTING => {
                                                    if let Err(e) = reload_jwt_secret_setting(&db).await {
                                                        tracing::error!(error = %e, "Could not reload jwt secret setting");
                                                    }
                                                },
                                                CRITICAL_ALERT_MUTE_UI_SETTING => {
                                                    tracing::info!("Critical alert UI setting changed");
                                                    if let Err(e) = reload_critical_alert_mute_ui_setting(&db).await {
                                                        tracing::error!(error = %e, "Could not reload critical alert UI setting");
                                                    }
                                                },
                                                a @_ => {
                                                    tracing::info!("Unrecognized Global Setting Change Payload: {:?}", a);
                                                }
                                            }
                                        },
                                        _ => {
                                            tracing::warn!("Unknown notification received");
                                            continue;
                                        }
                                    }
                                },
                                Err(e) => {
                                    tracing::error!(error = %e, "Could not receive notification, attempting to reconnect listener");
                                    tokio::select! {
                                        biased;
                                        _ = monitor_killpill_rx.recv() => {
                                            tracing::info!("received killpill for monitor job");
                                            break;
                                        },
                                        new_listener = retry_listen_pg(&db) => {
                                            listener = new_listener;
                                            continue;
                                        }
                                    }
                                }
                            };
                        }
                    }
                }
            });

            if let Err(e) = h.await {
                tracing::error!("Error waiting for monitor handle: {e:#}")
            }
            tracing::info!("Monitor exited");
            Ok(()) as anyhow::Result<()>
        };

        let metrics_f = async {
            if METRICS_ENABLED.load(std::sync::atomic::Ordering::Relaxed) {
                #[cfg(not(feature = "enterprise"))]
                tracing::error!("Metrics are only available in the EE, ignoring...");

                #[cfg(feature = "enterprise")]
                windmill_common::serve_metrics(*METRICS_ADDR, _killpill_phase2_rx, num_workers > 0)
                    .await;
            }
            Ok(()) as anyhow::Result<()>
        };

        if server_mode {
            schedule_stats(&db, &HTTP_CLIENT).await;
        }

        futures::try_join!(
            shutdown_signal,
            workers_f,
            monitor_f,
            server_f,
            metrics_f,
            indexer_f,
            log_indexer_f
        )?;
    } else {
        tracing::info!("Nothing to do, exiting.");
    }
    send_current_log_file_to_object_store(&db, &hostname, &mode).await;

    tracing::info!("Exiting connection pool");
    tokio::select! {
        _ = db.close() => {
            tracing::info!("Database connection pool closed");
        },
        _ = tokio::time::sleep(Duration::from_secs(15)) => {
            tracing::warn!("Could not close database connection pool in time (15s). Exiting anyway.");
        }
    }
    Ok(())
}

async fn listen_pg(db: &DB) -> Option<PgListener> {
    let mut listener = match PgListener::connect_with(&db).await {
        Ok(l) => l,
        Err(e) => {
            tracing::error!(error = %e, "Could not connect to database");
            return None;
        }
    };

    if let Err(e) = listener
        .listen_all(vec!["notify_config_change", "notify_global_setting_change"])
        .await
    {
        tracing::error!(error = %e, "Could not listen to database");
        return None;
    }

    return Some(listener);
}

async fn retry_listen_pg(db: &DB) -> PgListener {
    let mut listener = listen_pg(db).await;
    loop {
        if listener.is_none() {
            tracing::info!("Retrying listening to pg listen in 5 seconds");
            tokio::time::sleep(Duration::from_secs(5)).await;
            listener = listen_pg(db).await;
        } else {
            tracing::info!("Successfully connected to pg listen");
            return listener.unwrap();
        }
    }
}

fn display_config(envs: &[&str]) {
    tracing::info!(
        "config: {}",
        envs.iter()
            .filter(|env| std::env::var(env).is_ok())
            .map(|env| {
                format!(
                    "{}: {}",
                    env,
                    std::env::var(env).unwrap_or_else(|_| "not set".to_string())
                )
            })
            .collect::<Vec<String>>()
            .join(", ")
    )
}

pub async fn run_workers(
    db: Pool<Postgres>,
    mut rx: tokio::sync::broadcast::Receiver<()>,
    tx: tokio::sync::broadcast::Sender<()>,
    num_workers: i32,
    base_internal_url: String,
    agent_mode: bool,
    hostname: String,
) -> anyhow::Result<()> {
    let mut killpill_rxs = vec![];
    for _ in 0..num_workers {
        killpill_rxs.push(rx.resubscribe());
    }

    if rx.try_recv().is_ok() {
        tracing::info!("Received killpill, exiting");
        return Ok(());
    }
    let instance_name = hostname
        .clone()
        .replace(" ", "")
        .split("-")
        .last()
        .unwrap()
        .to_ascii_lowercase()
        .to_string();

    // #[cfg(tokio_unstable)]
    // let monitor = tokio_metrics::TaskMonitor::new();

    let ip = windmill_common::external_ip::get_ip()
        .await
        .unwrap_or_else(|e| {
            tracing::warn!(error = e.to_string(), "failed to get external IP");
            "unretrievable IP".to_string()
        });

    let mut handles = Vec::with_capacity(num_workers as usize);

    for x in [
        LOCK_CACHE_DIR,
        TMP_LOGS_DIR,
        UV_CACHE_DIR,
        TAR_PIP_CACHE_DIR,
        DENO_CACHE_DIR,
        DENO_CACHE_DIR_DEPS,
        DENO_CACHE_DIR_NPM,
        BUN_CACHE_DIR,
        PY310_CACHE_DIR,
        PY311_CACHE_DIR,
        PY312_CACHE_DIR,
        PY313_CACHE_DIR,
        TAR_PY310_CACHE_DIR,
        TAR_PY311_CACHE_DIR,
        TAR_PY312_CACHE_DIR,
        TAR_PY313_CACHE_DIR,
        PIP_CACHE_DIR,
        BUN_DEPSTAR_CACHE_DIR,
        BUN_BUNDLE_CACHE_DIR,
        GO_CACHE_DIR,
        GO_BIN_CACHE_DIR,
        RUST_CACHE_DIR,
        CSHARP_CACHE_DIR,
        HUB_CACHE_DIR,
        POWERSHELL_CACHE_DIR,
    ] {
        DirBuilder::new()
            .recursive(true)
            .create(x)
            .await
            .expect("could not create initial worker dir");
    }

    tracing::info!(
        "Starting {num_workers} workers and SLEEP_QUEUE={}ms",
        *windmill_worker::SLEEP_QUEUE
    );
    for i in 1..(num_workers + 1) {
        let db1 = db.clone();
        let instance_name = instance_name.clone();
        let worker_name = format!("wk-{}-{}-{}", *WORKER_GROUP, &instance_name, rd_string(5));
        let ip = ip.clone();
        let rx = killpill_rxs.pop().unwrap();
        let tx = tx.clone();
        let base_internal_url = base_internal_url.clone();
        let hostname = hostname.clone();

        handles.push(tokio::spawn(async move {
            if num_workers > 1 {
                tracing::info!(worker = %worker_name, "starting worker {i}");
            }

            let f = windmill_worker::run_worker(
                &db1,
                &hostname,
                worker_name,
                i as u64,
                num_workers as u32,
                &ip,
                rx,
                tx,
                &base_internal_url,
                agent_mode,
            );

            // #[cfg(tokio_unstable)]
            // {
            //     monitor.monitor(f, "worker").await
            // }

            // #[cfg(not(tokio_unstable))]
            // {
            f.await
            // }
        }));
    }

    futures::future::try_join_all(handles).await?;
    Ok(())
}<|MERGE_RESOLUTION|>--- conflicted
+++ resolved
@@ -9,11 +9,7 @@
 use anyhow::Context;
 use monitor::{
     load_base_url, load_otel, reload_delete_logs_periodically_setting, reload_indexer_config,
-<<<<<<< HEAD
-    reload_instance_python_version_setting, reload_timeout_wait_result_setting,
-=======
     reload_nuget_config_setting, reload_timeout_wait_result_setting,
->>>>>>> 0770613f
     send_current_log_file_to_object_store, send_logs_to_object_store,
 };
 use rand::Rng;
@@ -39,15 +35,9 @@
         CRITICAL_ERROR_CHANNELS_SETTING, CUSTOM_TAGS_SETTING, DEFAULT_TAGS_PER_WORKSPACE_SETTING,
         DEFAULT_TAGS_WORKSPACES_SETTING, ENV_SETTINGS, EXPOSE_DEBUG_METRICS_SETTING,
         EXPOSE_METRICS_SETTING, EXTRA_PIP_INDEX_URL_SETTING, HUB_BASE_URL_SETTING, INDEXER_SETTING,
-<<<<<<< HEAD
-        INSTANCE_PYTHON_VERSION_SETTING, JOB_DEFAULT_TIMEOUT_SECS_SETTING, JWT_SECRET_SETTING,
-        KEEP_JOB_DIR_SETTING, LICENSE_KEY_SETTING, MONITOR_LOGS_ON_OBJECT_STORE_SETTING,
-        NPM_CONFIG_REGISTRY_SETTING, OAUTH_SETTING, OTEL_SETTING, PIP_INDEX_URL_SETTING,
-=======
         JOB_DEFAULT_TIMEOUT_SECS_SETTING, JWT_SECRET_SETTING, KEEP_JOB_DIR_SETTING,
         LICENSE_KEY_SETTING, MONITOR_LOGS_ON_OBJECT_STORE_SETTING, NPM_CONFIG_REGISTRY_SETTING,
         NUGET_CONFIG_SETTING, OAUTH_SETTING, OTEL_SETTING, PIP_INDEX_URL_SETTING,
->>>>>>> 0770613f
         REQUEST_SIZE_LIMIT_SETTING, REQUIRE_PREEXISTING_USER_FOR_OAUTH_SETTING,
         RETENTION_PERIOD_SECS_SETTING, SAML_METADATA_SETTING, SCIM_TOKEN_SETTING, SMTP_SETTING,
         TIMEOUT_WAIT_RESULT_SETTING,
@@ -77,18 +67,10 @@
 
 use windmill_worker::{
     get_hub_script_content_and_requirements, BUN_BUNDLE_CACHE_DIR, BUN_CACHE_DIR,
-<<<<<<< HEAD
-    BUN_DEPSTAR_CACHE_DIR, DENO_CACHE_DIR, DENO_CACHE_DIR_DEPS, DENO_CACHE_DIR_NPM,
-    GO_BIN_CACHE_DIR, GO_CACHE_DIR, LOCK_CACHE_DIR, PIP_CACHE_DIR, POWERSHELL_CACHE_DIR,
-    PY310_CACHE_DIR, PY311_CACHE_DIR, PY312_CACHE_DIR, PY313_CACHE_DIR, RUST_CACHE_DIR,
-    TAR_PIP_CACHE_DIR, TAR_PY310_CACHE_DIR, TAR_PY311_CACHE_DIR, TAR_PY312_CACHE_DIR,
-    TAR_PY313_CACHE_DIR, TMP_LOGS_DIR, UV_CACHE_DIR,
-=======
     BUN_DEPSTAR_CACHE_DIR, CSHARP_CACHE_DIR, DENO_CACHE_DIR, DENO_CACHE_DIR_DEPS,
     DENO_CACHE_DIR_NPM, GO_BIN_CACHE_DIR, GO_CACHE_DIR, LOCK_CACHE_DIR, PIP_CACHE_DIR,
     POWERSHELL_CACHE_DIR, PY311_CACHE_DIR, RUST_CACHE_DIR, TAR_PIP_CACHE_DIR, TAR_PY311_CACHE_DIR,
-    TMP_LOGS_DIR, UV_CACHE_DIR,
->>>>>>> 0770613f
+
 };
 
 use crate::monitor::{
