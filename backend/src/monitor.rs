use std::{
    collections::HashMap,
    fmt::Display,
    ops::Mul,
    str::FromStr,
    sync::{
        atomic::{AtomicU16, Ordering},
        Arc,
    },
    time::Duration,
};

use chrono::{NaiveDateTime, Utc};
use futures::{stream::FuturesUnordered, StreamExt};
use serde::{de::DeserializeOwned, Deserializer};
use sqlx::{Pool, Postgres};
use tokio::{
    join,
    sync::{mpsc, RwLock},
};

#[cfg(feature = "embedding")]
use windmill_api::embeddings::update_embeddings_db;
use windmill_api::{
    jobs::TIMEOUT_WAIT_RESULT,
    oauth2_ee::{build_oauth_clients, OAuthClient},
    DEFAULT_BODY_LIMIT, IS_SECURE, OAUTH_CLIENTS, REQUEST_SIZE_LIMIT, SAML_METADATA, SCIM_TOKEN,
};
#[cfg(feature = "enterprise")]
use windmill_common::ee::{jobs_waiting_alerts, worker_groups_alerts};
use windmill_common::{
    auth::JWT_SECRET,
    ee::CriticalErrorChannel,
    error,
    flow_status::FlowStatusModule,
    global_settings::{
<<<<<<< HEAD
        BASE_URL_SETTING, BUNFIG_INSTALL_SCOPES_SETTING, CRITICAL_ERROR_CHANNELS_SETTING,
        DEFAULT_TAGS_PER_WORKSPACE_SETTING, DEFAULT_TAGS_WORKSPACES_SETTING,
        EXPOSE_DEBUG_METRICS_SETTING, EXPOSE_METRICS_SETTING, EXTRA_PIP_INDEX_URL_SETTING,
        HUB_BASE_URL_SETTING, INSTANCE_PYTHON_VERSION_SETTING, JOB_DEFAULT_TIMEOUT_SECS_SETTING,
        JWT_SECRET_SETTING, KEEP_JOB_DIR_SETTING, LICENSE_KEY_SETTING, NPM_CONFIG_REGISTRY_SETTING,
        OAUTH_SETTING, PIP_INDEX_URL_SETTING, REQUEST_SIZE_LIMIT_SETTING,
=======
        BASE_URL_SETTING, BUNFIG_INSTALL_SCOPES_SETTING, CRITICAL_ALERT_MUTE_UI_SETTING,
        CRITICAL_ERROR_CHANNELS_SETTING, DEFAULT_TAGS_PER_WORKSPACE_SETTING,
        DEFAULT_TAGS_WORKSPACES_SETTING, EXPOSE_DEBUG_METRICS_SETTING, EXPOSE_METRICS_SETTING,
        EXTRA_PIP_INDEX_URL_SETTING, HUB_BASE_URL_SETTING, JOB_DEFAULT_TIMEOUT_SECS_SETTING,
        JWT_SECRET_SETTING, KEEP_JOB_DIR_SETTING, LICENSE_KEY_SETTING,
        MONITOR_LOGS_ON_OBJECT_STORE_SETTING, NPM_CONFIG_REGISTRY_SETTING, OAUTH_SETTING,
        OTEL_SETTING, PIP_INDEX_URL_SETTING, REQUEST_SIZE_LIMIT_SETTING,
>>>>>>> 1b922f3b
        REQUIRE_PREEXISTING_USER_FOR_OAUTH_SETTING, RETENTION_PERIOD_SECS_SETTING,
        SAML_METADATA_SETTING, SCIM_TOKEN_SETTING, TIMEOUT_WAIT_RESULT_SETTING,
    },
    indexer::load_indexer_config,
    jobs::QueuedJob,
    oauth2::REQUIRE_PREEXISTING_USER_FOR_OAUTH,
    server::load_smtp_config,
    tracing_init::JSON_FMT,
    users::truncate_token,
    utils::{now_from_db, rd_string, report_critical_error, Mode},
    worker::{
        load_worker_config, make_pull_query, make_suspended_pull_query, reload_custom_tags_setting,
        update_min_version, DEFAULT_TAGS_PER_WORKSPACE, DEFAULT_TAGS_WORKSPACES, INDEXER_CONFIG,
        SMTP_CONFIG, TMP_DIR, WORKER_CONFIG, WORKER_GROUP,
    },
    BASE_URL, CRITICAL_ALERT_MUTE_UI_ENABLED, CRITICAL_ERROR_CHANNELS, DB, DEFAULT_HUB_BASE_URL,
    HUB_BASE_URL, JOB_RETENTION_SECS, METRICS_DEBUG_ENABLED, METRICS_ENABLED,
    MONITOR_LOGS_ON_OBJECT_STORE, OTEL_LOGS_ENABLED, OTEL_METRICS_ENABLED, OTEL_TRACING_ENABLED,
    SERVICE_LOG_RETENTION_SECS,
};
use windmill_queue::cancel_job;
use windmill_worker::{
    create_token_for_owner, handle_job_error, AuthedClient, SameWorkerPayload, SameWorkerSender,
    SendResult, BUNFIG_INSTALL_SCOPES, INSTANCE_PYTHON_VERSION, JOB_DEFAULT_TIMEOUT, KEEP_JOB_DIR,
    NPM_CONFIG_REGISTRY, PIP_EXTRA_INDEX_URL, PIP_INDEX_URL, SCRIPT_TOKEN_EXPIRY,
};

#[cfg(feature = "parquet")]
use windmill_common::s3_helpers::{
    build_object_store_from_settings, build_s3_client_from_settings, S3Settings,
    OBJECT_STORE_CACHE_SETTINGS,
};

#[cfg(feature = "parquet")]
use windmill_common::global_settings::OBJECT_STORE_CACHE_CONFIG_SETTING;

#[cfg(feature = "enterprise")]
use crate::ee::verify_license_key;

use crate::ee::set_license_key;

lazy_static::lazy_static! {
    static ref ZOMBIE_JOB_TIMEOUT: String = std::env::var("ZOMBIE_JOB_TIMEOUT")
    .ok()
    .and_then(|x| x.parse::<String>().ok())
    .unwrap_or_else(|| "60".to_string());

    static ref FLOW_ZOMBIE_TRANSITION_TIMEOUT: String = std::env::var("FLOW_ZOMBIE_TRANSITION_TIMEOUT")
    .ok()
    .and_then(|x| x.parse::<String>().ok())
    .unwrap_or_else(|| "60".to_string());


    pub static ref RESTART_ZOMBIE_JOBS: bool = std::env::var("RESTART_ZOMBIE_JOBS")
    .ok()
    .and_then(|x| x.parse::<bool>().ok())
    .unwrap_or(true);

    static ref QUEUE_ZOMBIE_RESTART_COUNT: prometheus::IntCounter = prometheus::register_int_counter!(
        "queue_zombie_restart_count",
        "Total number of jobs restarted due to ping timeout."
    )
    .unwrap();
    static ref QUEUE_ZOMBIE_DELETE_COUNT: prometheus::IntCounter = prometheus::register_int_counter!(
        "queue_zombie_delete_count",
        "Total number of jobs deleted due to their ping timing out in an unrecoverable state."
    )
    .unwrap();

    static ref QUEUE_COUNT: prometheus::IntGaugeVec = prometheus::register_int_gauge_vec!(
        "queue_count",
        "Number of jobs in the queue",
        &["tag"]
    ).unwrap();

    static ref QUEUE_COUNT_TAGS: Arc<RwLock<Vec<String>>> = Arc::new(RwLock::new(Vec::new()));

}

pub async fn initial_load(
    db: &Pool<Postgres>,
    tx: tokio::sync::broadcast::Sender<()>,
    worker_mode: bool,
    server_mode: bool,
    _is_agent: bool,
) {
    if let Err(e) = load_metrics_enabled(db).await {
        tracing::error!("Error loading expose metrics: {e:#}");
    }

    if let Err(e) = load_metrics_debug_enabled(db).await {
        tracing::error!("Error loading expose debug metrics: {e:#}");
    }

    if let Err(e) = reload_critical_alert_mute_ui_setting(db).await {
        tracing::error!("Error loading critical alert mute ui setting: {e:#}");
    }

    if let Err(e) = load_tag_per_workspace_enabled(db).await {
        tracing::error!("Error loading default tag per workpsace: {e:#}");
    }

    if let Err(e) = load_tag_per_workspace_workspaces(db).await {
        tracing::error!("Error loading default tag per workpsace workspaces: {e:#}");
    }

    if server_mode {
        load_require_preexisting_user(db).await;
    }

    if worker_mode {
        load_keep_job_dir(db).await;
        reload_worker_config(&db, tx, false).await;
    }

    if let Err(e) = reload_custom_tags_setting(db).await {
        tracing::error!("Error reloading custom tags: {:?}", e)
    }

    if let Err(e) = reload_hub_base_url_setting(db, server_mode).await {
        tracing::error!("Error reloading hub base url: {:?}", e)
    }

    if let Err(e) = reload_jwt_secret_setting(&db).await {
        tracing::error!("Could not reload jwt secret setting: {:?}", e);
    }

    #[cfg(feature = "parquet")]
    if !_is_agent {
        reload_s3_cache_setting(&db).await;
    }

    reload_smtp_config(&db).await;

    if server_mode {
        reload_retention_period_setting(&db).await;
        reload_request_size(&db).await;
        reload_saml_metadata_setting(&db).await;
        reload_scim_token_setting(&db).await;
    }

    if worker_mode {
        reload_job_default_timeout_setting(&db).await;
        reload_extra_pip_index_url_setting(&db).await;
        reload_pip_index_url_setting(&db).await;
        reload_npm_config_registry_setting(&db).await;
        reload_bunfig_install_scopes_setting(&db).await;
    }
}

pub async fn load_metrics_enabled(db: &DB) -> error::Result<()> {
    let metrics_enabled = load_value_from_global_settings(db, EXPOSE_METRICS_SETTING).await;
    match metrics_enabled {
        Ok(Some(serde_json::Value::Bool(t))) => METRICS_ENABLED.store(t, Ordering::Relaxed),
        _ => (),
    };
    Ok(())
}

fn empty_string_as_none<'de, D>(deserializer: D) -> Result<Option<String>, D::Error>
where
    D: Deserializer<'de>,
{
    let option = <Option<String> as serde::Deserialize>::deserialize(deserializer)?;
    Ok(option.filter(|s| !s.is_empty()))
}

#[derive(serde::Deserialize)]
struct OtelSetting {
    metrics_enabled: Option<bool>,
    logs_enabled: Option<bool>,
    tracing_enabled: Option<bool>,
    #[serde(default, deserialize_with = "empty_string_as_none")]
    otel_exporter_otlp_endpoint: Option<String>,
    #[serde(default, deserialize_with = "empty_string_as_none")]
    otel_exporter_otlp_headers: Option<String>,
    #[serde(default, deserialize_with = "empty_string_as_none")]
    otel_exporter_otlp_protocol: Option<String>,
    #[serde(default, deserialize_with = "empty_string_as_none")]
    otel_exporter_otlp_compression: Option<String>,
}

pub async fn load_otel(db: &DB) {
    let otel = load_value_from_global_settings(db, OTEL_SETTING).await;
    if let Ok(v) = otel {
        if let Some(v) = v {
            let deser = serde_json::from_value::<OtelSetting>(v);
            if let Ok(o) = deser {
                let metrics_enabled = o.metrics_enabled.unwrap_or(false);
                let logs_enabled = o.logs_enabled.unwrap_or(false);
                let tracing_enabled = o.tracing_enabled.unwrap_or(false);

                OTEL_METRICS_ENABLED.store(metrics_enabled, Ordering::Relaxed);
                OTEL_LOGS_ENABLED.store(logs_enabled, Ordering::Relaxed);
                OTEL_TRACING_ENABLED.store(tracing_enabled, Ordering::Relaxed);
                if let Some(endpoint) = o.otel_exporter_otlp_endpoint.as_ref() {
                    std::env::set_var("OTEL_EXPORTER_OTLP_ENDPOINT", endpoint);
                }
                if let Some(headers) = o.otel_exporter_otlp_headers.as_ref() {
                    std::env::set_var("OTEL_EXPORTER_OTLP_HEADERS", headers);
                }
                if let Some(protocol) = o.otel_exporter_otlp_protocol {
                    std::env::set_var("OTEL_EXPORTER_OTLP_PROTOCOL", protocol);
                }
                if let Some(compression) = o.otel_exporter_otlp_compression {
                    std::env::set_var("OTEL_EXPORTER_OTLP_COMPRESSION", compression);
                }
                println!("OTEL settings loaded: tracing ({tracing_enabled}), logs ({logs_enabled}), metrics ({metrics_enabled}), endpoint ({:?}), headers defined: ({})",
                o.otel_exporter_otlp_endpoint, o.otel_exporter_otlp_headers.is_some());
            } else {
                tracing::error!("Error deserializing otel settings");
            }
        }
    } else {
        tracing::error!("Error loading otel settings: {}", otel.unwrap_err());
    }
}

pub async fn load_tag_per_workspace_enabled(db: &DB) -> error::Result<()> {
    let metrics_enabled =
        load_value_from_global_settings(db, DEFAULT_TAGS_PER_WORKSPACE_SETTING).await;

    match metrics_enabled {
        Ok(Some(serde_json::Value::Bool(t))) => {
            DEFAULT_TAGS_PER_WORKSPACE.store(t, Ordering::Relaxed)
        }
        _ => (),
    };
    Ok(())
}

pub async fn load_tag_per_workspace_workspaces(db: &DB) -> error::Result<()> {
    let workspaces = load_value_from_global_settings(db, DEFAULT_TAGS_WORKSPACES_SETTING).await;

    match workspaces {
        Ok(Some(serde_json::Value::Array(t))) => {
            let workspaces = t
                .iter()
                .filter_map(|x| x.as_str())
                .map(|x| x.to_string())
                .collect::<Vec<String>>();
            let mut w = DEFAULT_TAGS_WORKSPACES.write().await;
            *w = Some(workspaces);
        }
        Ok(None) => {
            let mut w = DEFAULT_TAGS_WORKSPACES.write().await;
            *w = None;
        }
        _ => (),
    };
    Ok(())
}

pub async fn reload_critical_alert_mute_ui_setting(db: &DB) -> error::Result<()> {
    if let Ok(Some(serde_json::Value::Bool(t))) =
        load_value_from_global_settings(db, CRITICAL_ALERT_MUTE_UI_SETTING).await
    {
        CRITICAL_ALERT_MUTE_UI_ENABLED.store(t, Ordering::Relaxed);

        if t {
            if let Err(e) = sqlx::query!("UPDATE alerts SET acknowledged = true")
                .execute(db)
                .await
            {
                tracing::error!("Error updating alerts: {}", e.to_string());
            }
        }
    }
    Ok(())
}

pub async fn load_metrics_debug_enabled(db: &DB) -> error::Result<()> {
    let metrics_enabled = load_value_from_global_settings(db, EXPOSE_DEBUG_METRICS_SETTING).await;
    match metrics_enabled {
        Ok(Some(serde_json::Value::Bool(t))) => {
            METRICS_DEBUG_ENABLED.store(t, Ordering::Relaxed);
            //_RJEM_MALLOC_CONF=prof:true,prof_active:false,lg_prof_interval:30,lg_prof_sample:21,prof_prefix:/tmp/jeprof
            #[cfg(all(not(target_env = "msvc"), feature = "jemalloc"))]
            if std::env::var("_RJEM_MALLOC_CONF").is_ok() {
                if let Err(e) = set_prof_active(t) {
                    tracing::error!("Error setting jemalloc prof_active: {e:?}");
                }
            }
        }
        _ => (),
    };
    Ok(())
}

#[cfg(all(not(target_env = "msvc"), feature = "jemalloc"))]
#[derive(Debug, Clone)]
pub struct MallctlError {
    pub code: i32,
}

#[cfg(all(not(target_env = "msvc"), feature = "jemalloc"))]
fn set_prof_active(new_value: bool) -> Result<(), MallctlError> {
    let option_name = std::ffi::CString::new("prof.active").unwrap();

    tracing::info!("Setting jemalloc prof_active to {}", new_value);
    let result = unsafe {
        tikv_jemalloc_sys::mallctl(
            option_name.as_ptr(),              // const char *name
            std::ptr::null_mut(),              // void *oldp
            std::ptr::null_mut(),              // size_t *oldlenp
            &new_value as *const _ as *mut _,  // void *newp
            std::mem::size_of_val(&new_value), // size_t newlen
        )
    };

    if result != 0 {
        return Err(MallctlError { code: result });
    }

    Ok(())
}

#[cfg(all(not(target_env = "msvc"), feature = "jemalloc"))]
pub fn bytes_to_mb(bytes: u64) -> f64 {
    const BYTES_PER_MB: f64 = 1_048_576.0;
    bytes as f64 / BYTES_PER_MB
}

#[cfg(all(not(target_env = "msvc"), feature = "jemalloc"))]
pub async fn monitor_mem() {
    use std::time::Duration;
    use tikv_jemalloc_ctl::{epoch, stats};

    tokio::spawn(async move {
        // Obtain a MIB for the `epoch`, `stats.allocated`, and
        // `atats.resident` keys:
        let e = match epoch::mib() {
            Ok(mib) => mib,
            Err(e) => {
                tracing::error!("Error getting jemalloc epoch mib: {:?}", e);
                return;
            }
        };
        let allocated = match stats::allocated::mib() {
            Ok(mib) => mib,
            Err(e) => {
                tracing::error!("Error getting jemalloc allocated mib: {:?}", e);
                return;
            }
        };
        let resident = match stats::resident::mib() {
            Ok(mib) => mib,
            Err(e) => {
                tracing::error!("Error getting jemalloc resident mib: {:?}", e);
                return;
            }
        };

        loop {
            // Many statistics are cached and only updated
            // when the epoch is advanced:
            match e.advance() {
                Ok(_) => {
                    // Read statistics using MIB key:
                    let allocated = allocated.read().unwrap_or_default();
                    let resident = resident.read().unwrap_or_default();
                    tracing::info!(
                        "{} mb allocated/{} mb resident",
                        bytes_to_mb(allocated as u64),
                        bytes_to_mb(resident as u64)
                    );
                }
                Err(e) => {
                    tracing::error!("Error advancing jemalloc epoch: {:?}", e);
                }
            }
            tokio::time::sleep(Duration::from_secs(30)).await;
        }
    });
}

async fn sleep_until_next_minute_start_plus_one_s() {
    let now = Utc::now();
    let next_minute = now + Duration::from_secs(60 - now.timestamp() as u64 % 60 + 1);
    tokio::time::sleep(tokio::time::Duration::from_secs(
        next_minute.timestamp() as u64 - now.timestamp() as u64,
    ))
    .await;
}

use windmill_common::tracing_init::TMP_WINDMILL_LOGS_SERVICE;
async fn find_two_highest_files(hostname: &str) -> (Option<String>, Option<String>) {
    let log_dir = format!("{}/{}/", TMP_WINDMILL_LOGS_SERVICE, hostname);
    let rd_dir = tokio::fs::read_dir(log_dir).await;
    if let Ok(mut log_files) = rd_dir {
        let mut highest_file: Option<String> = None;
        let mut second_highest_file: Option<String> = None;
        while let Ok(Some(file)) = log_files.next_entry().await {
            let file_name = file
                .file_name()
                .to_str()
                .map(|x| x.to_string())
                .unwrap_or_default();
            if file_name > highest_file.clone().unwrap_or_default() {
                second_highest_file = highest_file;
                highest_file = Some(file_name);
            }
        }
        (highest_file, second_highest_file)
    } else {
        tracing::error!(
            "Error reading log files: {TMP_WINDMILL_LOGS_SERVICE}, {:#?}",
            rd_dir.unwrap_err()
        );
        (None, None)
    }
}

fn get_worker_group(mode: &Mode) -> Option<String> {
    let worker_group = WORKER_GROUP.clone();
    if worker_group.is_empty() || mode == &Mode::Server || mode == &Mode::Indexer {
        None
    } else {
        Some(worker_group)
    }
}

pub fn send_logs_to_object_store(db: &DB, hostname: &str, mode: &Mode) {
    let db = db.clone();
    let hostname = hostname.to_string();
    let mode = mode.clone();
    let worker_group = get_worker_group(&mode);
    tokio::spawn(async move {
        let mut interval = tokio::time::interval(Duration::from_secs(10));
        interval.set_missed_tick_behavior(tokio::time::MissedTickBehavior::Skip);
        sleep_until_next_minute_start_plus_one_s().await;
        loop {
            interval.tick().await;
            let (_, snd_highest_file) = find_two_highest_files(&hostname).await;
            send_log_file_to_object_store(
                &hostname,
                &mode,
                &worker_group,
                &db,
                snd_highest_file,
                false,
            )
            .await;
        }
    });
}

pub async fn send_current_log_file_to_object_store(db: &DB, hostname: &str, mode: &Mode) {
    tracing::info!("Sending current log file to object store");
    let (highest_file, _) = find_two_highest_files(hostname).await;
    let worker_group = get_worker_group(&mode);
    send_log_file_to_object_store(hostname, mode, &worker_group, db, highest_file, true).await;
}

fn get_now_and_str() -> (NaiveDateTime, String) {
    let ts = Utc::now().naive_utc();
    (
        ts,
        ts.format(windmill_common::tracing_init::LOG_TIMESTAMP_FMT)
            .to_string(),
    )
}

async fn send_log_file_to_object_store(
    hostname: &str,
    mode: &Mode,
    worker_group: &Option<String>,
    db: &Pool<Postgres>,
    snd_highest_file: Option<String>,
    use_now: bool,
) {
    if let Some(highest_file) = snd_highest_file {
        //parse datetime frome file xxxx.yyyy-MM-dd-HH-mm
        let (ts, ts_str) = if use_now {
            get_now_and_str()
        } else {
            highest_file
                .split(".")
                .last()
                .and_then(|x| {
                    NaiveDateTime::parse_from_str(
                        x,
                        windmill_common::tracing_init::LOG_TIMESTAMP_FMT,
                    )
                    .ok()
                    .map(|y| (y, x.to_string()))
                })
                .unwrap_or_else(get_now_and_str)
        };

        let exists = sqlx::query_scalar!(
            "SELECT EXISTS(SELECT 1 FROM log_file WHERE hostname = $1 AND log_ts = $2)",
            hostname,
            ts
        )
        .fetch_one(db)
        .await;

        match exists {
            Ok(Some(true)) => {
                return;
            }
            Err(e) => {
                tracing::error!("Error checking if log file exists: {:?}", e);
                return;
            }
            _ => (),
        }

        #[cfg(feature = "parquet")]
        let s3_client = OBJECT_STORE_CACHE_SETTINGS.read().await.clone();
        #[cfg(feature = "parquet")]
        if let Some(s3_client) = s3_client {
            let path = std::path::Path::new(TMP_WINDMILL_LOGS_SERVICE)
                .join(hostname)
                .join(&highest_file);

            //read file as byte stream
            let bytes = tokio::fs::read(&path).await;
            if let Err(e) = bytes {
                tracing::error!("Error reading log file: {:?}", e);
                return;
            }
            let path = object_store::path::Path::from_url_path(format!(
                "{}{hostname}/{highest_file}",
                windmill_common::tracing_init::LOGS_SERVICE
            ));
            if let Err(e) = path {
                tracing::error!("Error creating log file path: {:?}", e);
                return;
            }
            if let Err(e) = s3_client.put(&path.unwrap(), bytes.unwrap().into()).await {
                tracing::error!("Error sending logs to object store: {:?}", e);
            }
        }

        let (ok_lines, err_lines) = read_log_counters(ts_str);

        if let Err(e) = sqlx::query!("INSERT INTO log_file (hostname, mode, worker_group, log_ts, file_path, ok_lines, err_lines, json_fmt) VALUES ($1, $2::text::LOG_MODE, $3, $4, $5, $6, $7, $8)", 
            hostname, mode.to_string(), worker_group.clone(), ts, highest_file, ok_lines as i64, err_lines as i64, *JSON_FMT)
            .execute(db)
            .await {
            tracing::error!("Error inserting log file: {:?}", e);
        }
    }
}

fn read_log_counters(ts_str: String) -> (usize, usize) {
    let counters = windmill_common::tracing_init::LOG_COUNTING_BY_MIN.read();
    let mut ok_lines = 0;
    let mut err_lines = 0;
    if let Ok(ref c) = counters {
        let counter = c.get(&ts_str);
        if let Some(counter) = counter {
            ok_lines = counter.non_error_count;
            err_lines = counter.error_count;
        } else {
            // println!("no counter found for {ts_str}");
        }
    } else {
        println!("Error reading log counters 2");
    }
    (ok_lines, err_lines)
}

pub async fn load_keep_job_dir(db: &DB) {
    let value = load_value_from_global_settings(db, KEEP_JOB_DIR_SETTING).await;
    match value {
        Ok(Some(serde_json::Value::Bool(t))) => KEEP_JOB_DIR.store(t, Ordering::Relaxed),
        Err(e) => {
            tracing::error!("Error loading keep job dir metrics: {e:#}");
        }
        _ => (),
    };
}

pub async fn load_require_preexisting_user(db: &DB) {
    let value =
        load_value_from_global_settings(db, REQUIRE_PREEXISTING_USER_FOR_OAUTH_SETTING).await;
    match value {
        Ok(Some(serde_json::Value::Bool(t))) => {
            REQUIRE_PREEXISTING_USER_FOR_OAUTH.store(t, Ordering::Relaxed)
        }
        Err(e) => {
            tracing::error!("Error loading keep job dir metrics: {e:#}");
        }
        _ => (),
    };
}

struct LogFile {
    file_path: String,
    hostname: String,
}

pub async fn delete_expired_items(db: &DB) -> () {
    let tokens_deleted_r: std::result::Result<Vec<String>, _> = sqlx::query_scalar(
        "DELETE FROM token WHERE expiration <= now()
        RETURNING concat(substring(token for 10), '*****')",
    )
    .fetch_all(db)
    .await;

    match tokens_deleted_r {
        Ok(tokens) => {
            if tokens.len() > 0 {
                tracing::info!("deleted {} tokens: {:?}", tokens.len(), tokens)
            }
        }
        Err(e) => tracing::error!("Error deleting token: {}", e.to_string()),
    }

    let pip_resolution_r = sqlx::query_scalar!(
        "DELETE FROM pip_resolution_cache WHERE expiration <= now() RETURNING hash",
    )
    .fetch_all(db)
    .await;

    match pip_resolution_r {
        Ok(res) => {
            if res.len() > 0 {
                tracing::info!("deleted {} pip_resolution: {:?}", res.len(), res)
            }
        }
        Err(e) => tracing::error!("Error deleting pip_resolution: {}", e.to_string()),
    }

    let deleted_cache = sqlx::query_scalar!(
            "DELETE FROM resource WHERE resource_type = 'cache' AND to_timestamp((value->>'expire')::int) < now() RETURNING path",
        )
        .fetch_all(db)
        .await;

    match deleted_cache {
        Ok(res) => {
            if res.len() > 0 {
                tracing::info!("deleted {} cache resource: {:?}", res.len(), res)
            }
        }
        Err(e) => tracing::error!("Error deleting cache resource {}", e.to_string()),
    }

    let deleted_expired_variables = sqlx::query_scalar!(
        "DELETE FROM variable WHERE expires_at IS NOT NULL AND expires_at < now() RETURNING path",
    )
    .fetch_all(db)
    .await;

    match deleted_expired_variables {
        Ok(res) => {
            if res.len() > 0 {
                tracing::info!("deleted {} expired variables {:?}", res.len(), res)
            }
        }
        Err(e) => tracing::error!("Error deleting cache resource {}", e.to_string()),
    }

    match sqlx::query_as!(
        LogFile,
        "DELETE FROM log_file WHERE log_ts <= now() - ($1::bigint::text || ' s')::interval RETURNING file_path, hostname",
        SERVICE_LOG_RETENTION_SECS,
    )
    .fetch_all(db)
    .await
    {
        Ok(log_files_to_delete) => {
                let paths = log_files_to_delete
                    .iter()
                    .map(|f| format!("{}/{}", f.hostname, f.file_path))
                    .collect();
                delete_log_files_from_disk_and_store(paths, TMP_WINDMILL_LOGS_SERVICE, windmill_common::tracing_init::LOGS_SERVICE).await;

        }
        Err(e) => tracing::error!("Error deleting log file: {:?}", e),
    }

    let job_retention_secs = *JOB_RETENTION_SECS.read().await;
    if job_retention_secs > 0 {
        match db.begin().await {
            Ok(mut tx) => {
                let deleted_jobs = sqlx::query_scalar!(
                            "DELETE FROM completed_job WHERE created_at <= now() - ($1::bigint::text || ' s')::interval  AND started_at + ((duration_ms/1000 + $1::bigint) || ' s')::interval <= now() RETURNING id",
                            job_retention_secs
                        )
                        .fetch_all(&mut *tx)
                        .await;

                match deleted_jobs {
                    Ok(deleted_jobs) => {
                        if deleted_jobs.len() > 0 {
                            tracing::info!(
                                "deleted {} jobs completed JOB_RETENTION_SECS {} ago: {:?}",
                                deleted_jobs.len(),
                                job_retention_secs,
                                deleted_jobs,
                            );
                            if let Err(e) = sqlx::query!(
                                "DELETE FROM job_stats WHERE job_id = ANY($1)",
                                &deleted_jobs
                            )
                            .execute(&mut *tx)
                            .await
                            {
                                tracing::error!("Error deleting job stats: {:?}", e);
                            }
                            match sqlx::query_scalar!(
                                "DELETE FROM job_logs WHERE job_id = ANY($1) RETURNING log_file_index",
                                &deleted_jobs
                            )
                            .fetch_all(&mut *tx)
                            .await
                            {
                                Ok(log_file_index) => {
                                    let paths = log_file_index
                                        .into_iter()
                                        .filter_map(|opt| opt)
                                        .flat_map(|inner_vec| inner_vec.into_iter())
                                        .collect();
                                    delete_log_files_from_disk_and_store(paths, TMP_DIR, "").await;
                                }
                                Err(e) => tracing::error!("Error deleting job stats: {:?}", e),
                            }
                            if let Err(e) = sqlx::query!(
                                "DELETE FROM concurrency_key WHERE  ended_at <= now() - ($1::bigint::text || ' s')::interval ",
                                job_retention_secs
                            )
                            .execute(&mut *tx)
                            .await
                            {
                                tracing::error!("Error deleting  custom concurrency key: {:?}", e);
                            }

                            if let Err(e) =
                                sqlx::query!("DELETE FROM job WHERE id = ANY($1)", &deleted_jobs)
                                    .execute(&mut *tx)
                                    .await
                            {
                                tracing::error!("Error deleting job: {:?}", e);
                            }
                        }
                    }
                    Err(e) => {
                        tracing::error!("Error deleting expired jobs: {:?}", e)
                    }
                }

                match tx.commit().await {
                    Ok(_) => (),
                    Err(err) => tracing::error!("Error deleting expired jobs: {:?}", err),
                }
            }
            Err(err) => {
                tracing::error!("Error deleting expired jobs: {:?}", err)
            }
        }
    }
}

async fn delete_log_files_from_disk_and_store(
    paths_to_delete: Vec<String>,
    tmp_dir: &str,
    _s3_prefix: &str,
) {
    #[cfg(feature = "parquet")]
    let os = windmill_common::s3_helpers::OBJECT_STORE_CACHE_SETTINGS
        .read()
        .await
        .clone();
    #[cfg(not(feature = "parquet"))]
    let os: Option<()> = None;

    let _should_del_from_store = MONITOR_LOGS_ON_OBJECT_STORE.read().await.clone();

    let delete_futures = FuturesUnordered::new();

    for path in paths_to_delete {
        let _os2 = &os;

        delete_futures.push(async move {
            let disk_path = std::path::Path::new(tmp_dir).join(&path);
            if tokio::fs::metadata(&disk_path).await.is_ok() {
                if let Err(e) = tokio::fs::remove_file(&disk_path).await {
                    tracing::error!(
                        "Failed to delete from disk {}: {e}",
                        disk_path.to_string_lossy()
                    );
                } else {
                    tracing::debug!(
                        "Succesfully deleted {} from disk",
                        disk_path.to_string_lossy()
                    );
                }
            }

            #[cfg(feature = "parquet")]
            if _should_del_from_store {
                if let Some(os) = _os2 {
                    let p = object_store::path::Path::from(format!("{}{}", _s3_prefix, path));
                    if let Err(e) = os.delete(&p).await {
                        tracing::error!("Failed to delete from object store {}: {e}", p.to_string())
                    } else {
                        tracing::debug!("Succesfully deleted {} from object store", p.to_string());
                    }
                }
            }
        });
    }

    let _: Vec<_> = delete_futures.collect().await;
}

pub async fn reload_scim_token_setting(db: &DB) {
    reload_option_setting_with_tracing(db, SCIM_TOKEN_SETTING, "SCIM_TOKEN", SCIM_TOKEN.clone())
        .await;
}

pub async fn reload_timeout_wait_result_setting(db: &DB) {
    reload_option_setting_with_tracing(
        db,
        TIMEOUT_WAIT_RESULT_SETTING,
        "TIMEOUT_WAIT_RESULT",
        TIMEOUT_WAIT_RESULT.clone(),
    )
    .await;
}
pub async fn reload_saml_metadata_setting(db: &DB) {
    reload_option_setting_with_tracing(
        db,
        SAML_METADATA_SETTING,
        "SAML_METADATA",
        SAML_METADATA.clone(),
    )
    .await;
}

pub async fn reload_extra_pip_index_url_setting(db: &DB) {
    reload_option_setting_with_tracing(
        db,
        EXTRA_PIP_INDEX_URL_SETTING,
        "PIP_EXTRA_INDEX_URL",
        PIP_EXTRA_INDEX_URL.clone(),
    )
    .await;
}

pub async fn reload_pip_index_url_setting(db: &DB) {
    reload_option_setting_with_tracing(
        db,
        PIP_INDEX_URL_SETTING,
        "PIP_INDEX_URL",
        PIP_INDEX_URL.clone(),
    )
    .await;
}

pub async fn reload_instance_python_version_setting(db: &DB) {
    reload_option_setting_with_tracing(
        db,
        INSTANCE_PYTHON_VERSION_SETTING,
        "INSTANCE_PYTHON_VERSION",
        INSTANCE_PYTHON_VERSION.clone(),
    )
    .await;
}

pub async fn reload_npm_config_registry_setting(db: &DB) {
    reload_option_setting_with_tracing(
        db,
        NPM_CONFIG_REGISTRY_SETTING,
        "NPM_CONFIG_REGISTRY",
        NPM_CONFIG_REGISTRY.clone(),
    )
    .await;
}

pub async fn reload_bunfig_install_scopes_setting(db: &DB) {
    reload_option_setting_with_tracing(
        db,
        BUNFIG_INSTALL_SCOPES_SETTING,
        "BUNFIG_INSTALL_SCOPES",
        BUNFIG_INSTALL_SCOPES.clone(),
    )
    .await;
}

pub async fn reload_retention_period_setting(db: &DB) {
    if let Err(e) = reload_setting(
        db,
        RETENTION_PERIOD_SECS_SETTING,
        "JOB_RETENTION_SECS",
        60 * 60 * 24 * 30,
        JOB_RETENTION_SECS.clone(),
        |x| x,
    )
    .await
    {
        tracing::error!("Error reloading retention period: {:?}", e)
    }
}
pub async fn reload_delete_logs_periodically_setting(db: &DB) {
    if let Err(e) = reload_setting(
        db,
        MONITOR_LOGS_ON_OBJECT_STORE_SETTING,
        "MONITOR_LOGS_ON_OBJECT_STORE",
        false,
        MONITOR_LOGS_ON_OBJECT_STORE.clone(),
        |x| x,
    )
    .await
    {
        tracing::error!("Error reloading retention period: {:?}", e)
    }
}

#[cfg(feature = "parquet")]
pub async fn reload_s3_cache_setting(db: &DB) {
    use windmill_common::{
        ee::{get_license_plan, LicensePlan},
        s3_helpers::ObjectSettings,
    };

    let s3_config = load_value_from_global_settings(db, OBJECT_STORE_CACHE_CONFIG_SETTING).await;
    if let Err(e) = s3_config {
        tracing::error!("Error reloading s3 cache config: {:?}", e)
    } else {
        if let Some(v) = s3_config.unwrap() {
            if matches!(get_license_plan().await, LicensePlan::Pro) {
                tracing::error!("S3 cache is not available for pro plan");
                return;
            }
            let mut s3_cache_settings = OBJECT_STORE_CACHE_SETTINGS.write().await;
            let setting = serde_json::from_value::<ObjectSettings>(v);
            if let Err(e) = setting {
                tracing::error!("Error parsing s3 cache config: {:?}", e)
            } else {
                let s3_client = build_object_store_from_settings(setting.unwrap()).await;
                if let Err(e) = s3_client {
                    tracing::error!("Error building s3 client from settings: {:?}", e)
                } else {
                    *s3_cache_settings = Some(s3_client.unwrap());
                }
            }
        } else {
            let mut s3_cache_settings = OBJECT_STORE_CACHE_SETTINGS.write().await;
            if std::env::var("S3_CACHE_BUCKET").is_ok() {
                if matches!(get_license_plan().await, LicensePlan::Pro) {
                    tracing::error!("S3 cache is not available for pro plan");
                    return;
                }
                *s3_cache_settings = build_s3_client_from_settings(S3Settings {
                    bucket: None,
                    region: None,
                    access_key: None,
                    secret_key: None,
                    endpoint: None,
                    store_logs: None,
                    path_style: None,
                    allow_http: None,
                    port: None,
                })
                .await
                .ok();
            } else {
                *s3_cache_settings = None;
            }
        }
    }
}

pub async fn reload_job_default_timeout_setting(db: &DB) {
    reload_option_setting_with_tracing(
        db,
        JOB_DEFAULT_TIMEOUT_SECS_SETTING,
        "JOB_DEFAULT_TIMEOUT_SECS",
        JOB_DEFAULT_TIMEOUT.clone(),
    )
    .await;
}

pub async fn reload_request_size(db: &DB) {
    if let Err(e) = reload_setting(
        db,
        REQUEST_SIZE_LIMIT_SETTING,
        "REQUEST_SIZE_LIMIT",
        DEFAULT_BODY_LIMIT,
        REQUEST_SIZE_LIMIT.clone(),
        |x| x.mul(1024 * 1024),
    )
    .await
    {
        tracing::error!("Error reloading retention period: {:?}", e)
    }
}

pub async fn reload_license_key(db: &DB) -> anyhow::Result<()> {
    let q = load_value_from_global_settings(db, LICENSE_KEY_SETTING)
        .await
        .map_err(|err| anyhow::anyhow!("Error reloading license key: {}", err.to_string()))?;

    let mut value = std::env::var("LICENSE_KEY")
        .ok()
        .and_then(|x| x.parse::<String>().ok())
        .unwrap_or(String::new());

    if let Some(q) = q {
        if let Ok(v) = serde_json::from_value::<String>(q.clone()) {
            tracing::info!(
                "Loaded setting LICENSE_KEY from db config: {}",
                truncate_token(&v)
            );
            value = v;
        } else {
            tracing::error!("Could not parse LICENSE_KEY found: {:#?}", &q);
        }
    };
    set_license_key(value).await;
    Ok(())
}

pub async fn reload_option_setting_with_tracing<T: FromStr + DeserializeOwned>(
    db: &DB,
    setting_name: &str,
    std_env_var: &str,
    lock: Arc<RwLock<Option<T>>>,
) {
    if let Err(e) = reload_option_setting(db, setting_name, std_env_var, lock.clone()).await {
        tracing::error!("Error reloading setting {}: {:?}", setting_name, e)
    }
}

async fn load_value_from_global_settings(
    db: &DB,
    setting_name: &str,
) -> error::Result<Option<serde_json::Value>> {
    let r = sqlx::query!(
        "SELECT value FROM global_settings WHERE name = $1",
        setting_name
    )
    .fetch_optional(db)
    .await?
    .map(|x| x.value);
    Ok(r)
}
pub async fn reload_option_setting<T: FromStr + DeserializeOwned>(
    db: &DB,
    setting_name: &str,
    std_env_var: &str,
    lock: Arc<RwLock<Option<T>>>,
) -> error::Result<()> {
    let force_value = std::env::var(format!("FORCE_{}", std_env_var))
        .ok()
        .and_then(|x| x.parse::<T>().ok());

    if let Some(force_value) = force_value {
        let mut l = lock.write().await;
        *l = Some(force_value);
        return Ok(());
    }

    let q = load_value_from_global_settings(db, setting_name).await?;

    let mut value = std::env::var(std_env_var)
        .ok()
        .and_then(|x| x.parse::<T>().ok());

    if let Some(q) = q {
        if let Ok(v) = serde_json::from_value::<T>(q.clone()) {
            tracing::info!("Loaded setting {setting_name} from db config: {:#?}", &q);
            value = Some(v)
        } else {
            tracing::error!("Could not parse {setting_name} found: {:#?}", &q);
        }
    };

    {
        if value.is_none() {
            tracing::info!("Loaded {setting_name} setting to None");
        }
        let mut l = lock.write().await;
        *l = value;
    }

    Ok(())
}

pub async fn reload_setting<T: FromStr + DeserializeOwned + Display>(
    db: &DB,
    setting_name: &str,
    std_env_var: &str,
    default: T,
    lock: Arc<RwLock<T>>,
    transformer: fn(T) -> T,
) -> error::Result<()> {
    let q = load_value_from_global_settings(db, setting_name).await?;

    let mut value = std::env::var(std_env_var)
        .ok()
        .and_then(|x| x.parse::<T>().ok())
        .unwrap_or(default);

    if let Some(q) = q {
        if let Ok(v) = serde_json::from_value::<T>(q.clone()) {
            tracing::info!("Loaded setting {setting_name} from db config: {:#?}", &q);
            value = transformer(v);
        } else {
            tracing::error!("Could not parse {setting_name} found: {:#?}", &q);
        }
    };

    {
        let mut l = lock.write().await;
        *l = value;
    }

    Ok(())
}

pub async fn monitor_pool(db: &DB) {
    if METRICS_ENABLED.load(Ordering::Relaxed) {
        let db = db.clone();
        tokio::spawn(async move {
            let active_pool_connections: prometheus::IntGauge = prometheus::register_int_gauge!(
                "pool_connections_active",
                "Number of active postgresql connections in the pool"
            )
            .unwrap();

            let idle_pool_connections: prometheus::IntGauge = prometheus::register_int_gauge!(
                "pool_connections_idle",
                "Number of idle postgresql connections in the pool"
            )
            .unwrap();

            let max_pool_connections: prometheus::IntGauge = prometheus::register_int_gauge!(
                "pool_connections_max",
                "Number of max postgresql connections in the pool"
            )
            .unwrap();

            max_pool_connections.set(db.options().get_max_connections() as i64);
            loop {
                active_pool_connections.set(db.size() as i64);
                idle_pool_connections.set(db.num_idle() as i64);
                tokio::time::sleep(Duration::from_secs(30)).await;
            }
        });
    }
}

pub async fn monitor_db(
    db: &Pool<Postgres>,
    base_internal_url: &str,
    server_mode: bool,
    _worker_mode: bool,
    initial_load: bool,
    _killpill_tx: tokio::sync::broadcast::Sender<()>,
) {
    let zombie_jobs_f = async {
        if server_mode && !initial_load {
            handle_zombie_jobs(db, base_internal_url, "server").await;
            match handle_zombie_flows(db).await {
                Err(err) => {
                    tracing::error!("Error handling zombie flows: {:?}", err);
                }
                _ => {}
            }
        }
    };
    let expired_items_f = async {
        if server_mode && !initial_load {
            delete_expired_items(&db).await;
        }
    };

    let verify_license_key_f = async {
        #[cfg(feature = "enterprise")]
        if !initial_load {
            verify_license_key().await;
        }
    };

    let expose_queue_metrics_f = async {
        if !initial_load && server_mode {
            expose_queue_metrics(&db).await;
        }
    };

    let worker_groups_alerts_f = async {
        #[cfg(feature = "enterprise")]
        if server_mode && !initial_load {
            worker_groups_alerts(&db).await;
        }
    };

    let jobs_waiting_alerts_f = async {
        #[cfg(feature = "enterprise")]
        if server_mode {
            jobs_waiting_alerts(&db).await;
        }
    };

    let apply_autoscaling_f = async {
        #[cfg(feature = "enterprise")]
        if server_mode && !initial_load {
            if let Err(e) = windmill_autoscaling::apply_all_autoscaling(db).await {
                tracing::error!("Error applying autoscaling: {:?}", e);
            }
        }
    };

    let update_min_worker_version_f = async {
        update_min_version(db).await;
    };

    join!(
        expired_items_f,
        zombie_jobs_f,
        expose_queue_metrics_f,
        verify_license_key_f,
        worker_groups_alerts_f,
        jobs_waiting_alerts_f,
        apply_autoscaling_f,
        update_min_worker_version_f,
    );
}

pub async fn expose_queue_metrics(db: &Pool<Postgres>) {
    let last_check = sqlx::query_scalar!(
            "SELECT created_at FROM metrics WHERE id LIKE 'queue_count_%' ORDER BY created_at DESC LIMIT 1"
        )
        .fetch_optional(db)
        .await
        .unwrap_or(Some(chrono::Utc::now()));

    let metrics_enabled = METRICS_ENABLED.load(std::sync::atomic::Ordering::Relaxed);
    let save_metrics = last_check
        .map(|last_check| chrono::Utc::now() - last_check > chrono::Duration::seconds(25))
        .unwrap_or(true);

    if metrics_enabled || save_metrics {
        let queue_counts = windmill_common::queue::get_queue_counts(db).await;

        if metrics_enabled {
            for q in QUEUE_COUNT_TAGS.read().await.iter() {
                if queue_counts.get(q).is_none() {
                    (*QUEUE_COUNT).with_label_values(&[q]).set(0);
                }
            }
        }

        let mut tags_to_watch = vec![];
        for q in queue_counts {
            let count = q.1;
            let tag = q.0;

            if metrics_enabled {
                let metric = (*QUEUE_COUNT).with_label_values(&[&tag]);
                metric.set(count as i64);
                tags_to_watch.push(tag.to_string());
            }

            // save queue_count and delay metrics per tag
            if save_metrics {
                sqlx::query!(
                    "INSERT INTO metrics (id, value) VALUES ($1, $2)",
                    format!("queue_count_{}", tag),
                    serde_json::json!(count)
                )
                .execute(db)
                .await
                .ok();
                if count > 0 {
                    sqlx::query!(
                            "INSERT INTO metrics (id, value)
                            VALUES ($1, to_jsonb((SELECT EXTRACT(EPOCH FROM now() - scheduled_for)
                            FROM queue WHERE tag = $2 AND running = false AND scheduled_for <= now() - ('3 seconds')::interval
                            ORDER BY priority DESC NULLS LAST, scheduled_for LIMIT 1)))",
                            format!("queue_delay_{}", tag),
                            tag
                        ).execute(db).await.ok();
                }
            }
        }
        if metrics_enabled {
            let mut w = QUEUE_COUNT_TAGS.write().await;
            *w = tags_to_watch;
        }
    }

    // clean queue metrics older than 14 days
    sqlx::query!(
        "DELETE FROM metrics WHERE id LIKE 'queue_%' AND created_at < NOW() - INTERVAL '14 day'"
    )
    .execute(db)
    .await
    .ok();
}

pub async fn reload_smtp_config(db: &Pool<Postgres>) {
    let smtp_config = load_smtp_config(&db).await;
    if let Err(e) = smtp_config {
        tracing::error!("Error reloading smtp config: {:?}", e)
    } else {
        let mut wc = SMTP_CONFIG.write().await;
        tracing::info!("Reloading smtp config...");
        *wc = smtp_config.unwrap()
    }
}

pub async fn reload_indexer_config(db: &Pool<Postgres>) {
    let indexer_config = load_indexer_config(&db).await;
    if let Err(e) = indexer_config {
        tracing::error!("Error reloading indexer config: {:?}", e)
    } else {
        let mut wc = INDEXER_CONFIG.write().await;
        tracing::info!("Reloading smtp config...");
        *wc = indexer_config.unwrap()
    }
}

pub async fn reload_worker_config(
    db: &DB,
    tx: tokio::sync::broadcast::Sender<()>,
    kill_if_change: bool,
) {
    let config = load_worker_config(&db, tx.clone()).await;
    if let Err(e) = config {
        tracing::error!("Error reloading worker config: {:?}", e)
    } else {
        let wc = WORKER_CONFIG.read().await;
        let config = config.unwrap();
        if *wc != config || config.dedicated_worker.is_some() {
            if kill_if_change {
                if config.dedicated_worker.is_some()
                    || (*wc).dedicated_worker != config.dedicated_worker
                {
                    tracing::info!("Dedicated worker config changed, sending killpill. Expecting to be restarted by supervisor.");
                    let _ = tx.send(());
                }

                if (*wc).init_bash != config.init_bash {
                    tracing::info!("Init bash config changed, sending killpill. Expecting to be restarted by supervisor.");
                    let _ = tx.send(());
                }

                if (*wc).cache_clear != config.cache_clear {
                    tracing::info!("Cache clear changed, sending killpill. Expecting to be restarted by supervisor.");
                    let _ = tx.send(());
                    tracing::info!("Waiting 5 seconds to allow others workers to start potential jobs that depend on a potential shared cache volume");
                    tokio::time::sleep(Duration::from_secs(5)).await;
                    if let Err(e) = windmill_worker::common::clean_cache().await {
                        tracing::error!("Error cleaning the cache: {e:#}");
                    }
                }
            }
            drop(wc);

            let mut wc = WORKER_CONFIG.write().await;
            tracing::info!("Reloading worker config...");
            make_suspended_pull_query(&config).await;
            make_pull_query(&config).await;
            *wc = config
        }
    }
}

pub async fn load_base_url(db: &DB) -> error::Result<String> {
    let q_base_url = load_value_from_global_settings(db, BASE_URL_SETTING).await?;

    let std_base_url = std::env::var("BASE_URL")
        .ok()
        .unwrap_or_else(|| "http://localhost".to_string());
    let base_url = if let Some(q) = q_base_url {
        if let Ok(v) = serde_json::from_value::<String>(q.clone()) {
            if v != "" {
                v
            } else {
                std_base_url
            }
        } else {
            tracing::error!(
                "Could not parse base_url setting as a string, found: {:#?}",
                &q
            );
            std_base_url
        }
    } else {
        std_base_url
    };

    {
        let mut l = BASE_URL.write().await;
        *l = base_url.clone();
    }
    Ok(base_url)
}

pub async fn reload_base_url_setting(db: &DB) -> error::Result<()> {
    let q_oauth = load_value_from_global_settings(db, OAUTH_SETTING).await?;

    let oauths = if let Some(q) = q_oauth {
        if let Ok(v) = serde_json::from_value::<Option<HashMap<String, OAuthClient>>>(q.clone()) {
            v
        } else {
            tracing::error!("Could not parse oauth setting as a json, found: {:#?}", &q);
            None
        }
    } else {
        None
    };

    let base_url = load_base_url(db).await?;
    let is_secure = base_url.starts_with("https://");

    {
        let mut l = OAUTH_CLIENTS.write().await;
        *l = build_oauth_clients(&base_url, oauths)
        .map_err(|e| tracing::error!("Error building oauth clients (is the oauth.json mounted and in correct format? Use '{}' as minimal oauth.json): {}", "{}", e))
        .unwrap();
    }

    {
        let mut l = IS_SECURE.write().await;
        *l = is_secure;
    }

    Ok(())
}

async fn handle_zombie_jobs(db: &Pool<Postgres>, base_internal_url: &str, worker_name: &str) {
    if *RESTART_ZOMBIE_JOBS {
        let restarted = sqlx::query!(
                "UPDATE queue SET running = false, started_at = null
                WHERE last_ping < now() - ($1 || ' seconds')::interval
                 AND running = true AND job_kind NOT IN ('flow', 'flowpreview', 'singlescriptflow') AND same_worker = false RETURNING id, workspace_id, last_ping",
                *ZOMBIE_JOB_TIMEOUT,
            )
            .fetch_all(db)
            .await
            .ok()
            .unwrap_or_else(|| vec![]);

        if METRICS_ENABLED.load(std::sync::atomic::Ordering::Relaxed) {
            QUEUE_ZOMBIE_RESTART_COUNT.inc_by(restarted.len() as _);
        }
        let base_url = BASE_URL.read().await.clone();
        for r in restarted {
            let last_ping = if let Some(x) = r.last_ping {
                format!("last ping at {x}")
            } else {
                "no last ping".to_string()
            };
            let url = format!("{}/run/{}?workspace={}", base_url, r.id, r.workspace_id,);
            let error_message = format!(
                "Zombie job {} on {} ({}) detected, restarting it, {}",
                r.id, r.workspace_id, url, last_ping
            );

            let _ = sqlx::query!("
                INSERT INTO job_logs (job_id, logs) VALUES ($1,'Restarted job after not receiving job''s ping for too long the ' || now() || '\n\n') 
                ON CONFLICT (job_id) DO UPDATE SET logs = job_logs.logs || '\nRestarted job after not receiving job''s ping for too long the ' || now() || '\n\n' WHERE job_logs.job_id = $1", r.id)
                .execute(db).await;
            tracing::error!(error_message);
            report_critical_error(error_message, db.clone(), Some(&r.workspace_id), None).await;
        }
    }

    let mut timeout_query =
        "SELECT * FROM queue WHERE last_ping < now() - ($1 || ' seconds')::interval 
    AND running = true  AND job_kind NOT IN ('flow', 'flowpreview', 'singlescriptflow')"
            .to_string();
    if *RESTART_ZOMBIE_JOBS {
        timeout_query.push_str(" AND same_worker = true");
    };
    let timeouts = sqlx::query_as::<_, QueuedJob>(&timeout_query)
        .bind(ZOMBIE_JOB_TIMEOUT.as_str())
        .fetch_all(db)
        .await
        .ok()
        .unwrap_or_else(|| vec![]);

    if METRICS_ENABLED.load(std::sync::atomic::Ordering::Relaxed) {
        QUEUE_ZOMBIE_DELETE_COUNT.inc_by(timeouts.len() as _);
    }

    for job in timeouts {
        tracing::info!("timedout zombie job {} {}", job.id, job.workspace_id,);

        // since the job is unrecoverable, the same worker queue should never be sent anything
        let (same_worker_tx_never_used, _same_worker_rx_never_used) =
            mpsc::channel::<SameWorkerPayload>(1);
        let same_worker_tx_never_used =
            SameWorkerSender(same_worker_tx_never_used, Arc::new(AtomicU16::new(0)));
        let (send_result_never_used, _send_result_rx_never_used) = mpsc::channel::<SendResult>(1);

        let label = if job.permissioned_as != format!("u/{}", job.created_by)
            && job.permissioned_as != job.created_by
        {
            format!("ephemeral-script-end-user-{}", job.created_by)
        } else {
            "ephemeral-script".to_string()
        };
        let token = create_token_for_owner(
            &db,
            &job.workspace_id,
            &job.permissioned_as,
            &label,
            *SCRIPT_TOKEN_EXPIRY,
            &job.email,
            &job.id,
        )
        .await
        .expect("could not create job token");

        let client = AuthedClient {
            base_internal_url: base_internal_url.to_string(),
            token,
            workspace: job.workspace_id.to_string(),
            force_client: None,
        };

        let last_ping = job.last_ping.clone();
        let _ = handle_job_error(
            db,
            &client,
            &job,
            0,
            None,
            error::Error::ExecutionErr(format!(
                "Job timed out after no ping from job since {} (ZOMBIE_JOB_TIMEOUT: {})",
                last_ping
                    .map(|x| x.to_string())
                    .unwrap_or_else(|| "no ping".to_string()),
                *ZOMBIE_JOB_TIMEOUT
            )),
            true,
            same_worker_tx_never_used,
            "",
            worker_name,
            send_result_never_used,
            #[cfg(feature = "benchmark")]
            &mut windmill_common::bench::BenchmarkIter::new(),
        )
        .await;
    }
}

async fn handle_zombie_flows(db: &DB) -> error::Result<()> {
    let flows = sqlx::query_as::<_, QueuedJob>(
        r#"
        SELECT *
        FROM queue
        WHERE running = true AND suspend = 0 AND suspend_until IS null AND scheduled_for <= now() AND (job_kind = 'flow' OR job_kind = 'flowpreview')
            AND last_ping IS NOT NULL AND last_ping < NOW() - ($1 || ' seconds')::interval AND canceled = false
        "#,
    ).bind(FLOW_ZOMBIE_TRANSITION_TIMEOUT.as_str())
    .fetch_all(db)
    .await?;

    for flow in flows {
        let status = flow.parse_flow_status();
        if !flow.same_worker
            && status.is_some_and(|s| {
                s.modules
                    .get(0)
                    .is_some_and(|x| matches!(x, FlowStatusModule::WaitingForPriorSteps { .. }))
            })
        {
            let error_message = format!(
                "Zombie flow detected: {} in workspace {}. It hasn't started yet, restarting it.",
                flow.id, flow.workspace_id
            );
            tracing::error!(error_message);
            report_critical_error(error_message, db.clone(), Some(&flow.workspace_id), None).await;
            // if the flow hasn't started and is a zombie, we can simply restart it
            sqlx::query!(
                "UPDATE queue SET running = false, started_at = null WHERE id = $1 AND canceled = false",
                flow.id
            )
            .execute(db)
            .await?;
        } else {
            let id = flow.id.clone();
            let last_ping = flow.last_ping.clone();
            let now = now_from_db(db).await?;
            let reason = format!(
                "{} was hanging in between 2 steps. Last ping: {last_ping:?} (now: {now})",
                if flow.is_flow_step && flow.parent_job.is_some() {
                    format!("Flow was cancelled because subflow {id}")
                } else {
                    format!("Flow {id} was cancelled because it")
                }
            );
            report_critical_error(reason.clone(), db.clone(), Some(&flow.workspace_id), None).await;
            cancel_zombie_flow_job(db, flow, reason).await?;
        }
    }

    let flows2 = sqlx::query!(
        "
    DELETE
    FROM parallel_monitor_lock
    WHERE last_ping IS NOT NULL AND last_ping < NOW() - ($1 || ' seconds')::interval 
    RETURNING parent_flow_id, job_id, last_ping
        ",
        FLOW_ZOMBIE_TRANSITION_TIMEOUT.as_str()
    )
    .fetch_all(db)
    .await?;

    for flow in flows2 {
        let in_queue = sqlx::query_as::<_, QueuedJob>(
            "SELECT * FROM queue WHERE id = $1 AND running = true AND canceled = false",
        )
        .bind(flow.parent_flow_id)
        .fetch_optional(db)
        .await?;
        if let Some(job) = in_queue {
            tracing::error!(
                "parallel Zombie flow detected: {} in workspace {}. Last ping was: {:?}.",
                job.id,
                job.workspace_id,
                flow.last_ping
            );
            cancel_zombie_flow_job(db, job,
                format!("Flow {} cancelled as one of the parallel branch {} was unable to make the last transition ", flow.parent_flow_id, flow.job_id))
                .await?;
        } else {
            tracing::info!("releasing lock for parallel flow: {}", flow.parent_flow_id);
        }
    }
    Ok(())
}

async fn cancel_zombie_flow_job(
    db: &Pool<Postgres>,
    flow: QueuedJob,
    message: String,
) -> Result<(), error::Error> {
    let tx = db.begin().await.unwrap();
    tracing::error!(
        "zombie flow detected: {} in workspace {}. Cancelling it.",
        flow.id,
        flow.workspace_id
    );
    let (ntx, _) = cancel_job(
        "monitor",
        Some(message),
        flow.id,
        flow.workspace_id.as_str(),
        tx,
        db,
        true,
        false,
    )
    .await?;
    ntx.commit().await?;
    Ok(())
}

pub async fn reload_hub_base_url_setting(db: &DB, server_mode: bool) -> error::Result<()> {
    let hub_base_url = load_value_from_global_settings(db, HUB_BASE_URL_SETTING).await?;

    let base_url = if let Some(q) = hub_base_url {
        if let Ok(v) = serde_json::from_value::<String>(q.clone()) {
            if v != "" {
                v
            } else {
                DEFAULT_HUB_BASE_URL.to_string()
            }
        } else {
            tracing::error!(
                "Could not parse hub_base_url setting as a string, found: {:#?}",
                &q
            );
            DEFAULT_HUB_BASE_URL.to_string()
        }
    } else {
        DEFAULT_HUB_BASE_URL.to_string()
    };

    let mut l = HUB_BASE_URL.write().await;
    if server_mode {
        #[cfg(feature = "embedding")]
        if *l != base_url {
            let disable_embedding = std::env::var("DISABLE_EMBEDDING")
                .ok()
                .map(|x| x.parse::<bool>().unwrap_or(false))
                .unwrap_or(false);
            if !disable_embedding {
                let db_clone = db.clone();
                tokio::spawn(async move {
                    update_embeddings_db(&db_clone).await;
                });
            }
        }
    }
    *l = base_url;

    Ok(())
}

pub async fn reload_critical_error_channels_setting(db: &DB) -> error::Result<()> {
    let critical_error_channels =
        load_value_from_global_settings(db, CRITICAL_ERROR_CHANNELS_SETTING).await?;

    let critical_error_channels = if let Some(q) = critical_error_channels {
        if let Ok(v) = serde_json::from_value::<Vec<CriticalErrorChannel>>(q.clone()) {
            v
        } else {
            tracing::error!(
                "Could not parse critical_error_emails setting as an array of channels, found: {:#?}",
                &q
            );
            vec![]
        }
    } else {
        vec![]
    };

    let mut l = CRITICAL_ERROR_CHANNELS.write().await;
    *l = critical_error_channels;

    Ok(())
}

async fn generate_and_save_jwt_secret(db: &DB) -> error::Result<String> {
    let secret = rd_string(32);
    sqlx::query!(
        "INSERT INTO global_settings (name, value) VALUES ($1, $2) ON CONFLICT (name) DO UPDATE SET value = $2",
        JWT_SECRET_SETTING,
        serde_json::to_value(&secret).unwrap()
    ).execute(db).await?;

    Ok(secret)
}

pub async fn reload_jwt_secret_setting(db: &DB) -> error::Result<()> {
    let jwt_secret = load_value_from_global_settings(db, JWT_SECRET_SETTING).await?;

    let jwt_secret = if let Some(q) = jwt_secret {
        if let Ok(v) = serde_json::from_value::<String>(q.clone()) {
            v
        } else {
            tracing::error!("Could not parse jwt_secret setting, generating new one");
            generate_and_save_jwt_secret(db).await?
        }
    } else {
        tracing::info!("Not jwt secret found, generating one");
        generate_and_save_jwt_secret(db).await?
    };

    let mut l = JWT_SECRET.write().await;
    *l = jwt_secret;

    Ok(())
}<|MERGE_RESOLUTION|>--- conflicted
+++ resolved
@@ -34,14 +34,6 @@
     error,
     flow_status::FlowStatusModule,
     global_settings::{
-<<<<<<< HEAD
-        BASE_URL_SETTING, BUNFIG_INSTALL_SCOPES_SETTING, CRITICAL_ERROR_CHANNELS_SETTING,
-        DEFAULT_TAGS_PER_WORKSPACE_SETTING, DEFAULT_TAGS_WORKSPACES_SETTING,
-        EXPOSE_DEBUG_METRICS_SETTING, EXPOSE_METRICS_SETTING, EXTRA_PIP_INDEX_URL_SETTING,
-        HUB_BASE_URL_SETTING, INSTANCE_PYTHON_VERSION_SETTING, JOB_DEFAULT_TIMEOUT_SECS_SETTING,
-        JWT_SECRET_SETTING, KEEP_JOB_DIR_SETTING, LICENSE_KEY_SETTING, NPM_CONFIG_REGISTRY_SETTING,
-        OAUTH_SETTING, PIP_INDEX_URL_SETTING, REQUEST_SIZE_LIMIT_SETTING,
-=======
         BASE_URL_SETTING, BUNFIG_INSTALL_SCOPES_SETTING, CRITICAL_ALERT_MUTE_UI_SETTING,
         CRITICAL_ERROR_CHANNELS_SETTING, DEFAULT_TAGS_PER_WORKSPACE_SETTING,
         DEFAULT_TAGS_WORKSPACES_SETTING, EXPOSE_DEBUG_METRICS_SETTING, EXPOSE_METRICS_SETTING,
@@ -49,7 +41,6 @@
         JWT_SECRET_SETTING, KEEP_JOB_DIR_SETTING, LICENSE_KEY_SETTING,
         MONITOR_LOGS_ON_OBJECT_STORE_SETTING, NPM_CONFIG_REGISTRY_SETTING, OAUTH_SETTING,
         OTEL_SETTING, PIP_INDEX_URL_SETTING, REQUEST_SIZE_LIMIT_SETTING,
->>>>>>> 1b922f3b
         REQUIRE_PREEXISTING_USER_FOR_OAUTH_SETTING, RETENTION_PERIOD_SECS_SETTING,
         SAML_METADATA_SETTING, SCIM_TOKEN_SETTING, TIMEOUT_WAIT_RESULT_SETTING,
     },
