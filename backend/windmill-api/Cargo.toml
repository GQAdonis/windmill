[package]
name = "windmill-api"
version.workspace = true
authors.workspace = true
edition.workspace = true

[lib]
name = "windmill_api"
path = "src/lib.rs"

[features]
default = []
enterprise = ["windmill-queue/enterprise", "windmill-audit/enterprise", "windmill-git-sync/enterprise", "windmill-common/enterprise"]
stripe = ["dep:async-stripe"]
enterprise_saml = ["dep:samael"]
benchmark = []
embedding = ["dep:tinyvector", "dep:hf-hub", "dep:tokenizers", "dep:candle-core", "dep:candle-transformers", "dep:candle-nn"]
parquet = ["dep:datafusion", "dep:object_store", "dep:url", "windmill-common/parquet"]
prometheus = ["windmill-common/prometheus", "windmill-queue/prometheus", "dep:prometheus"]
openidconnect = ["dep:openidconnect"]
tantivy = ["dep:windmill-indexer"]
kafka = ["dep:rdkafka"]
websocket = ["dep:tokio-tungstenite"]
smtp = ["dep:mail-parser", "dep:openssl", "windmill-common/smtp"]
license = ["dep:rsa"]
zip = ["dep:async_zip"]
oauth2 = ["dep:async-oauth2"]
http_trigger = ["dep:matchit"]
static_frontend = ["dep:rust-embed"]

[dependencies]
windmill-queue.workspace = true
windmill-common = { workspace = true, default-features = false }
windmill-audit.workspace = true
windmill-parser.workspace = true
windmill-parser-ts.workspace = true
windmill-git-sync.workspace = true
windmill-indexer = { workspace = true, optional = true }
tokio.workspace = true
anyhow.workspace = true
argon2.workspace = true
axum.workspace = true
futures.workspace = true
git-version.workspace = true
tower.workspace = true
tower-cookies.workspace = true
tower-http.workspace = true
hyper.workspace = true
itertools.workspace = true
reqwest.workspace = true
serde.workspace = true
sqlx.workspace = true
async-oauth2 = { workspace = true, optional = true }
tracing.workspace = true
sql-builder.workspace = true
serde_json.workspace = true
chrono.workspace = true
chrono-tz.workspace = true
hex.workspace = true
base64.workspace = true
base32.workspace = true
serde_urlencoded.workspace = true
cron.workspace = true
mime_guess.workspace = true
rust-embed = { workspace = true, optional = true }
tracing-subscriber.workspace = true
quick_cache.workspace = true
rand.workspace = true
time.workspace = true
native-tls.workspace = true
tokio-native-tls.workspace = true
openssl = { workspace = true, optional = true }
mail-parser = { workspace = true, features = ["serde_support"], optional = true }
magic-crypt.workspace = true
tempfile.workspace = true
tokio-util.workspace = true
tokio-tar.workspace = true
hmac.workspace = true
cookie.workspace = true
sha2.workspace = true
urlencoding.workspace = true
async-stripe = { workspace = true, optional = true }
lazy_static.workspace = true
prometheus = { workspace = true, optional = true }
async_zip = { workspace = true, optional = true }
regex.workspace = true
bytes.workspace = true
samael = { workspace = true, optional = true }
async-recursion.workspace = true
rsa = { workspace = true, optional = true}
uuid.workspace = true
tinyvector = { workspace = true, optional = true}
hf-hub  = { workspace = true, optional = true}
tokenizers = { workspace = true, optional = true}
candle-core = { workspace = true, optional = true}
candle-transformers = { workspace = true, optional = true}
candle-nn = { workspace = true, optional = true}
datafusion = { workspace = true, optional = true}
object_store = { workspace = true, optional = true}
openidconnect = { workspace = true, optional = true}
url = { workspace = true, optional = true}
jsonwebtoken = { workspace = true }
<<<<<<< HEAD
matchit.workspace = true
tokio-tungstenite.workspace = true
rust-postgres.workspace = true
=======
matchit = { workspace = true, optional = true }
tokio-tungstenite = { workspace = true, optional = true}
rdkafka = { workspace = true, optional = true }
const_format.workspace = true

>>>>>>> d440a71e
pin-project.workspace = true
http.workspace = true
async-stream.workspace = true
ulid.workspace = true
pg_escape.workspace = true
byteorder.workspace = true
memchr.workspace = true
thiserror.workspace = true<|MERGE_RESOLUTION|>--- conflicted
+++ resolved
@@ -100,17 +100,11 @@
 openidconnect = { workspace = true, optional = true}
 url = { workspace = true, optional = true}
 jsonwebtoken = { workspace = true }
-<<<<<<< HEAD
-matchit.workspace = true
-tokio-tungstenite.workspace = true
-rust-postgres.workspace = true
-=======
 matchit = { workspace = true, optional = true }
 tokio-tungstenite = { workspace = true, optional = true}
 rdkafka = { workspace = true, optional = true }
 const_format.workspace = true
-
->>>>>>> d440a71e
+rust-postgres.workspace = true
 pin-project.workspace = true
 http.workspace = true
 async-stream.workspace = true
