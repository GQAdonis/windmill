--- conflicted
+++ resolved
@@ -11367,32 +11367,7 @@
         lock_error_logs:
           type: string
         language:
-<<<<<<< HEAD
           $ref: "#/components/schemas/ScriptLang"
-=======
-          type: string
-          enum:
-            [
-              python3,
-              deno,
-              go,
-              bash,
-              powershell,
-              postgresql,
-              mysql,
-              bigquery,
-              snowflake,
-              mssql,
-              oracledb,
-              graphql,
-              nativets,
-              bun,
-              php,
-              rust,
-              ansible,
-              csharp,
-            ]
->>>>>>> 77f2b33f
         kind:
           type: string
           enum: [script, failure, trigger, command, approval]
@@ -11477,32 +11452,7 @@
         lock:
           type: string
         language:
-<<<<<<< HEAD
           $ref: "#/components/schemas/ScriptLang"
-=======
-          type: string
-          enum:
-            [
-              python3,
-              deno,
-              go,
-              bash,
-              powershell,
-              postgresql,
-              mysql,
-              bigquery,
-              snowflake,
-              mssql,
-              oracledb,
-              graphql,
-              nativets,
-              bun,
-              php,
-              rust,
-              ansible,
-              csharp,
-            ]
->>>>>>> 77f2b33f
         kind:
           type: string
           enum: [script, failure, trigger, command, approval]
@@ -11709,32 +11659,7 @@
         is_flow_step:
           type: boolean
         language:
-<<<<<<< HEAD
           $ref: "#/components/schemas/ScriptLang"
-=======
-          type: string
-          enum:
-            [
-              python3,
-              deno,
-              go,
-              bash,
-              powershell,
-              postgresql,
-              mysql,
-              bigquery,
-              snowflake,
-              mssql,
-              oracledb,
-              graphql,
-              nativets,
-              bun,
-              php,
-              rust,
-              ansible,
-              csharp,
-            ]
->>>>>>> 77f2b33f
         email:
           type: string
         visible_to_owner:
@@ -11837,32 +11762,7 @@
         is_flow_step:
           type: boolean
         language:
-<<<<<<< HEAD
           $ref: "#/components/schemas/ScriptLang"
-=======
-          type: string
-          enum:
-            [
-              python3,
-              deno,
-              go,
-              bash,
-              powershell,
-              postgresql,
-              mysql,
-              bigquery,
-              snowflake,
-              mssql,
-              oracledb,
-              graphql,
-              nativets,
-              bun,
-              php,
-              rust,
-              ansible,
-              csharp,
-            ]
->>>>>>> 77f2b33f
         is_skipped:
           type: boolean
         email:
@@ -12402,6 +12302,7 @@
           bigquery,
           snowflake,
           mssql,
+          oracledb,
           graphql,
           nativets,
           bun,
@@ -12421,32 +12322,7 @@
         args:
           $ref: "#/components/schemas/ScriptArgs"
         language:
-<<<<<<< HEAD
           $ref: "#/components/schemas/ScriptLang"
-=======
-          type: string
-          enum:
-            [
-              python3,
-              deno,
-              go,
-              bash,
-              powershell,
-              postgresql,
-              mysql,
-              bigquery,
-              snowflake,
-              mssql,
-              oracledb,
-              graphql,
-              nativets,
-              bun,
-              php,
-              rust,
-              ansible,
-              csharp,
-            ]
->>>>>>> 77f2b33f
         tag:
           type: string
         kind:
@@ -14335,32 +14211,7 @@
         path:
           type: string
         language:
-<<<<<<< HEAD
           $ref: "#/components/schemas/ScriptLang"
-=======
-          type: string
-          enum:
-            [
-              python3,
-              deno,
-              go,
-              bash,
-              powershell,
-              postgresql,
-              mysql,
-              bigquery,
-              snowflake,
-              mssql,
-              oracledb,
-              graphql,
-              nativets,
-              bun,
-              php,
-              rust,
-              ansible,
-              csharp,
-            ]
->>>>>>> 77f2b33f
       required:
         - raw_code
         - path
