openapi: "3.0.3"

info:
  version: 1.445.0
  title: Windmill API

  contact:
    name: Windmill Team
    email: contact@windmill.dev
    url: https://windmill.dev

  license:
    name: Apache 2.0
    url: https://www.apache.org/licenses/LICENSE-2.0.html

  x-logo:
    url: https://windmill.dev/img/windmill.svg
externalDocs:
  description: documentation portal
  url: https://windmill.dev

servers:
  - url: /api

security:
  - bearerAuth: []
  - cookieAuth: []

paths:
  /version:
    get:
      summary: get backend version
      operationId: backendVersion
      tags:
        - settings
      responses:
        "200":
          description: git version of backend
          content:
            text/plain:
              schema:
                type: string

  /uptodate:
    get:
      summary: is backend up to date
      operationId: backendUptodate
      tags:
        - settings
      responses:
        "200":
          description: is backend up to date
          content:
            text/plain:
              schema:
                type: string

  /ee_license:
    get:
      summary: get license id
      operationId: getLicenseId
      tags:
        - settings
      responses:
        "200":
          description: get license id (empty if not ee)
          content:
            text/plain:
              schema:
                type: string

  /openapi.yaml:
    get:
      summary: get openapi yaml spec
      operationId: getOpenApiYaml
      tags:
        - settings
      responses:
        "200":
          description: openapi yaml file content
          content:
            text/plain:
              schema:
                type: string

  /w/{workspace}/audit/get/{id}:
    get:
      summary: get audit log (requires admin privilege)
      operationId: getAuditLog
      tags:
        - audit
      parameters:
        - $ref: "#/components/parameters/WorkspaceId"
        - $ref: "#/components/parameters/PathId"
      responses:
        "200":
          description: an audit log
          content:
            application/json:
              schema:
                $ref: "#/components/schemas/AuditLog"

  /w/{workspace}/audit/list:
    get:
      summary: list audit logs (requires admin privilege)
      operationId: listAuditLogs
      tags:
        - audit
      parameters:
        - $ref: "#/components/parameters/WorkspaceId"
        - $ref: "#/components/parameters/Page"
        - $ref: "#/components/parameters/PerPage"
        - $ref: "#/components/parameters/Before"
        - $ref: "#/components/parameters/After"
        - $ref: "#/components/parameters/Username"
        - $ref: "#/components/parameters/Operation"
        - name: operations
          in: query
          description: comma separated list of exact operations to include
          schema:
            type: string
        - name: exclude_operations
          in: query
          description: comma separated list of operations to exclude
          schema:
            type: string
        - $ref: "#/components/parameters/ResourceName"
        - $ref: "#/components/parameters/ActionKind"

      responses:
        "200":
          description: a list of audit logs
          content:
            application/json:
              schema:
                type: array
                items:
                  $ref: "#/components/schemas/AuditLog"

  /auth/login:
    post:
      security: []
      summary: login with password
      operationId: login
      tags:
        - user
      requestBody:
        description: credentials
        required: true
        content:
          application/json:
            schema:
              $ref: "#/components/schemas/Login"

      responses:
        "200":
          description: >
            Successfully authenticated. The session ID is returned in a cookie
            named `token` and as plaintext response. Preferred method of
            authorization is through the bearer token. The cookie is only for
            browser convenience.

          headers:
            Set-Cookie:
              schema:
                type: string
                example: token=abcde12345; Path=/; HttpOnly
          content:
            text/plain:
              schema:
                type: string

  /auth/logout:
    post:
      security: []
      summary: logout
      operationId: logout
      tags:
        - user

      responses:
        "200":
          description: clear cookies and clear token (if applicable)
          headers:
            Set-Cookie:
              schema:
                type: string
          content:
            text/plain:
              schema:
                type: string

  /w/{workspace}/users/get/{username}:
    get:
      summary: get user (require admin privilege)
      operationId: getUser
      tags:
        - user
        - admin
      parameters:
        - $ref: "#/components/parameters/WorkspaceId"
        - name: username
          in: path
          required: true
          schema:
            type: string
      responses:
        "200":
          description: user created
          content:
            application/json:
              schema:
                $ref: "#/components/schemas/User"

  /w/{workspace}/users/update/{username}:
    post:
      summary: update user (require admin privilege)
      operationId: updateUser
      tags:
        - user
        - admin
      parameters:
        - $ref: "#/components/parameters/WorkspaceId"
        - name: username
          in: path
          required: true
          schema:
            type: string
      requestBody:
        description: new user
        required: true
        content:
          application/json:
            schema:
              $ref: "#/components/schemas/EditWorkspaceUser"
      responses:
        "200":
          description: edited user
          content:
            text/plain:
              schema:
                type: string

  /w/{workspace}/users/is_owner/{path}:
    get:
      summary: is owner of path
      operationId: isOwnerOfPath
      tags:
        - user
      parameters:
        - $ref: "#/components/parameters/WorkspaceId"
        - $ref: "#/components/parameters/Path"
      responses:
        "200":
          description: is owner
          content:
            application/json:
              schema:
                type: boolean

  /users/setpassword:
    post:
      summary: set password
      operationId: setPassword
      tags:
        - user
      requestBody:
        description: set password
        required: true
        content:
          application/json:
            schema:
              type: object
              properties:
                password:
                  type: string
              required:
                - password
      responses:
        "200":
          description: password set
          content:
            text/plain:
              schema:
                type: string

  /users/set_password_of/{user}:
    post:
      summary: set password for a specific user (require super admin)
      operationId: setPasswordForUser
      tags:
        - user
      parameters:
        - name: user
          in: path
          required: true
          schema:
            type: string
      requestBody:
        description: set password
        required: true
        content:
          application/json:
            schema:
              type: object
              properties:
                password:
                  type: string
              required:
                - password
      responses:
        "200":
          description: password set
          content:
            text/plain:
              schema:
                type: string

  /users/set_login_type/{user}:
    post:
      summary: set login type for a specific user (require super admin)
      operationId: setLoginTypeForUser
      tags:
        - user
      parameters:
        - name: user
          in: path
          required: true
          schema:
            type: string
      requestBody:
        description: set login type
        required: true
        content:
          application/json:
            schema:
              type: object
              properties:
                login_type:
                  type: string
              required:
                - login_type
      responses:
        "200":
          description: login type set
          content:
            text/plain:
              schema:
                type: string

  /users/create:
    post:
      summary: create user
      operationId: createUserGlobally
      tags:
        - user
      requestBody:
        description: user info
        required: true
        content:
          application/json:
            schema:
              type: object
              properties:
                email:
                  type: string
                password:
                  type: string
                super_admin:
                  type: boolean
                name:
                  type: string
                company:
                  type: string
              required:
                - email
                - password
                - super_admin
      responses:
        "201":
          description: user created
          content:
            text/plain:
              schema:
                type: string

  /users/update/{email}:
    post:
      summary: global update user (require super admin)
      operationId: globalUserUpdate
      tags:
        - user
      parameters:
        - name: email
          in: path
          required: true
          schema:
            type: string
      requestBody:
        description: new user info
        required: true
        content:
          application/json:
            schema:
              type: object
              properties:
                is_super_admin:
                  type: boolean
                is_devops:
                  type: boolean
                name:
                  type: string
      responses:
        "200":
          description: user updated
          content:
            text/plain:
              schema:
                type: string

  /users/username_info/{email}:
    get:
      summary: global username info (require super admin)
      operationId: globalUsernameInfo
      tags:
        - user
      parameters:
        - name: email
          in: path
          required: true
          schema:
            type: string
      responses:
        "200":
          description: user renamed
          content:
            application/json:
              schema:
                type: object
                properties:
                  username:
                    type: string
                  workspace_usernames:
                    type: array
                    items:
                      type: object
                      properties:
                        workspace_id:
                          type: string
                        username:
                          type: string
                      required:
                        - workspace_id
                        - username
                required:
                  - username
                  - workspace_usernames

  /users/rename/{email}:
    post:
      summary: global rename user (require super admin)
      operationId: globalUserRename
      tags:
        - user
      parameters:
        - name: email
          in: path
          required: true
          schema:
            type: string
      requestBody:
        description: new username
        required: true
        content:
          application/json:
            schema:
              type: object
              properties:
                new_username:
                  type: string
              required:
                - new_username
      responses:
        "200":
          description: user renamed
          content:
            text/plain:
              schema:
                type: string

  /users/delete/{email}:
    delete:
      summary: global delete user (require super admin)
      operationId: globalUserDelete
      tags:
        - user
      parameters:
        - name: email
          in: path
          required: true
          schema:
            type: string
      responses:
        "200":
          description: user deleted
          content:
            text/plain:
              schema:
                type: string
  /users/overwrite:
    post:
      summary: global overwrite users (require super admin and EE)
      operationId: globalUsersOverwrite
      tags:
        - user
      requestBody:
        description: List of users
        required: true
        content:
          application/json:
            schema:
              type: array
              items:
                $ref: "#/components/schemas/ExportedUser"
      responses:
        "200":
          description: Success message
          content:
            text/plain:
              schema:
                type: string

  /users/export:
    get:
      summary: global export users (require super admin and EE)
      operationId: globalUsersExport
      tags:
        - user
      responses:
        "200":
          description: exported users
          content:
            application/json:
              schema:
                type: array
                items:
                  $ref: "#/components/schemas/ExportedUser"

  /w/{workspace}/users/delete/{username}:
    delete:
      summary: delete user (require admin privilege)
      operationId: deleteUser
      tags:
        - user
        - admin
      parameters:
        - $ref: "#/components/parameters/WorkspaceId"
        - name: username
          in: path
          required: true
          schema:
            type: string
      responses:
        "200":
          description: delete user
          content:
            text/plain:
              schema:
                type: string

  /workspaces/list:
    get:
      summary: list all workspaces visible to me
      operationId: listWorkspaces
      tags:
        - workspace
      responses:
        "200":
          description: all workspaces
          content:
            application/json:
              schema:
                type: array
                items:
                  $ref: "#/components/schemas/Workspace"

  /workspaces/allowed_domain_auto_invite:
    get:
      summary: is domain allowed for auto invi
      operationId: isDomainAllowed
      tags:
        - workspace
      responses:
        "200":
          description: domain allowed or not
          content:
            application/json:
              schema:
                type: boolean

  /workspaces/users:
    get:
      summary: list all workspaces visible to me with user info
      operationId: listUserWorkspaces
      tags:
        - workspace
      responses:
        "200":
          description: workspace with associated username
          content:
            application/json:
              schema:
                $ref: "#/components/schemas/UserWorkspaceList"

  /workspaces/list_as_superadmin:
    get:
      summary: list all workspaces as super admin (require to be super admin)
      operationId: listWorkspacesAsSuperAdmin
      tags:
        - workspace
      parameters:
        - $ref: "#/components/parameters/Page"
        - $ref: "#/components/parameters/PerPage"
      responses:
        "200":
          description: workspaces
          content:
            application/json:
              schema:
                type: array
                items:
                  $ref: "#/components/schemas/Workspace"

  /workspaces/create:
    post:
      summary: create workspace
      operationId: createWorkspace
      tags:
        - workspace
      requestBody:
        description: new token
        required: true
        content:
          application/json:
            schema:
              $ref: "#/components/schemas/CreateWorkspace"
      responses:
        "201":
          description: token created
          content:
            text/plain:
              schema:
                type: string

  /workspaces/exists:
    post:
      summary: exists workspace
      operationId: existsWorkspace
      tags:
        - workspace
      requestBody:
        description: id of workspace
        required: true
        content:
          application/json:
            schema:
              type: object
              properties:
                id:
                  type: string
              required:
                - id
      responses:
        "200":
          description: status
          content:
            text/plain:
              schema:
                type: boolean

  /workspaces/exists_username:
    post:
      summary: exists username
      operationId: existsUsername
      tags:
        - workspace
      requestBody:
        required: true
        content:
          application/json:
            schema:
              type: object
              properties:
                id:
                  type: string
                username:
                  type: string
              required:
                - id
                - username
      responses:
        "200":
          description: status
          content:
            text/plain:
              schema:
                type: boolean

  /settings/global/{key}:
    get:
      summary: get global settings
      operationId: getGlobal
      tags:
        - setting
      parameters:
        - $ref: "#/components/parameters/Key"
      responses:
        "200":
          description: status
          content:
            application/json:
              schema: {}

    post:
      summary: post global settings
      operationId: setGlobal
      tags:
        - setting
      parameters:
        - $ref: "#/components/parameters/Key"
      requestBody:
        description: value set
        required: true
        content:
          application/json:
            schema:
              type: object
              properties:
                value: {}

      responses:
        "200":
          description: status
          content:
            text/plain:
              schema:
                type: string

  /settings/local:
    get:
      summary: get local settings
      operationId: getLocal
      tags:
        - setting
      responses:
        "200":
          description: status
          content:
            application/json:
              schema: {}

  /settings/test_smtp:
    post:
      summary: test smtp
      operationId: testSmtp
      tags:
        - setting
      requestBody:
        description: test smtp payload
        required: true
        content:
          application/json:
            schema:
              type: object
              properties:
                to:
                  type: string
                smtp:
                  type: object
                  properties:
                    host:
                      type: string
                    username:
                      type: string
                    password:
                      type: string
                    port:
                      type: integer
                    from:
                      type: string
                    tls_implicit:
                      type: boolean
                    disable_tls:
                      type: boolean
                  required:
                    - host
                    - username
                    - password
                    - port
                    - from
                    - tls_implicit
                    - disable_tls
              required:
                - to
                - smtp
      responses:
        "200":
          description: status
          content:
            text/plain:
              schema:
                type: string

  /settings/test_critical_channels:
    post:
      summary: test critical channels
      operationId: testCriticalChannels
      tags:
        - setting
      requestBody:
        description: test critical channel payload
        required: true
        content:
          application/json:
            schema:
              type: array
              items:
                type: object
                properties:
                  email:
                    type: string
                  slack_channel:
                    type: string
      responses:
        "200":
          description: status
          content:
            text/plain:
              schema:
                type: string

  /settings/critical_alerts:
    get:
      summary: Get all critical alerts
      operationId: getCriticalAlerts
      tags:
        - setting
      parameters:
        - in: query
          name: page
          schema:
            type: integer
            default: 1
            description: The page number to retrieve (minimum value is 1)
        - in: query
          name: page_size
          schema:
            type: integer
            default: 10
            maximum: 100
            description: Number of alerts per page (maximum is 100)
        - in: query
          name: acknowledged
          schema:
            type: boolean
            nullable: true
            description: Filter by acknowledgment status; true for acknowledged, false for unacknowledged, and omit for all alerts
      responses:
        "200":
          description: Successfully retrieved all critical alerts
          content:
            application/json:
              schema:
                type: object
                properties:
                  alerts:
                    type: array
                    items:
                      $ref: '#/components/schemas/CriticalAlert'
                  total_rows:
                    type: integer
                    description: Total number of rows matching the query.
                    example: 100
                  total_pages:
                    type: integer
                    description: Total number of pages based on the page size.
                    example: 10

  /settings/critical_alerts/{id}/acknowledge:
    post:
      summary: Acknowledge a critical alert
      operationId: acknowledgeCriticalAlert
      tags:
        - setting
      parameters:
        - in: path
          name: id
          required: true
          schema:
            type: integer
          description: The ID of the critical alert to acknowledge
      responses:
        "200":
          description: Successfully acknowledged the critical alert
          content:
            application/json:
              schema:
                type: string
                example: "Critical alert acknowledged"

  /settings/critical_alerts/acknowledge_all:
    post:
      summary: Acknowledge all unacknowledged critical alerts
      operationId: acknowledgeAllCriticalAlerts
      tags:
        - setting
      responses:
        "200":
          description: Successfully acknowledged all unacknowledged critical alerts.
          content:
            application/json:
              schema:
                type: string
                example: "All unacknowledged critical alerts acknowledged"

  /settings/test_license_key:
    post:
      summary: test license key
      operationId: testLicenseKey
      tags:
        - setting
      requestBody:
        description: test license key
        required: true
        content:
          application/json:
            schema:
              type: object
              properties:
                license_key:
                  type: string
              required:
                - license_key
      responses:
        "200":
          description: status
          content:
            text/plain:
              schema:
                type: string

    # pub use_ssl: Option<bool>,
    # #[serde(rename = "accountName")]
    # pub account_name: String,
    # #[serde(rename = "tenantId")]
    # pub tenant_id: Option<String>,
    # #[serde(rename = "clientId")]
    # pub client_id: Option<String>,
    # #[serde(rename = "containerName")]
    # pub container_name: String,
    # #[serde(rename = "accessKey")]
    # pub access_key: Option<String>,

  /settings/test_object_storage_config:
    post:
      summary: test object storage config
      operationId: testObjectStorageConfig
      tags:
        - setting
      requestBody:
        description: test object storage config
        required: true
        content:
          application/json:
            schema:
              type: object
              additionalProperties: true
      responses:
        "200":
          description: status
          content:
            text/plain:
              schema:
                type: string

  /settings/send_stats:
    post:
      summary: send stats
      operationId: sendStats
      tags:
        - setting
      responses:
        "200":
          description: status
          content:
            text/plain:
              schema:
                type: string

  /settings/latest_key_renewal_attempt:
    get:
      summary: get latest key renewal attempt
      operationId: getLatestKeyRenewalAttempt
      tags:
        - setting
      responses:
        "200":
          description: status
          content:
            application/json:
              schema:
                type: object
                properties:
                  result:
                    type: string
                  attempted_at:
                    type: string
                    format: date-time
                required:
                  - result
                  - attempted_at
                nullable: true

  /settings/renew_license_key:
    post:
      summary: renew license key
      operationId: renewLicenseKey
      tags:
        - setting
      parameters:
        - name: license_key
          in: query
          required: false
          schema:
            type: string
      responses:
        "200":
          description: status
          content:
            text/plain:
              schema:
                type: string

  /settings/customer_portal:
    post:
      summary: create customer portal session
      operationId: createCustomerPortalSession
      tags:
        - setting
      parameters:
        - name: license_key
          in: query
          required: false
          schema:
            type: string
      responses:
        "200":
          description: url to portal
          content:
            text/plain:
              schema:
                type: string

  /saml/test_metadata:
    post:
      summary: test metadata
      operationId: testMetadata
      tags:
        - setting
      requestBody:
        description: test metadata
        required: true
        content:
          application/json:
            schema:
              type: string
      responses:
        "200":
          description: status
          content:
            text/plain:
              schema:
                type: string

  /settings/list_global:
    get:
      summary: list global settings
      operationId: listGlobalSettings
      tags:
        - setting
      responses:
        "200":
          description: list of settings
          content:
            application/json:
              schema:
                type: array
                items:
                  $ref: "#/components/schemas/GlobalSetting"

  /users/email:
    get:
      summary: get current user email (if logged in)
      operationId: getCurrentEmail
      tags:
        - user
      responses:
        "200":
          description: user email
          content:
            text/plain:
              schema:
                type: string

  /users/refresh_token:
    get:
      summary: refresh the current token
      operationId: refreshUserToken
      tags:
        - user
      parameters:
        - name: if_expiring_in_less_than_s
          in: query
          required: false
          schema:
            type: integer
      responses:
        "200":
          description: new token
          content:
            text/plain:
              schema:
                type: string

  /users/tutorial_progress:
    get:
      summary: get tutorial progress
      operationId: getTutorialProgress
      tags:
        - user
      responses:
        "200":
          description: tutorial progress
          content:
            application/json:
              schema:
                type: object
                properties:
                  progress:
                    type: integer
    post:
      summary: update tutorial progress
      operationId: updateTutorialProgress
      tags:
        - user
      requestBody:
        description: progress update
        required: true
        content:
          application/json:
            schema:
              type: object
              properties:
                progress:
                  type: integer
      responses:
        "200":
          description: tutorial progress
          content:
            text/plain:
              schema:
                type: string

  /users/leave_instance:
    post:
      summary: leave instance
      operationId: leaveInstance
      tags:
        - user
      responses:
        "200":
          description: status
          content:
            text/plain:
              schema:
                type: string

  /users/usage:
    get:
      summary: get current usage outside of premium workspaces
      operationId: getUsage
      tags:
        - user
      responses:
        "200":
          description: free usage
          content:
            text/plain:
              schema:
                type: number

  /users/all_runnables:
    get:
      summary: get all runnables in every workspace
      operationId: getRunnable
      tags:
        - user
      responses:
        "200":
          description: free all runnables
          content:
            application/json:
              schema:
                type: object
                properties:
                  workspace:
                    type: string
                  endpoint_async:
                    type: string
                  endpoint_sync:
                    type: string
                  endpoint_openai_sync:
                    type: string
                  summary:
                    type: string
                  description:
                    type: string
                  kind:
                    type: string
                required:
                  - workspace
                  - endpoint_async
                  - endpoint_sync
                  - endpoint_openai_sync
                  - summary
                  - kind

  /users/whoami:
    get:
      summary: get current global whoami (if logged in)
      operationId: globalWhoami
      tags:
        - user
      responses:
        "200":
          description: user email
          content:
            application/json:
              schema:
                $ref: "#/components/schemas/GlobalUserInfo"

  /users/list_invites:
    get:
      summary: list all workspace invites
      operationId: listWorkspaceInvites
      tags:
        - user
      responses:
        "200":
          description: list all workspace invites
          content:
            application/json:
              schema:
                type: array
                items:
                  $ref: "#/components/schemas/WorkspaceInvite"

  /w/{workspace}/users/whoami:
    get:
      summary: whoami
      operationId: whoami
      tags:
        - user
      parameters:
        - $ref: "#/components/parameters/WorkspaceId"
      responses:
        "200":
          description: user
          content:
            application/json:
              schema:
                $ref: "#/components/schemas/User"

  /users/accept_invite:
    post:
      summary: accept invite to workspace
      operationId: acceptInvite
      tags:
        - user
      requestBody:
        description: accept invite
        required: true
        content:
          application/json:
            schema:
              type: object
              properties:
                workspace_id:
                  type: string
                username:
                  type: string
              required:
                - workspace_id
      responses:
        "200":
          description: status
          content:
            text/plain:
              schema:
                type: string

  /users/decline_invite:
    post:
      summary: decline invite to workspace
      operationId: declineInvite
      tags:
        - user
      requestBody:
        description: decline invite
        required: true
        content:
          application/json:
            schema:
              type: object
              properties:
                workspace_id:
                  type: string
              required:
                - workspace_id
      responses:
        "200":
          description: status
          content:
            text/plain:
              schema:
                type: string

  /w/{workspace}/workspaces/invite_user:
    post:
      summary: invite user to workspace
      operationId: inviteUser
      tags:
        - workspace
      parameters:
        - $ref: "#/components/parameters/WorkspaceId"
      requestBody:
        description: WorkspaceInvite
        required: true
        content:
          application/json:
            schema:
              type: object
              properties:
                email:
                  type: string
                is_admin:
                  type: boolean
                operator:
                  type: boolean
              required:
                - email
                - is_admin
                - operator
      responses:
        "200":
          description: status
          content:
            text/plain:
              schema:
                type: string

  /w/{workspace}/workspaces/add_user:
    post:
      summary: add user to workspace
      operationId: addUser
      tags:
        - workspace
      parameters:
        - $ref: "#/components/parameters/WorkspaceId"
      requestBody:
        description: WorkspaceInvite
        required: true
        content:
          application/json:
            schema:
              type: object
              properties:
                email:
                  type: string
                is_admin:
                  type: boolean
                username:
                  type: string
                operator:
                  type: boolean
              required:
                - email
                - is_admin
                - operator
      responses:
        "200":
          description: status
          content:
            text/plain:
              schema:
                type: string

  /w/{workspace}/workspaces/delete_invite:
    post:
      summary: delete user invite
      operationId: delete invite
      tags:
        - workspace
      parameters:
        - $ref: "#/components/parameters/WorkspaceId"
      requestBody:
        description: WorkspaceInvite
        required: true
        content:
          application/json:
            schema:
              type: object
              properties:
                email:
                  type: string
                is_admin:
                  type: boolean
                operator:
                  type: boolean
              required:
                - email
                - is_admin
                - operator
      responses:
        "200":
          description: status
          content:
            text/plain:
              schema:
                type: string

  /w/{workspace}/workspaces/archive:
    post:
      summary: archive workspace
      operationId: archiveWorkspace
      tags:
        - workspace
      parameters:
        - $ref: "#/components/parameters/WorkspaceId"
      responses:
        "200":
          description: status
          content:
            text/plain:
              schema:
                type: string

  /workspaces/unarchive/{workspace}:
    post:
      summary: unarchive workspace
      operationId: unarchiveWorkspace
      tags:
        - workspace
      parameters:
        - $ref: "#/components/parameters/WorkspaceId"
      responses:
        "200":
          description: status
          content:
            text/plain:
              schema:
                type: string

  /workspaces/delete/{workspace}:
    delete:
      summary: delete workspace (require super admin)
      operationId: deleteWorkspace
      tags:
        - workspace
      parameters:
        - $ref: "#/components/parameters/WorkspaceId"
      responses:
        "200":
          description: status
          content:
            text/plain:
              schema:
                type: string

  /w/{workspace}/workspaces/leave:
    post:
      summary: leave workspace
      operationId: leaveWorkspace
      tags:
        - workspace
      parameters:
        - $ref: "#/components/parameters/WorkspaceId"
      responses:
        "200":
          description: status
          content:
            text/plain:
              schema:
                type: string

  /w/{workspace}/workspaces/get_workspace_name:
    get:
      summary: get workspace name
      operationId: getWorkspaceName
      tags:
        - workspace
      parameters:
        - $ref: "#/components/parameters/WorkspaceId"
      responses:
        "200":
          description: status
          content:
            text/plain:
              schema:
                type: string

  /w/{workspace}/workspaces/change_workspace_name:
    post:
      summary: change workspace name
      operationId: changeWorkspaceName
      tags:
        - workspace
      parameters:
        - $ref: "#/components/parameters/WorkspaceId"
      requestBody:
        content:
          application/json:
            schema:
              type: object
              properties:
                new_name:
                  type: string
              required:
                - username
      responses:
        "200":
          description: status
          content:
            text/plain:
              schema:
                type: string

  /w/{workspace}/workspaces/change_workspace_id:
    post:
      summary: change workspace id
      operationId: changeWorkspaceId
      tags:
        - workspace
      parameters:
        - $ref: "#/components/parameters/WorkspaceId"
      requestBody:
        content:
          application/json:
            schema:
              type: object
              properties:
                new_id:
                  type: string
                new_name:
                  type: string
              required:
                - username
      responses:
        "200":
          description: status
          content:
            text/plain:
              schema:
                type: string

  /w/{workspace}/workspaces/change_workspace_color:
    post:
      summary: change workspace id
      operationId: changeWorkspaceColor
      tags:
        - workspace
      parameters:
        - $ref: "#/components/parameters/WorkspaceId"
      requestBody:
        content:
          application/json:
            schema:
              type: object
              properties:
                color:
                  type: string
      responses:
        "200":
          description: status
          content:
            text/plain:
              schema:
                type: string

  /w/{workspace}/users/whois/{username}:
    get:
      summary: whois
      operationId: whois
      tags:
        - user
      parameters:
        - $ref: "#/components/parameters/WorkspaceId"
        - name: username
          in: path
          required: true
          schema:
            type: string
      responses:
        "200":
          description: user
          content:
            application/json:
              schema:
                $ref: "#/components/schemas/User"

  /users/exists/{email}:
    get:
      summary: exists email
      operationId: existsEmail
      tags:
        - user
      parameters:
        - name: email
          in: path
          required: true
          schema:
            type: string
      responses:
        "200":
          description: user
          content:
            application/json:
              schema:
                type: boolean

  /users/list_as_super_admin:
    get:
      summary: list all users as super admin (require to be super amdin)
      operationId: listUsersAsSuperAdmin
      tags:
        - user
      parameters:
        - $ref: "#/components/parameters/Page"
        - $ref: "#/components/parameters/PerPage"
        - name: active_only
          in: query
          description: filter only active users
          schema:
            type: boolean
      responses:
        "200":
          description: user
          content:
            application/json:
              schema:
                type: array
                items:
                  $ref: "#/components/schemas/GlobalUserInfo"

  /w/{workspace}/workspaces/list_pending_invites:
    get:
      summary: list pending invites for a workspace
      operationId: listPendingInvites
      tags:
        - workspace
      parameters:
        - $ref: "#/components/parameters/WorkspaceId"
      responses:
        "200":
          description: user
          content:
            application/json:
              schema:
                type: array
                items:
                  $ref: "#/components/schemas/WorkspaceInvite"

  /w/{workspace}/workspaces/get_settings:
    get:
      summary: get settings
      operationId: getSettings
      tags:
        - workspace
      parameters:
        - $ref: "#/components/parameters/WorkspaceId"

      responses:
        "200":
          description: status
          content:
            application/json:
              schema:
                type: object
                properties:
                  workspace_id:
                    type: string
                  slack_name:
                    type: string
                  slack_team_id:
                    type: string
                  slack_command_script:
                    type: string
                  auto_invite_domain:
                    type: string
                  auto_invite_operator:
                    type: boolean
                  auto_add:
                    type: boolean
                  plan:
                    type: string
                  automatic_billing:
                    type: boolean
                  customer_id:
                    type: string
                  webhook:
                    type: string
                  deploy_to:
                    type: string
                  ai_resource:
                    $ref: "#/components/schemas/AiResource"
                  code_completion_enabled:
                    type: boolean
                  error_handler:
                    type: string
                  error_handler_extra_args:
                    $ref: "#/components/schemas/ScriptArgs"
                  error_handler_muted_on_cancel:
                    type: boolean
                  large_file_storage:
                    $ref: "#/components/schemas/LargeFileStorage"
                  git_sync:
                    $ref: "#/components/schemas/WorkspaceGitSyncSettings"
                  deploy_ui:
                    $ref: "#/components/schemas/WorkspaceDeployUISettings"
                  default_app:
                    type: string
                  default_scripts:
                    $ref: "#/components/schemas/WorkspaceDefaultScripts"
                  mute_critical_alerts:
                    type: boolean
                  color:
                    type: string
                required:
                  - code_completion_enabled
                  - automatic_billing
                  - error_handler_muted_on_cancel

  /w/{workspace}/workspaces/get_deploy_to:
    get:
      summary: get deploy to
      operationId: getDeployTo
      tags:
        - workspace
      parameters:
        - $ref: "#/components/parameters/WorkspaceId"

      responses:
        "200":
          description: status
          content:
            application/json:
              schema:
                type: object
                properties:
                  deploy_to:
                    type: string

  /w/{workspace}/workspaces/is_premium:
    get:
      summary: get if workspace is premium
      operationId: getIsPremium
      tags:
        - workspace
      parameters:
        - $ref: "#/components/parameters/WorkspaceId"

      responses:
        "200":
          description: status
          content:
            application/json:
              schema:
                type: boolean

  /w/{workspace}/workspaces/premium_info:
    get:
      summary: get premium info
      operationId: getPremiumInfo
      tags:
        - workspace
      parameters:
        - $ref: "#/components/parameters/WorkspaceId"

      responses:
        "200":
          description: status
          content:
            application/json:
              schema:
                type: object
                properties:
                  premium:
                    type: boolean
                  usage:
                    type: number
                  seats:
                    type: number
                  automatic_billing:
                    type: boolean
                required:
                  - premium
                  - automatic_billing

  /w/{workspace}/workspaces/set_automatic_billing:
    post:
      summary: set automatic billing
      operationId: setAutomaticBilling
      tags:
        - workspace
      parameters:
        - $ref: "#/components/parameters/WorkspaceId"
      requestBody:
        description: automatic billing
        required: true
        content:
          application/json:
            schema:
              type: object
              properties:
                automatic_billing:
                  type: boolean
                seats:
                  type: number
              required:
                - automatic_billing

      responses:
        "200":
          description: status
          content:
            text/plain:
              schema:
                type: string

  /w/{workspace}/workspaces/edit_slack_command:
    post:
      summary: edit slack command
      operationId: editSlackCommand
      tags:
        - workspace
      parameters:
        - $ref: "#/components/parameters/WorkspaceId"
      requestBody:
        description: WorkspaceInvite
        required: true
        content:
          application/json:
            schema:
              type: object
              properties:
                slack_command_script:
                  type: string

      responses:
        "200":
          description: status
          content:
            text/plain:
              schema:
                type: string

  /w/{workspace}/workspaces/run_slack_message_test_job:
    post:
      summary: run a job that sends a message to Slack
      operationId: runSlackMessageTestJob
      tags:
        - workspace
      parameters:
        - $ref: "#/components/parameters/WorkspaceId"
      requestBody:
        description: path to hub script to run and its corresponding args
        required: true
        content:
          application/json:
            schema:
              type: object
              properties:
                hub_script_path:
                  type: string
                channel:
                  type: string
                test_msg:
                  type: string

      responses:
        "200":
          description: status
          content:
            text/json:
              schema:
                type: object
                properties:
                  job_uuid:
                    type: string

  /w/{workspace}/workspaces/edit_deploy_to:
    post:
      summary: edit deploy to
      operationId: editDeployTo
      tags:
        - workspace
      parameters:
        - $ref: "#/components/parameters/WorkspaceId"
      requestBody:
        required: true
        content:
          application/json:
            schema:
              type: object
              properties:
                deploy_to:
                  type: string

      responses:
        "200":
          description: status
          content:
            text/plain:
              schema:
                type: string

  /w/{workspace}/workspaces/edit_auto_invite:
    post:
      summary: edit auto invite
      operationId: editAutoInvite
      tags:
        - workspace
      parameters:
        - $ref: "#/components/parameters/WorkspaceId"
      requestBody:
        description: WorkspaceInvite
        required: true
        content:
          application/json:
            schema:
              type: object
              properties:
                operator:
                  type: boolean
                invite_all:
                  type: boolean
                auto_add:
                  type: boolean

      responses:
        "200":
          description: status
          content:
            text/plain:
              schema:
                type: string

  /w/{workspace}/workspaces/edit_webhook:
    post:
      summary: edit webhook
      operationId: editWebhook
      tags:
        - workspace
      parameters:
        - $ref: "#/components/parameters/WorkspaceId"
      requestBody:
        description: WorkspaceWebhook
        required: true
        content:
          application/json:
            schema:
              type: object
              properties:
                webhook:
                  type: string

      responses:
        "200":
          description: status
          content:
            text/plain:
              schema:
                type: string

  /w/{workspace}/workspaces/edit_copilot_config:
    post:
      summary: edit copilot config
      operationId: editCopilotConfig
      tags:
        - workspace
      parameters:
        - $ref: "#/components/parameters/WorkspaceId"
      requestBody:
        description: WorkspaceCopilotConfig
        required: true
        content:
          application/json:
            schema:
              type: object
              required:
                - code_completion_enabled
              properties:
                ai_resource:
                  $ref: "#/components/schemas/AiResource"
                code_completion_enabled:
                  type: boolean
      responses:
        "200":
          description: status
          content:
            text/plain:
              schema:
                type: string

  /w/{workspace}/workspaces/get_copilot_info:
    get:
      summary: get copilot info
      operationId: getCopilotInfo
      tags:
        - workspace
      parameters:
        - $ref: "#/components/parameters/WorkspaceId"

      responses:
        "200":
          description: status
          content:
            text/plain:
              schema:
                type: object
                properties:
                  ai_provider:
                    type: string
                  exists_ai_resource:
                    type: boolean
                  code_completion_enabled:
                    type: boolean
                required:
                  - ai_provider
                  - exists_ai_resource
                  - code_completion_enabled

  /w/{workspace}/workspaces/edit_error_handler:
    post:
      summary: edit error handler
      operationId: editErrorHandler
      tags:
        - workspace
      parameters:
        - $ref: "#/components/parameters/WorkspaceId"
      requestBody:
        description: WorkspaceErrorHandler
        required: true
        content:
          application/json:
            schema:
              type: object
              properties:
                error_handler:
                  type: string
                error_handler_extra_args:
                  $ref: "#/components/schemas/ScriptArgs"
                error_handler_muted_on_cancel:
                  type: boolean

      responses:
        "200":
          description: status
          content:
            text/plain:
              schema:
                type: string

  /w/{workspace}/workspaces/edit_large_file_storage_config:
    post:
      summary: edit large file storage settings
      operationId: editLargeFileStorageConfig
      tags:
        - workspace
      parameters:
        - $ref: "#/components/parameters/WorkspaceId"
      requestBody:
        description: LargeFileStorage info
        required: true
        content:
          application/json:
            schema:
              type: object
              properties:
                large_file_storage:
                  $ref: "#/components/schemas/LargeFileStorage"

      responses:
        "200":
          description: status
          content:
            application/json:
              schema: {}

  /w/{workspace}/workspaces/edit_git_sync_config:
    post:
      summary: edit workspace git sync settings
      operationId: editWorkspaceGitSyncConfig
      tags:
        - workspace
      parameters:
        - $ref: "#/components/parameters/WorkspaceId"
      requestBody:
        description: Workspace Git sync settings
        required: true
        content:
          application/json:
            schema:
              type: object
              properties:
                git_sync_settings:
                  $ref: "#/components/schemas/WorkspaceGitSyncSettings"

      responses:
        "200":
          description: status
          content:
            application/json:
              schema: {}

  /w/{workspace}/workspaces/edit_deploy_ui_config:
    post:
      summary: edit workspace deploy ui settings
      operationId: editWorkspaceDeployUISettings
      tags:
        - workspace
      parameters:
        - $ref: "#/components/parameters/WorkspaceId"
      requestBody:
        description: Workspace deploy UI settings
        required: true
        content:
          application/json:
            schema:
              type: object
              properties:
                deploy_ui_settings:
                  $ref: "#/components/schemas/WorkspaceDeployUISettings"

      responses:
        "200":
          description: status
          content:
            application/json:
              schema: {}

  /w/{workspace}/workspaces/edit_default_app:
    post:
      summary: edit default app for workspace
      operationId: editWorkspaceDefaultApp
      tags:
        - workspace
      parameters:
        - $ref: "#/components/parameters/WorkspaceId"
      requestBody:
        description: Workspace default app
        required: true
        content:
          application/json:
            schema:
              type: object
              properties:
                default_app_path:
                  type: string

      responses:
        "200":
          description: status
          content:
            text/plain:
              schema:
                type: string

  /w/{workspace}/workspaces/default_scripts:
    post:
      summary: edit default scripts for workspace
      operationId: editDefaultScripts
      tags:
        - workspace
      parameters:
        - $ref: "#/components/parameters/WorkspaceId"
      requestBody:
        description: Workspace default app
        content:
          application/json:
            schema:
              $ref: "#/components/schemas/WorkspaceDefaultScripts"

      responses:
        "200":
          description: status
          content:
            text/plain:
              schema:
                type: string
    get:
      summary: get default scripts for workspace
      operationId: get default scripts
      tags:
        - workspace
      parameters:
        - $ref: "#/components/parameters/WorkspaceId"
      responses:
        "200":
          description: status
          content:
            application/json:
              schema:
                $ref: "#/components/schemas/WorkspaceDefaultScripts"

  /w/{workspace}/workspaces/set_environment_variable:
    post:
      summary: set environment variable
      operationId: setEnvironmentVariable
      tags:
        - workspace
      parameters:
        - $ref: "#/components/parameters/WorkspaceId"
      requestBody:
        description: Workspace default app
        required: true
        content:
          application/json:
            schema:
              type: object
              properties:
                name:
                  type: string
                value:
                  type: string
              required: [name]
      responses:
        "200":
          description: status
          content:
            text/plain:
              schema:
                type: string

  /w/{workspace}/workspaces/encryption_key:
    get:
      summary: retrieves the encryption key for this workspace
      operationId: getWorkspaceEncryptionKey
      tags:
        - workspace
      parameters:
        - $ref: "#/components/parameters/WorkspaceId"
      responses:
        "200":
          description: status
          content:
            application/json:
              schema:
                type: object
                properties:
                  key:
                    type: string
                required:
                  - key
    post:
      summary: update the encryption key for this workspace
      operationId: setWorkspaceEncryptionKey
      tags:
        - workspace
      parameters:
        - $ref: "#/components/parameters/WorkspaceId"
      requestBody:
        description: New encryption key
        required: true
        content:
          application/json:
            schema:
              type: object
              properties:
                new_key:
                  type: string
                skip_reencrypt:
                  type: boolean
              required:
                - new_key

      responses:
        "200":
          description: status
          content:
            text/plain:
              schema:
                type: string

  /w/{workspace}/workspaces/default_app:
    get:
      summary: get default app for workspace
      operationId: getWorkspaceDefaultApp
      tags:
        - workspace
      parameters:
        - $ref: "#/components/parameters/WorkspaceId"
      responses:
        "200":
          description: status
          content:
            application/json:
              schema:
                type: object
                properties:
                  default_app_path:
                    type: string

  /w/{workspace}/workspaces/get_large_file_storage_config:
    get:
      summary: get large file storage config
      operationId: getLargeFileStorageConfig
      tags:
        - workspace
      parameters:
        - $ref: "#/components/parameters/WorkspaceId"

      responses:
        "200":
          description: status
          content:
            application/json:
              schema:
                $ref: "#/components/schemas/LargeFileStorage"

  /w/{workspace}/workspaces/usage:
    get:
      summary: get usage
      operationId: getWorkspaceUsage
      tags:
        - workspace
      parameters:
        - $ref: "#/components/parameters/WorkspaceId"
      responses:
        "200":
          description: usage
          content:
            text/plain:
              schema:
                type: number

  /w/{workspace}/workspaces/used_triggers:
    get:
      summary: get used triggers
      operationId: getUsedTriggers
      tags:
        - workspace
      parameters:
        - $ref: "#/components/parameters/WorkspaceId"
      responses:
        "200":
          description: status
          content:
            application/json:
              schema:
                type: object
                properties:
                  http_routes_used:
                    type: boolean
                  websocket_used:
                    type: boolean
                  kafka_used:
                    type: boolean
<<<<<<< HEAD
                  database_used:
=======
                  nats_used:
>>>>>>> 7255ad81
                    type: boolean
                required:
                  - http_routes_used
                  - websocket_used
                  - kafka_used
<<<<<<< HEAD
                  - database_used
=======
                  - nats_used

>>>>>>> 7255ad81
  /w/{workspace}/users/list:
    get:
      summary: list users
      operationId: listUsers
      tags:
        - user
      parameters:
        - $ref: "#/components/parameters/WorkspaceId"
      responses:
        "200":
          description: user
          content:
            application/json:
              schema:
                type: array
                items:
                  $ref: "#/components/schemas/User"

  /w/{workspace}/users/list_usage:
    get:
      summary: list users usage
      operationId: listUsersUsage
      tags:
        - user
      parameters:
        - $ref: "#/components/parameters/WorkspaceId"
      responses:
        "200":
          description: user
          content:
            application/json:
              schema:
                type: array
                items:
                  $ref: "#/components/schemas/UserUsage"

  /w/{workspace}/users/list_usernames:
    get:
      summary: list usernames
      operationId: listUsernames
      tags:
        - user
      parameters:
        - $ref: "#/components/parameters/WorkspaceId"
      responses:
        "200":
          description: user
          content:
            application/json:
              schema:
                type: array
                items:
                  type: string

  /w/{workspace}/users/username_to_email/{username}:
    get:
      summary: get email from username
      operationId: usernameToEmail
      tags:
        - user
      parameters:
        - $ref: "#/components/parameters/WorkspaceId"
        - name: username
          in: path
          required: true
          schema:
            type: string
      responses:
        "200":
          description: email
          content:
            text/plain:
              schema:
                type: string

  /users/tokens/create:
    post:
      summary: create token
      operationId: createToken
      tags:
        - user
      requestBody:
        description: new token
        required: true
        content:
          application/json:
            schema:
              $ref: "#/components/schemas/NewToken"
      responses:
        "201":
          description: token created
          content:
            text/plain:
              schema:
                type: string

  /users/tokens/impersonate:
    post:
      summary: create token to impersonate a user (require superadmin)
      operationId: createTokenImpersonate
      tags:
        - user
      requestBody:
        description: new token
        required: true
        content:
          application/json:
            schema:
              $ref: "#/components/schemas/NewTokenImpersonate"
      responses:
        "201":
          description: token created
          content:
            text/plain:
              schema:
                type: string

  /users/tokens/delete/{token_prefix}:
    delete:
      summary: delete token
      operationId: deleteToken
      tags:
        - user
      parameters:
        - name: token_prefix
          in: path
          required: true
          schema:
            type: string
      responses:
        "200":
          description: delete token
          content:
            text/plain:
              schema:
                type: string

  /users/tokens/list:
    get:
      summary: list token
      operationId: listTokens
      tags:
        - user
      parameters:
        - name: exclude_ephemeral
          in: query
          schema:
            type: boolean
        - $ref: "#/components/parameters/Page"
        - $ref: "#/components/parameters/PerPage"
      responses:
        "200":
          description: truncated token
          content:
            application/json:
              schema:
                type: array
                items:
                  $ref: "#/components/schemas/TruncatedToken"

  /w/{workspace}/oidc/token/{audience}:
    post:
      summary: get OIDC token (ee only)
      operationId: getOidcToken
      tags:
        - oidc
      parameters:
        - $ref: "#/components/parameters/WorkspaceId"
        - name: audience
          in: path
          required: true
          schema:
            type: string

      responses:
        "200":
          description: new oidc token
          content:
            text/plain:
              schema:
                type: string

  /w/{workspace}/variables/create:
    post:
      summary: create variable
      operationId: createVariable
      tags:
        - variable
      parameters:
        - $ref: "#/components/parameters/WorkspaceId"
        - name: already_encrypted
          in: query
          schema:
            type: boolean
      requestBody:
        description: new variable
        required: true
        content:
          application/json:
            schema:
              $ref: "#/components/schemas/CreateVariable"
      responses:
        "201":
          description: variable created
          content:
            text/plain:
              schema:
                type: string

  /w/{workspace}/variables/encrypt:
    post:
      summary: encrypt value
      operationId: encryptValue
      tags:
        - variable
      parameters:
        - $ref: "#/components/parameters/WorkspaceId"
      requestBody:
        description: new variable
        required: true
        content:
          application/json:
            schema:
              type: string
      responses:
        "200":
          description: encrypted value
          content:
            text/plain:
              schema:
                type: string

  /w/{workspace}/variables/delete/{path}:
    delete:
      summary: delete variable
      operationId: deleteVariable
      tags:
        - variable
      parameters:
        - $ref: "#/components/parameters/WorkspaceId"
        - $ref: "#/components/parameters/Path"
      responses:
        "200":
          description: variable deleted
          content:
            text/plain:
              schema:
                type: string

  /w/{workspace}/variables/update/{path}:
    post:
      summary: update variable
      operationId: updateVariable
      tags:
        - variable
      parameters:
        - $ref: "#/components/parameters/WorkspaceId"
        - $ref: "#/components/parameters/Path"
        - name: already_encrypted
          in: query
          schema:
            type: boolean
      requestBody:
        description: updated variable
        required: true
        content:
          application/json:
            schema:
              $ref: "#/components/schemas/EditVariable"
      responses:
        "200":
          description: variable updated
          content:
            text/plain:
              schema:
                type: string

  /w/{workspace}/variables/get/{path}:
    get:
      summary: get variable
      operationId: getVariable
      tags:
        - variable
      parameters:
        - $ref: "#/components/parameters/WorkspaceId"
        - $ref: "#/components/parameters/Path"
        - name: decrypt_secret
          description: |
            ask to decrypt secret if this variable is secret
            (if not secret no effect, default: true)
          in: query
          schema:
            type: boolean
        - name: include_encrypted
          description: |
            ask to include the encrypted value if secret and decrypt secret is not true (default: false)
          in: query
          schema:
            type: boolean
      responses:
        "200":
          description: variable
          content:
            application/json:
              schema:
                $ref: "#/components/schemas/ListableVariable"

  /w/{workspace}/variables/get_value/{path}:
    get:
      summary: get variable value
      operationId: getVariableValue
      tags:
        - variable
      parameters:
        - $ref: "#/components/parameters/WorkspaceId"
        - $ref: "#/components/parameters/Path"
      responses:
        "200":
          description: variable
          content:
            application/json:
              schema:
                type: string

  /w/{workspace}/variables/exists/{path}:
    get:
      summary: does variable exists at path
      operationId: existsVariable
      tags:
        - variable
      parameters:
        - $ref: "#/components/parameters/WorkspaceId"
        - $ref: "#/components/parameters/Path"
      responses:
        "200":
          description: variable
          content:
            application/json:
              schema:
                type: boolean

  /w/{workspace}/variables/list:
    get:
      summary: list variables
      operationId: listVariable
      tags:
        - variable
      parameters:
        - $ref: "#/components/parameters/WorkspaceId"
        - name: path_start
          in: query
          schema:
            type: string
        - $ref: "#/components/parameters/Page"
        - $ref: "#/components/parameters/PerPage"
      responses:
        "200":
          description: variable list
          content:
            application/json:
              schema:
                type: array
                items:
                  $ref: "#/components/schemas/ListableVariable"

  /w/{workspace}/variables/list_contextual:
    get:
      summary: list contextual variables
      operationId: listContextualVariables
      tags:
        - variable
      parameters:
        - $ref: "#/components/parameters/WorkspaceId"
      responses:
        "200":
          description: contextual variable list
          content:
            application/json:
              schema:
                type: array
                items:
                  $ref: "#/components/schemas/ContextualVariable"

  /w/{workspace}/workspaces/critical_alerts:
    get:
      summary: Get all critical alerts for this workspace
      operationId: workspaceGetCriticalAlerts
      tags:
        - setting
      parameters:
        - $ref: "#/components/parameters/WorkspaceId"
        - in: query
          name: page
          schema:
            type: integer
            default: 1
            description: The page number to retrieve (minimum value is 1)
        - in: query
          name: page_size
          schema:
            type: integer
            default: 10
            maximum: 100
            description: Number of alerts per page (maximum is 100)
        - in: query
          name: acknowledged
          schema:
            type: boolean
            nullable: true
            description: Filter by acknowledgment status; true for acknowledged, false for unacknowledged, and omit for all alerts
      responses:
        "200":
          description: Successfully retrieved all critical alerts
          content:
            application/json:
              schema:
                type: object
                properties:
                  alerts:
                    type: array
                    items:
                      $ref: '#/components/schemas/CriticalAlert'
                  total_rows:
                    type: integer
                    description: Total number of rows matching the query.
                    example: 100
                  total_pages:
                    type: integer
                    description: Total number of pages based on the page size.
                    example: 10

  /w/{workspace}/workspaces/critical_alerts/{id}/acknowledge:
    post:
      summary: Acknowledge a critical alert for this workspace
      operationId: workspaceAcknowledgeCriticalAlert
      tags:
        - setting
      parameters:
        - $ref: "#/components/parameters/WorkspaceId"
        - in: path
          name: id
          required: true
          schema:
            type: integer
          description: The ID of the critical alert to acknowledge
      responses:
        "200":
          description: Successfully acknowledged the critical alert
          content:
            application/json:
              schema:
                type: string
                example: "Critical alert acknowledged"

  /w/{workspace}/workspaces/critical_alerts/acknowledge_all:
    post:
      summary: Acknowledge all unacknowledged critical alerts for this workspace
      operationId: workspaceAcknowledgeAllCriticalAlerts
      tags:
        - setting
      parameters:
        - $ref: "#/components/parameters/WorkspaceId"
      responses:
        "200":
          description: Successfully acknowledged all unacknowledged critical alerts.
          content:
            application/json:
              schema:
                type: string
                example: "All unacknowledged critical alerts acknowledged"

  /w/{workspace}/workspaces/critical_alerts/mute:
    post:
      summary: Mute critical alert UI for this workspace
      operationId: workspaceMuteCriticalAlertsUI
      tags:
        - setting
      parameters:
        - $ref: "#/components/parameters/WorkspaceId"
      requestBody:
        description: Boolean flag to mute critical alerts.
        required: true
        content:
          application/json:
            schema:
              type: object
              properties:
                mute_critical_alerts:
                  type: boolean
                  description: Whether critical alerts should be muted.
                  example: true
      responses:
        "200":
          description: Successfully updated mute critical alert settings.
          content:
            application/json:
              schema:
                type: string
                example: "Updated mute critical alert UI settings for workspace: workspace_id"

  /oauth/login_callback/{client_name}:
    post:
      security: []
      summary: login with oauth authorization flow
      operationId: loginWithOauth
      tags:
        - user
      parameters:
        - $ref: "#/components/parameters/ClientName"
      requestBody:
        description: Partially filled script
        required: true
        content:
          application/json:
            schema:
              type: object
              properties:
                code:
                  type: string
                state:
                  type: string

      responses:
        "200":
          description: >
            Successfully authenticated. The session ID is returned in a cookie
            named `token` and as plaintext response. Preferred method of
            authorization is through the bearer token. The cookie is only for
            browser convenience.

          headers:
            Set-Cookie:
              schema:
                type: string
                example: token=abcde12345; Path=/; HttpOnly
          content:
            text/plain:
              schema:
                type: string

  /w/{workspace}/oauth/connect_slack_callback:
    post:
      summary: connect slack callback
      operationId: connectSlackCallback
      tags:
        - oauth
      parameters:
        - $ref: "#/components/parameters/WorkspaceId"
      requestBody:
        description: code endpoint
        required: true
        content:
          application/json:
            schema:
              type: object
              properties:
                code:
                  type: string
                state:
                  type: string
              required:
                - code
                - state
      responses:
        "200":
          description: slack token
          content:
            text/plain:
              schema:
                type: string

  /oauth/connect_slack_callback:
    post:
      summary: connect slack callback instance
      operationId: connectSlackCallbackInstance
      tags:
        - oauth
      requestBody:
        description: code endpoint
        required: true
        content:
          application/json:
            schema:
              type: object
              properties:
                code:
                  type: string
                state:
                  type: string
              required:
                - code
                - state
      responses:
        "200":
          description: success message
          content:
            text/plain:
              schema:
                type: string

  /oauth/connect_callback/{client_name}:
    post:
      summary: connect callback
      operationId: connectCallback
      tags:
        - oauth
      parameters:
        - $ref: "#/components/parameters/ClientName"
      requestBody:
        description: code endpoint
        required: true
        content:
          application/json:
            schema:
              type: object
              properties:
                code:
                  type: string
                state:
                  type: string
              required:
                - code
                - state
      responses:
        "200":
          description: oauth token
          content:
            application/json:
              schema:
                $ref: "#/components/schemas/TokenResponse"

  /w/{workspace}/oauth/create_account:
    post:
      summary: create OAuth account
      operationId: createAccount
      tags:
        - oauth
      parameters:
        - $ref: "#/components/parameters/WorkspaceId"
      requestBody:
        description: code endpoint
        required: true
        content:
          application/json:
            schema:
              type: object
              properties:
                refresh_token:
                  type: string
                expires_in:
                  type: integer
                client:
                  type: string
              required:
                - expires_in
                - client
      responses:
        "200":
          description: account set
          content:
            text/plain:
              schema:
                type: string

  /w/{workspace}/oauth/refresh_token/{id}:
    post:
      summary: refresh token
      operationId: refreshToken
      tags:
        - oauth
      parameters:
        - $ref: "#/components/parameters/WorkspaceId"
        - $ref: "#/components/parameters/AccountId"
      requestBody:
        description: variable path
        required: true
        content:
          application/json:
            schema:
              type: object
              properties:
                path:
                  type: string
              required:
                - path
      responses:
        "200":
          description: token refreshed
          content:
            text/plain:
              schema:
                type: string

  /w/{workspace}/oauth/disconnect/{id}:
    post:
      summary: disconnect account
      operationId: disconnectAccount
      tags:
        - oauth
      parameters:
        - $ref: "#/components/parameters/WorkspaceId"
        - $ref: "#/components/parameters/AccountId"
      responses:
        "200":
          description: disconnected client
          content:
            text/plain:
              schema:
                type: string

  /w/{workspace}/oauth/disconnect_slack:
    post:
      summary: disconnect slack
      operationId: disconnectSlack
      tags:
        - oauth
      parameters:
        - $ref: "#/components/parameters/WorkspaceId"
      responses:
        "200":
          description: disconnected slack
          content:
            text/plain:
              schema:
                type: string

  /oauth/list_logins:
    get:
      summary: list oauth logins
      operationId: listOAuthLogins
      tags:
        - oauth
      responses:
        "200":
          description: list of oauth and saml login clients
          content:
            application/json:
              schema:
                type: object
                properties:
                  oauth:
                    type: array
                    items:
                      type: object
                      properties:
                        type:
                          type: string
                        display_name:
                          type: string
                      required:
                        - type
                  saml:
                    type: string
                required:
                  - oauth

  /oauth/list_connects:
    get:
      summary: list oauth connects
      operationId: listOAuthConnects
      tags:
        - oauth
      responses:
        "200":
          description: list of oauth connects clients
          content:
            application/json:
              schema:
                type: array
                items:
                  type: string

  /oauth/get_connect/{client}:
    get:
      summary: get oauth connect
      operationId: getOAuthConnect
      tags:
        - oauth
      parameters:
        - name: client
          description: client name
          in: path
          required: true
          schema:
            type: string
      responses:
        "200":
          description: get
          content:
            application/json:
              schema:
                type: object
                properties:
                  extra_params:
                    type: object
                  scopes:
                    type: array
                    items:
                      type: string

  /w/{workspace}/resources/create:
    post:
      summary: create resource
      operationId: createResource
      tags:
        - resource
      parameters:
        - $ref: "#/components/parameters/WorkspaceId"
        - name: update_if_exists
          in: query
          schema:
            type: boolean
      requestBody:
        description: new resource
        required: true
        content:
          application/json:
            schema:
              $ref: "#/components/schemas/CreateResource"
      responses:
        "201":
          description: resource created
          content:
            text/plain:
              schema:
                type: string

  /w/{workspace}/resources/delete/{path}:
    delete:
      summary: delete resource
      operationId: deleteResource
      tags:
        - resource
      parameters:
        - $ref: "#/components/parameters/WorkspaceId"
        - $ref: "#/components/parameters/Path"
      responses:
        "200":
          description: resource deleted
          content:
            text/plain:
              schema:
                type: string

  /w/{workspace}/resources/update/{path}:
    post:
      summary: update resource
      operationId: updateResource
      tags:
        - resource
      parameters:
        - $ref: "#/components/parameters/WorkspaceId"
        - $ref: "#/components/parameters/Path"
      requestBody:
        description: updated resource
        required: true
        content:
          application/json:
            schema:
              $ref: "#/components/schemas/EditResource"
      responses:
        "200":
          description: resource updated
          content:
            text/plain:
              schema:
                type: string

  /w/{workspace}/resources/update_value/{path}:
    post:
      summary: update resource value
      operationId: updateResourceValue
      tags:
        - resource
      parameters:
        - $ref: "#/components/parameters/WorkspaceId"
        - $ref: "#/components/parameters/Path"
      requestBody:
        description: updated resource
        required: true
        content:
          application/json:
            schema:
              type: object
              properties:
                value: {}
      responses:
        "200":
          description: resource value updated
          content:
            text/plain:
              schema:
                type: string

  /w/{workspace}/resources/get/{path}:
    get:
      summary: get resource
      operationId: getResource
      tags:
        - resource
      parameters:
        - $ref: "#/components/parameters/WorkspaceId"
        - $ref: "#/components/parameters/Path"
      responses:
        "200":
          description: resource
          content:
            application/json:
              schema:
                $ref: "#/components/schemas/Resource"

  /w/{workspace}/resources/get_value_interpolated/{path}:
    get:
      summary: get resource interpolated (variables and resources are fully unrolled)
      operationId: getResourceValueInterpolated
      tags:
        - resource
      parameters:
        - $ref: "#/components/parameters/WorkspaceId"
        - $ref: "#/components/parameters/Path"
        - name: job_id
          description: job id
          in: query
          schema:
            type: string
            format: uuid
      responses:
        "200":
          description: resource value
          content:
            application/json:
              schema: {}

  /w/{workspace}/resources/get_value/{path}:
    get:
      summary: get resource value
      operationId: getResourceValue
      tags:
        - resource
      parameters:
        - $ref: "#/components/parameters/WorkspaceId"
        - $ref: "#/components/parameters/Path"
      responses:
        "200":
          description: resource value
          content:
            application/json:
              schema: {}

  /w/{workspace}/resources/exists/{path}:
    get:
      summary: does resource exists
      operationId: existsResource
      tags:
        - resource
      parameters:
        - $ref: "#/components/parameters/WorkspaceId"
        - $ref: "#/components/parameters/Path"
      responses:
        "200":
          description: does resource exists
          content:
            application/json:
              schema:
                type: boolean

  /w/{workspace}/resources/list:
    get:
      summary: list resources
      operationId: listResource
      tags:
        - resource
      parameters:
        - $ref: "#/components/parameters/WorkspaceId"
        - $ref: "#/components/parameters/Page"
        - $ref: "#/components/parameters/PerPage"
        - name: resource_type
          description: resource_types to list from, separated by ',',
          in: query
          schema:
            type: string
        - name: resource_type_exclude
          description: resource_types to not list from, separated by ',',
          in: query
          schema:
            type: string
        - name: path_start
          in: query
          schema:
            type: string
      responses:
        "200":
          description: resource list
          content:
            application/json:
              schema:
                type: array
                items:
                  $ref: "#/components/schemas/ListableResource"

  /w/{workspace}/resources/list_search:
    get:
      summary: list resources for search
      operationId: listSearchResource
      tags:
        - resource
      parameters:
        - $ref: "#/components/parameters/WorkspaceId"
      responses:
        "200":
          description: resource list
          content:
            application/json:
              schema:
                type: array
                items:
                  type: object
                  properties:
                    path:
                      type: string
                    value: {}
                  required:
                    - path
                    - value

  /w/{workspace}/resources/list_names/{name}:
    get:
      summary: list resource names
      operationId: listResourceNames
      tags:
        - resource
      parameters:
        - $ref: "#/components/parameters/WorkspaceId"
        - $ref: "#/components/parameters/Name"
      responses:
        "200":
          description: resource list names
          content:
            application/json:
              schema:
                type: array
                items:
                  type: object
                  properties:
                    name:
                      type: string
                    path:
                      type: string
                  required:
                    - name
                    - path

  /w/{workspace}/resources/type/create:
    post:
      summary: create resource_type
      operationId: createResourceType
      tags:
        - resource
      parameters:
        - $ref: "#/components/parameters/WorkspaceId"
      requestBody:
        description: new resource_type
        required: true
        content:
          application/json:
            schema:
              $ref: "#/components/schemas/ResourceType"
      responses:
        "201":
          description: resource_type created
          content:
            text/plain:
              schema:
                type: string

  /w/{workspace}/resources/file_resource_type_to_file_ext_map:
    get:
      summary: get map from resource type to format extension
      operationId: fileResourceTypeToFileExtMap
      tags:
        - resource
      parameters:
        - $ref: "#/components/parameters/WorkspaceId"
      responses:
        "200":
          description: map from resource type to file ext
          content:
            application/json:
              schema: {}

  /w/{workspace}/resources/type/delete/{path}:
    delete:
      summary: delete resource_type
      operationId: deleteResourceType
      tags:
        - resource
      parameters:
        - $ref: "#/components/parameters/WorkspaceId"
        - $ref: "#/components/parameters/Path"
      responses:
        "200":
          description: resource_type deleted
          content:
            text/plain:
              schema:
                type: string

  /w/{workspace}/resources/type/update/{path}:
    post:
      summary: update resource_type
      operationId: updateResourceType
      tags:
        - resource
      parameters:
        - $ref: "#/components/parameters/WorkspaceId"
        - $ref: "#/components/parameters/Path"
      requestBody:
        description: updated resource_type
        required: true
        content:
          application/json:
            schema:
              $ref: "#/components/schemas/EditResourceType"
      responses:
        "200":
          description: resource_type updated
          content:
            text/plain:
              schema:
                type: string

  /w/{workspace}/resources/type/get/{path}:
    get:
      summary: get resource_type
      operationId: getResourceType
      tags:
        - resource
      parameters:
        - $ref: "#/components/parameters/WorkspaceId"
        - $ref: "#/components/parameters/Path"
      responses:
        "200":
          description: resource_type deleted
          content:
            application/json:
              schema:
                $ref: "#/components/schemas/ResourceType"

  /w/{workspace}/resources/type/exists/{path}:
    get:
      summary: does resource_type exists
      operationId: existsResourceType
      tags:
        - resource
      parameters:
        - $ref: "#/components/parameters/WorkspaceId"
        - $ref: "#/components/parameters/Path"
      responses:
        "200":
          description: does resource_type exist
          content:
            application/json:
              schema:
                type: boolean

  /w/{workspace}/resources/type/list:
    get:
      summary: list resource_types
      operationId: listResourceType
      tags:
        - resource
      parameters:
        - $ref: "#/components/parameters/WorkspaceId"
      responses:
        "200":
          description: resource_type list
          content:
            application/json:
              schema:
                type: array
                items:
                  $ref: "#/components/schemas/ResourceType"

  /w/{workspace}/resources/type/listnames:
    get:
      summary: list resource_types names
      operationId: listResourceTypeNames
      tags:
        - resource
      parameters:
        - $ref: "#/components/parameters/WorkspaceId"
      responses:
        "200":
          description: resource_type list
          content:
            application/json:
              schema:
                type: array
                items:
                  type: string

  /w/{workspace}/embeddings/query_resource_types:
    get:
      summary: query resource types by similarity
      operationId: queryResourceTypes
      tags:
        - resource
      parameters:
        - $ref: "#/components/parameters/WorkspaceId"
        - name: text
          description: query text
          in: query
          required: true
          schema:
            type: string
        - name: limit
          description: query limit
          in: query
          required: false
          schema:
            type: number
      responses:
        "200":
          description: resource type details
          content:
            application/json:
              schema:
                type: array
                items:
                  type: object
                  properties:
                    name:
                      type: string
                    score:
                      type: number
                    schema: {}
                  required:
                    - name
                    - score

  /integrations/hub/list:
    get:
      summary: list hub integrations
      operationId: listHubIntegrations
      tags:
        - integration
      parameters:
        - name: kind
          description: query integrations kind
          in: query
          required: false
          schema:
            type: string
      responses:
        "200":
          description: integrations details
          content:
            application/json:
              schema:
                type: array
                items:
                  type: object
                  properties:
                    name:
                      type: string
                  required:
                    - name

  /flows/hub/list:
    get:
      summary: list all hub flows
      operationId: listHubFlows
      tags:
        - flow
      responses:
        "200":
          description: hub flows list
          content:
            application/json:
              schema:
                type: object
                properties:
                  flows:
                    type: array
                    items:
                      type: object
                      properties:
                        id:
                          type: number
                        flow_id:
                          type: number
                        summary:
                          type: string
                        apps:
                          type: array
                          items:
                            type: string
                        approved:
                          type: boolean
                        votes:
                          type: number

                      required:
                        - id
                        - flow_id
                        - summary
                        - apps
                        - approved
                        - votes

  /flows/hub/get/{id}:
    get:
      summary: get hub flow by id
      operationId: getHubFlowById
      tags:
        - flow
      parameters:
        - $ref: "#/components/parameters/PathId"
      responses:
        "200":
          description: flow
          content:
            application/json:
              schema:
                type: object
                properties:
                  flow:
                    $ref: "../../openflow.openapi.yaml#/components/schemas/OpenFlow"

  /apps/hub/list:
    get:
      summary: list all hub apps
      operationId: listHubApps
      tags:
        - app
      responses:
        "200":
          description: hub apps list
          content:
            application/json:
              schema:
                type: object
                properties:
                  apps:
                    type: array
                    items:
                      type: object
                      properties:
                        id:
                          type: number
                        app_id:
                          type: number
                        summary:
                          type: string
                        apps:
                          type: array
                          items:
                            type: string
                        approved:
                          type: boolean
                        votes:
                          type: number
                      required:
                        - id
                        - app_id
                        - summary
                        - apps
                        - approved
                        - votes

  /apps/hub/get/{id}:
    get:
      summary: get hub app by id
      operationId: getHubAppById
      tags:
        - app
      parameters:
        - $ref: "#/components/parameters/PathId"
      responses:
        "200":
          description: app
          content:
            application/json:
              schema:
                type: object
                properties:
                  app:
                    type: object
                    properties:
                      summary:
                        type: string
                      value: {}
                    required:
                      - summary
                      - value
                required:
                  - app

  /apps_u/public_app_by_custom_path/{custom_path}:
    get:
      summary: get public app by custom path
      operationId: getPublicAppByCustomPath
      tags:
        - app
      parameters:
        - $ref: "#/components/parameters/CustomPath"
      responses:
        "200":
          description: app details
          content:
            application/json:
              schema:
                allOf:
                  - $ref: "#/components/schemas/AppWithLastVersion"
                  - type: object
                    properties:
                      workspace_id:
                        type: string

  /scripts/hub/get/{path}:
    get:
      summary: get hub script content by path
      operationId: getHubScriptContentByPath
      tags:
        - script
      parameters:
        - $ref: "#/components/parameters/ScriptPath"
      responses:
        "200":
          description: script details
          content:
            text/plain:
              schema:
                type: string

  /scripts/hub/get_full/{path}:
    get:
      summary: get full hub script by path
      operationId: getHubScriptByPath
      tags:
        - script
      parameters:
        - $ref: "#/components/parameters/ScriptPath"
      responses:
        "200":
          description: script details
          content:
            application/json:
              schema:
                type: object
                properties:
                  content:
                    type: string
                  lockfile:
                    type: string
                  schema: {}
                  language:
                    type: string
                  summary:
                    type: string
                required:
                  - content
                  - language

  /scripts/hub/top:
    get:
      summary: get top hub scripts
      operationId: getTopHubScripts
      tags:
        - script
      parameters:
        - name: limit
          description: query limit
          in: query
          required: false
          schema:
            type: number
        - name: app
          description: query scripts app
          in: query
          required: false
          schema:
            type: string
        - name: kind
          description: query scripts kind
          in: query
          required: false
          schema:
            type: string
      responses:
        "200":
          description: hub scripts list
          content:
            application/json:
              schema:
                type: object
                properties:
                  asks:
                    type: array
                    items:
                      type: object
                      properties:
                        id:
                          type: number
                        ask_id:
                          type: number
                        summary:
                          type: string
                        app:
                          type: string
                        version_id:
                          type: number
                        kind:
                          $ref: "#/components/schemas/HubScriptKind"
                        votes:
                          type: number
                        views:
                          type: number
                      required:
                        - id
                        - ask_id
                        - summary
                        - app
                        - version_id
                        - kind
                        - views
                        - votes

  /embeddings/query_hub_scripts:
    get:
      summary: query hub scripts by similarity
      operationId: queryHubScripts
      tags:
        - script
      parameters:
        - name: text
          description: query text
          in: query
          required: true
          schema:
            type: string
        - name: kind
          description: query scripts kind
          in: query
          required: false
          schema:
            type: string
        - name: limit
          description: query limit
          in: query
          required: false
          schema:
            type: number
        - name: app
          description: query scripts app
          in: query
          required: false
          schema:
            type: string
      responses:
        "200":
          description: script details
          content:
            application/json:
              schema:
                type: array
                items:
                  type: object
                  properties:
                    ask_id:
                      type: number
                    id:
                      type: number
                    version_id:
                      type: number
                    summary:
                      type: string
                    app:
                      type: string
                    kind:
                      $ref: "#/components/schemas/HubScriptKind"
                    score:
                      type: number
                  required:
                    - ask_id
                    - id
                    - version_id
                    - summary
                    - app
                    - kind
                    - score

  /w/{workspace}/scripts/list_search:
    get:
      summary: list scripts for search
      operationId: listSearchScript
      tags:
        - script
      parameters:
        - $ref: "#/components/parameters/WorkspaceId"
      responses:
        "200":
          description: script list
          content:
            application/json:
              schema:
                type: array
                items:
                  type: object
                  properties:
                    path:
                      type: string
                    content:
                      type: string
                  required:
                    - path
                    - content

  /w/{workspace}/scripts/list:
    get:
      summary: list all scripts
      operationId: listScripts
      tags:
        - script
      parameters:
        - $ref: "#/components/parameters/WorkspaceId"
        - $ref: "#/components/parameters/Page"
        - $ref: "#/components/parameters/PerPage"
        - $ref: "#/components/parameters/OrderDesc"
        - $ref: "#/components/parameters/CreatedBy"
        - name: languages
          description: Filter scripts by comma-separated programming languages (e.g., "Python,JavaScript").
          in: query
          schema:
            type: string
        - name: path_start
          description: mask to filter matching starting path
          in: query
          schema:
            type: string
        - name: path_exact
          description: mask to filter exact matching path
          in: query
          schema:
            type: string
        - name: first_parent_hash
          description: mask to filter scripts whom first direct parent has exact hash
          in: query
          schema:
            type: string
        - name: last_parent_hash
          description: |
            mask to filter scripts whom last parent in the chain has exact hash. 
            Beware that each script stores only a limited number of parents. Hence
            the last parent hash for a script is not necessarily its top-most parent.
            To find the top-most parent you will have to jump from last to last hash
             until finding the parent
          in: query
          schema:
            type: string
        - name: parent_hash
          description: |
            is the hash present in the array of stored parent hashes for this script.
            The same warning applies than for last_parent_hash. A script only store a
            limited number of direct parent
          in: query
          schema:
            type: string
        - name: show_archived
          description: |
            (default false)
            show only the archived files.
            when multiple archived hash share the same path, only the ones with the latest create_at
            are 
            ed.
          in: query
          schema:
            type: boolean
        - name: include_without_main
          description: |
            (default false)
            include scripts without an exported main function
          in: query
          schema:
            type: boolean
        - name: include_draft_only
          description: |
            (default false)
            include scripts that have no deployed version
          in: query
          schema:
            type: boolean
        - name: is_template
          description: |
            (default regardless)
            if true show only the templates
            if false show only the non templates
            if not defined, show all regardless of if the script is a template
          in: query
          schema:
            type: boolean
        - name: kinds
          description: |
            (default regardless)
            script kinds to filter, split by comma
          in: query
          schema:
            type: string
        - name: starred_only
          description: |
            (default false)
            show only the starred items
          in: query
          schema:
            type: boolean
        - name: with_deployment_msg
          description: |
            (default false)
            include deployment message
          in: query
          schema:
            type: boolean
      responses:
        "200":
          description: All scripts
          content:
            application/json:
              schema:
                type: array
                items:
                  $ref: "#/components/schemas/Script"

  /w/{workspace}/scripts/list_paths:
    get:
      summary: list all scripts paths
      operationId: listScriptPaths
      tags:
        - script
      parameters:
        - $ref: "#/components/parameters/WorkspaceId"
      responses:
        "200":
          description: list of script paths
          content:
            text/plain:
              schema:
                type: array
                items:
                  type: string

  /w/{workspace}/drafts/create:
    post:
      summary: create draft
      operationId: createDraft
      tags:
        - draft
      parameters:
        - $ref: "#/components/parameters/WorkspaceId"
      requestBody:
        required: true
        content:
          application/json:
            schema:
              type: object
              properties:
                path:
                  type: string
                typ:
                  type: string
                  enum: ["flow", "script", "app"]
                value: {}
              required:
                - path
                - typ
                - enum
      responses:
        "201":
          description: draft created
          content:
            text/plain:
              schema:
                type: string

  /w/{workspace}/drafts/delete/{kind}/{path}:
    delete:
      summary: delete draft
      operationId: deleteDraft
      tags:
        - draft
      parameters:
        - $ref: "#/components/parameters/WorkspaceId"
        - name: kind
          in: path
          required: true
          schema:
            type: string
            enum:
              - script
              - flow
              - app
        - $ref: "#/components/parameters/ScriptPath"
      responses:
        "200":
          description: draft deleted
          content:
            text/plain:
              schema:
                type: string

  /w/{workspace}/scripts/create:
    post:
      summary: create script
      operationId: createScript
      tags:
        - script
      parameters:
        - $ref: "#/components/parameters/WorkspaceId"
      requestBody:
        description: Partially filled script
        required: true
        content:
          application/json:
            schema:
              $ref: "#/components/schemas/NewScript"

      responses:
        "201":
          description: script created
          content:
            text/plain:
              schema:
                type: string

  /w/{workspace}/scripts/toggle_workspace_error_handler/p/{path}:
    post:
      summary: Toggle ON and OFF the workspace error handler for a given script
      operationId: toggleWorkspaceErrorHandlerForScript
      tags:
        - script
      parameters:
        - $ref: "#/components/parameters/WorkspaceId"
        - $ref: "#/components/parameters/ScriptPath"
      requestBody:
        description: Workspace error handler enabled
        required: true
        content:
          application/json:
            schema:
              type: object
              properties:
                muted:
                  type: boolean
      responses:
        "200":
          description: error handler toggled
          content:
            text/plain:
              schema:
                type: string

  /workers/custom_tags:
    get:
      summary: get all instance custom tags (tags are used to dispatch jobs to
        different worker groups)
      operationId: getCustomTags
      tags:
        - worker
      responses:
        "200":
          description: list of custom tags
          content:
            application/json:
              schema:
                type: array
                items:
                  type: string

  /workers/get_default_tags:
    get:
      summary: get all instance default tags
      operationId: geDefaultTags
      tags:
        - worker
      responses:
        "200":
          description: list of default tags
          content:
            application/json:
              schema:
                type: array
                items:
                  type: string

  /workers/is_default_tags_per_workspace:
    get:
      summary: is default tags per workspace
      operationId: isDefaultTagsPerWorkspace
      tags:
        - worker
      responses:
        "200":
          description: is the default tags per workspace
          content:
            application/json:
              schema:
                type: boolean

  /w/{workspace}/scripts/archive/p/{path}:
    post:
      summary: archive script by path
      operationId: archiveScriptByPath
      tags:
        - script
      parameters:
        - $ref: "#/components/parameters/WorkspaceId"
        - $ref: "#/components/parameters/ScriptPath"
      responses:
        "200":
          description: script archived
          content:
            text/plain:
              schema:
                type: string

  /w/{workspace}/scripts/archive/h/{hash}:
    post:
      summary: archive script by hash
      operationId: archiveScriptByHash
      tags:
        - script
      parameters:
        - $ref: "#/components/parameters/WorkspaceId"
        - $ref: "#/components/parameters/ScriptHash"
      responses:
        "200":
          description: script details
          content:
            application/json:
              schema:
                $ref: "#/components/schemas/Script"

  /w/{workspace}/scripts/delete/h/{hash}:
    post:
      summary: delete script by hash (erase content but keep hash, require admin)
      operationId: deleteScriptByHash
      tags:
        - script
      parameters:
        - $ref: "#/components/parameters/WorkspaceId"
        - $ref: "#/components/parameters/ScriptHash"
      responses:
        "200":
          description: script details
          content:
            application/json:
              schema:
                $ref: "#/components/schemas/Script"

  /w/{workspace}/scripts/delete/p/{path}:
    post:
      summary: delete all scripts at a given path (require admin)
      operationId: deleteScriptByPath
      tags:
        - script
      parameters:
        - $ref: "#/components/parameters/WorkspaceId"
        - $ref: "#/components/parameters/ScriptPath"
      responses:
        "200":
          description: script path
          content:
            application/json:
              schema:
                type: string

  /w/{workspace}/scripts/get/p/{path}:
    get:
      summary: get script by path
      operationId: getScriptByPath
      tags:
        - script
      parameters:
        - $ref: "#/components/parameters/WorkspaceId"
        - $ref: "#/components/parameters/ScriptPath"
        - name: with_starred_info
          in: query
          schema:
            type: boolean
      responses:
        "200":
          description: script details
          content:
            application/json:
              schema:
                $ref: "#/components/schemas/Script"

  /w/{workspace}/scripts/get_triggers_count/{path}:
    get:
      summary: get triggers count of script
      operationId: getTriggersCountOfScript
      tags:
        - script
      parameters:
        - $ref: "#/components/parameters/WorkspaceId"
        - $ref: "#/components/parameters/ScriptPath"
      responses:
        "200":
          description: triggers count
          content:
            application/json:
              schema:
                $ref: "#/components/schemas/TriggersCount"

  /w/{workspace}/scripts/list_tokens/{path}:
    get:
      summary: get tokens with script scope
      operationId: listTokensOfScript
      tags:
        - script
      parameters:
        - $ref: "#/components/parameters/WorkspaceId"
        - $ref: "#/components/parameters/ScriptPath"
      responses:
        "200":
          description: tokens list
          content:
            application/json:
              schema:
                type: array
                items:
                  $ref: "#/components/schemas/TruncatedToken"

  /w/{workspace}/scripts/get/draft/{path}:
    get:
      summary: get script by path with draft
      operationId: getScriptByPathWithDraft
      tags:
        - script
      parameters:
        - $ref: "#/components/parameters/WorkspaceId"
        - $ref: "#/components/parameters/ScriptPath"
      responses:
        "200":
          description: script details
          content:
            application/json:
              schema:
                $ref: "#/components/schemas/NewScriptWithDraft"

  /w/{workspace}/scripts/history/p/{path}:
    get:
      summary: get history of a script by path
      operationId: getScriptHistoryByPath
      tags:
        - script
      parameters:
        - $ref: "#/components/parameters/WorkspaceId"
        - $ref: "#/components/parameters/ScriptPath"
      responses:
        "200":
          description: script history
          content:
            application/json:
              schema:
                type: array
                items:
                  $ref: "#/components/schemas/ScriptHistory"

  /w/{workspace}/scripts/get_latest_version/{path}:
    get:
      summary: get scripts's latest version (hash)
      operationId: getScriptLatestVersion
      parameters:
        - $ref: "#/components/parameters/WorkspaceId"
        - $ref: "#/components/parameters/ScriptPath"
      tags:
        - script
      responses:
        "200":
          description: Script version/hash
          content:
            application/json:
              required: false

              schema:
                $ref: "#/components/schemas/ScriptHistory"

  /w/{workspace}/scripts/history_update/h/{hash}/p/{path}:
    post:
      summary: update history of a script
      operationId: updateScriptHistory
      tags:
        - script
      parameters:
        - $ref: "#/components/parameters/WorkspaceId"
        - $ref: "#/components/parameters/ScriptHash"
        - $ref: "#/components/parameters/ScriptPath"
      requestBody:
        description: Script deployment message
        required: true
        content:
          application/json:
            schema:
              type: object
              properties:
                deployment_msg:
                  type: string
      responses:
        "200":
          description: success
          content:
            text/plain:
              schema:
                type: string

  /w/{workspace}/scripts/raw/p/{path}:
    get:
      summary: raw script by path
      operationId: rawScriptByPath
      tags:
        - script
      parameters:
        - $ref: "#/components/parameters/WorkspaceId"
        - $ref: "#/components/parameters/ScriptPath"
      responses:
        "200":
          description: script content
          content:
            text/plain:
              schema:
                type: string

  /scripts_u/tokened_raw/{workspace}/{token}/{path}:
    get:
      summary:
        raw script by path with a token (mostly used by lsp to be used with
        import maps to resolve scripts)
      operationId: rawScriptByPathTokened
      tags:
        - script
      parameters:
        - $ref: "#/components/parameters/WorkspaceId"
        - $ref: "#/components/parameters/Token"
        - $ref: "#/components/parameters/ScriptPath"
      responses:
        "200":
          description: script content
          content:
            text/plain:
              schema:
                type: string

  /w/{workspace}/scripts/exists/p/{path}:
    get:
      summary: exists script by path
      operationId: existsScriptByPath
      tags:
        - script
      parameters:
        - $ref: "#/components/parameters/WorkspaceId"
        - $ref: "#/components/parameters/ScriptPath"
      responses:
        "200":
          description: does it exists
          content:
            application/json:
              schema:
                type: boolean

  /w/{workspace}/scripts/get/h/{hash}:
    get:
      summary: get script by hash
      operationId: getScriptByHash
      tags:
        - script
      parameters:
        - $ref: "#/components/parameters/WorkspaceId"
        - $ref: "#/components/parameters/ScriptHash"
        - name: with_starred_info
          in: query
          schema:
            type: boolean
      responses:
        "200":
          description: script details
          content:
            application/json:
              schema:
                $ref: "#/components/schemas/Script"

  /w/{workspace}/scripts/raw/h/{path}:
    get:
      summary: raw script by hash
      operationId: rawScriptByHash
      tags:
        - script
      parameters:
        - $ref: "#/components/parameters/WorkspaceId"
        - $ref: "#/components/parameters/ScriptPath"
      responses:
        "200":
          description: script content
          content:
            text/plain:
              schema:
                type: string

  /w/{workspace}/scripts/deployment_status/h/{hash}:
    get:
      summary: get script deployment status
      operationId: getScriptDeploymentStatus
      tags:
        - script
      parameters:
        - $ref: "#/components/parameters/WorkspaceId"
        - $ref: "#/components/parameters/ScriptHash"
      responses:
        "200":
          description: script details
          content:
            application/json:
              schema:
                type: object
                properties:
                  lock:
                    type: string
                  lock_error_logs:
                    type: string

  /w/{workspace}/jobs/run/p/{path}:
    post:
      summary: run script by path
      operationId: runScriptByPath
      tags:
        - job
      parameters:
        - $ref: "#/components/parameters/WorkspaceId"
        - $ref: "#/components/parameters/ScriptPath"
        - name: scheduled_for
          description: when to schedule this job (leave empty for immediate run)
          in: query
          schema:
            type: string
            format: date-time
        - name: scheduled_in_secs
          description: schedule the script to execute in the number of seconds starting now
          in: query
          schema:
            type: integer
        - name: skip_preprocessor
          description: skip the preprocessor
          in: query
          schema:
            type: boolean
        - $ref: "#/components/parameters/ParentJob"
        - $ref: "#/components/parameters/WorkerTag"
        - $ref: "#/components/parameters/CacheTtl"
        - $ref: "#/components/parameters/NewJobId"
        - name: invisible_to_owner
          description: make the run invisible to the the script owner (default false)
          in: query
          schema:
            type: boolean
      requestBody:
        description: script args
        required: true
        content:
          application/json:
            schema:
              $ref: "#/components/schemas/ScriptArgs"

      responses:
        "201":
          description: job created
          content:
            text/plain:
              schema:
                type: string
                format: uuid

  /w/{workspace}/jobs/openai_sync/p/{path}:
    post:
      summary: run script by path in openai format
      operationId: openaiSyncScriptByPath
      tags:
        - job
      parameters:
        - $ref: "#/components/parameters/WorkspaceId"
        - $ref: "#/components/parameters/ScriptPath"
        - $ref: "#/components/parameters/ParentJob"
        - $ref: "#/components/parameters/NewJobId"
        - $ref: "#/components/parameters/IncludeHeader"
        - $ref: "#/components/parameters/QueueLimit"

      requestBody:
        description: script args
        required: true
        content:
          application/json:
            schema:
              $ref: "#/components/schemas/ScriptArgs"

      responses:
        "200":
          description: job result
          content:
            application/json:
              schema: {}

  /w/{workspace}/jobs/run_wait_result/p/{path}:
    post:
      summary: run script by path
      operationId: runWaitResultScriptByPath
      tags:
        - job
      parameters:
        - $ref: "#/components/parameters/WorkspaceId"
        - $ref: "#/components/parameters/ScriptPath"
        - $ref: "#/components/parameters/ParentJob"
        - $ref: "#/components/parameters/WorkerTag"
        - $ref: "#/components/parameters/CacheTtl"
        - $ref: "#/components/parameters/NewJobId"
        - $ref: "#/components/parameters/IncludeHeader"
        - $ref: "#/components/parameters/QueueLimit"

      requestBody:
        description: script args
        required: true
        content:
          application/json:
            schema:
              $ref: "#/components/schemas/ScriptArgs"

      responses:
        "200":
          description: job result
          content:
            application/json:
              schema: {}

    get:
      summary: run script by path with get
      operationId: runWaitResultScriptByPathGet
      tags:
        - job
      parameters:
        - $ref: "#/components/parameters/WorkspaceId"
        - $ref: "#/components/parameters/ScriptPath"
        - $ref: "#/components/parameters/ParentJob"
        - $ref: "#/components/parameters/WorkerTag"
        - $ref: "#/components/parameters/CacheTtl"
        - $ref: "#/components/parameters/NewJobId"
        - $ref: "#/components/parameters/IncludeHeader"
        - $ref: "#/components/parameters/QueueLimit"
        - $ref: "#/components/parameters/Payload"

      responses:
        "200":
          description: job result
          content:
            application/json:
              schema: {}

  /w/{workspace}/jobs/openai_sync/f/{path}:
    post:
      summary: run flow by path and wait until completion in openai format
      operationId: openaiSyncFlowByPath
      tags:
        - job
      parameters:
        - $ref: "#/components/parameters/WorkspaceId"
        - $ref: "#/components/parameters/ScriptPath"
        - $ref: "#/components/parameters/IncludeHeader"
        - $ref: "#/components/parameters/QueueLimit"
        - $ref: "#/components/parameters/NewJobId"

      requestBody:
        description: script args
        required: true
        content:
          application/json:
            schema:
              $ref: "#/components/schemas/ScriptArgs"

      responses:
        "200":
          description: job result
          content:
            application/json:
              schema: {}

  /w/{workspace}/jobs/run_wait_result/f/{path}:
    post:
      summary: run flow by path and wait until completion
      operationId: runWaitResultFlowByPath
      tags:
        - job
      parameters:
        - $ref: "#/components/parameters/WorkspaceId"
        - $ref: "#/components/parameters/ScriptPath"
        - $ref: "#/components/parameters/IncludeHeader"
        - $ref: "#/components/parameters/QueueLimit"
        - $ref: "#/components/parameters/NewJobId"

      requestBody:
        description: script args
        required: true
        content:
          application/json:
            schema:
              $ref: "#/components/schemas/ScriptArgs"

      responses:
        "200":
          description: job result
          content:
            application/json:
              schema: {}

  /w/{workspace}/jobs/result_by_id/{flow_job_id}/{node_id}:
    get:
      summary: get job result by id
      operationId: resultById
      tags:
        - job
      parameters:
        - $ref: "#/components/parameters/WorkspaceId"
        - name: flow_job_id
          in: path
          required: true
          schema:
            type: string
        - name: node_id
          in: path
          required: true
          schema:
            type: string
      responses:
        "200":
          description: job result
          content:
            application/json:
              schema: {}

  /w/{workspace}/flows/list_paths:
    get:
      summary: list all flow paths
      operationId: listFlowPaths
      tags:
        - flow
      parameters:
        - $ref: "#/components/parameters/WorkspaceId"
      responses:
        "200":
          description: list of flow paths
          content:
            text/plain:
              schema:
                type: array
                items:
                  type: string

  /w/{workspace}/flows/list_search:
    get:
      summary: list flows for search
      operationId: listSearchFlow
      tags:
        - flow
      parameters:
        - $ref: "#/components/parameters/WorkspaceId"
      responses:
        "200":
          description: flow list
          content:
            application/json:
              schema:
                type: array
                items:
                  type: object
                  properties:
                    path:
                      type: string
                    value: {}
                  required:
                    - path
                    - value

  /w/{workspace}/flows/list:
    get:
      summary: list all flows
      operationId: listFlows
      tags:
        - flow
      parameters:
        - $ref: "#/components/parameters/WorkspaceId"
        - $ref: "#/components/parameters/Page"
        - $ref: "#/components/parameters/PerPage"
        - $ref: "#/components/parameters/OrderDesc"
        - $ref: "#/components/parameters/CreatedBy"
        - name: path_start
          description: mask to filter matching starting path
          in: query
          schema:
            type: string
        - name: path_exact
          description: mask to filter exact matching path
          in: query
          schema:
            type: string
        - name: show_archived
          description: |
            (default false)
            show only the archived files.
            when multiple archived hash share the same path, only the ones with the latest create_at
            are displayed.
          in: query
          schema:
            type: boolean
        - name: starred_only
          description: |
            (default false)
            show only the starred items
          in: query
          schema:
            type: boolean
        - name: include_draft_only
          description: |
            (default false)
            include items that have no deployed version
          in: query
          schema:
            type: boolean
        - name: with_deployment_msg
          description: |
            (default false)
            include deployment message
          in: query
          schema:
            type: boolean
      responses:
        "200":
          description: All flow
          content:
            application/json:
              schema:
                type: array
                items:
                  allOf:
                    - $ref: "#/components/schemas/Flow"
                    - type: object
                      properties:
                        has_draft:
                          type: boolean
                        draft_only:
                          type: boolean

  /w/{workspace}/flows/history/p/{path}:
    get:
      summary: get flow history by path
      operationId: getFlowHistory
      parameters:
        - $ref: "#/components/parameters/WorkspaceId"
        - $ref: "#/components/parameters/ScriptPath"
      tags:
        - flow
      responses:
        "200":
          description: Flow history
          content:
            application/json:
              schema:
                type: array
                items:
                  $ref: "#/components/schemas/FlowVersion"

  /w/{workspace}/flows/get_latest_version/{path}:
    get:
      summary: get flow's latest version
      operationId: getFlowLatestVersion
      parameters:
        - $ref: "#/components/parameters/WorkspaceId"
        - $ref: "#/components/parameters/ScriptPath"
      tags:
        - flow
      responses:
        "200":
          description: Flow version
          content:
            application/json:
              required: false

              schema:
                $ref: "#/components/schemas/FlowVersion"

  /w/{workspace}/flows/get/v/{version}/p/{path}:
    get:
      summary: get flow version
      operationId: getFlowVersion
      parameters:
        - $ref: "#/components/parameters/WorkspaceId"
        - type: string
          name: version
          in: path
          required: true
          schema:
            type: number
        - $ref: "#/components/parameters/ScriptPath"
      tags:
        - flow
      responses:
        "200":
          description: flow details
          content:
            application/json:
              schema:
                $ref: "#/components/schemas/Flow"

  /w/{workspace}/flows/history_update/v/{version}/p/{path}:
    post:
      summary: update flow history
      operationId: updateFlowHistory
      parameters:
        - $ref: "#/components/parameters/WorkspaceId"
        - type: string
          name: version
          in: path
          required: true
          schema:
            type: number
        - $ref: "#/components/parameters/ScriptPath"
      requestBody:
        description: Flow deployment message
        required: true
        content:
          application/json:
            schema:
              type: object
              properties:
                deployment_msg:
                  type: string
              required:
                - deployment_msg
      tags:
        - flow
      responses:
        "200":
          description: success
          content:
            text/plain:
              schema:
                type: string

  /w/{workspace}/flows/get/{path}:
    get:
      summary: get flow by path
      operationId: getFlowByPath
      tags:
        - flow
      parameters:
        - $ref: "#/components/parameters/WorkspaceId"
        - $ref: "#/components/parameters/ScriptPath"
        - name: with_starred_info
          in: query
          schema:
            type: boolean
      responses:
        "200":
          description: flow details
          content:
            application/json:
              schema:
                $ref: "#/components/schemas/Flow"

  /w/{workspace}/flows/get_triggers_count/{path}:
    get:
      summary: get triggers count of flow
      operationId: getTriggersCountOfFlow
      tags:
        - flow
      parameters:
        - $ref: "#/components/parameters/WorkspaceId"
        - $ref: "#/components/parameters/ScriptPath"
      responses:
        "200":
          description: triggers count
          content:
            application/json:
              schema:
                $ref: "#/components/schemas/TriggersCount"

  /w/{workspace}/flows/list_tokens/{path}:
    get:
      summary: get tokens with flow scope
      operationId: listTokensOfFlow
      tags:
        - flow
      parameters:
        - $ref: "#/components/parameters/WorkspaceId"
        - $ref: "#/components/parameters/ScriptPath"
      responses:
        "200":
          description: tokens list
          content:
            application/json:
              schema:
                type: array
                items:
                  $ref: "#/components/schemas/TruncatedToken"

  /w/{workspace}/flows/toggle_workspace_error_handler/{path}:
    post:
      summary: Toggle ON and OFF the workspace error handler for a given flow
      operationId: toggleWorkspaceErrorHandlerForFlow
      tags:
        - flow
      parameters:
        - $ref: "#/components/parameters/WorkspaceId"
        - $ref: "#/components/parameters/ScriptPath"
      requestBody:
        description: Workspace error handler enabled
        required: true
        content:
          application/json:
            schema:
              type: object
              properties:
                muted:
                  type: boolean
      responses:
        "200":
          description: error handler toggled
          content:
            text/plain:
              schema:
                type: string

  /w/{workspace}/flows/get/draft/{path}:
    get:
      summary: get flow by path with draft
      operationId: getFlowByPathWithDraft
      tags:
        - flow
      parameters:
        - $ref: "#/components/parameters/WorkspaceId"
        - $ref: "#/components/parameters/ScriptPath"
      responses:
        "200":
          description: flow details with draft
          content:
            application/json:
              schema:
                allOf:
                  - $ref: "#/components/schemas/Flow"
                  - type: object
                    properties:
                      draft:
                        $ref: "#/components/schemas/Flow"

  /w/{workspace}/flows/exists/{path}:
    get:
      summary: exists flow by path
      operationId: existsFlowByPath
      tags:
        - flow
      parameters:
        - $ref: "#/components/parameters/WorkspaceId"
        - $ref: "#/components/parameters/ScriptPath"
      responses:
        "200":
          description: flow details
          content:
            application/json:
              schema:
                type: boolean

  /w/{workspace}/flows/create:
    post:
      summary: create flow
      operationId: createFlow
      tags:
        - flow
      parameters:
        - $ref: "#/components/parameters/WorkspaceId"
      requestBody:
        description: Partially filled flow
        required: true
        content:
          application/json:
            schema:
              allOf:
                - $ref: "#/components/schemas/OpenFlowWPath"
                - type: object
                  properties:
                    draft_only:
                      type: boolean
                    deployment_message:
                      type: string
      responses:
        "201":
          description: flow created
          content:
            text/plain:
              schema:
                type: string

  /w/{workspace}/flows/update/{path}:
    post:
      summary: update flow
      operationId: updateFlow
      tags:
        - flow
      parameters:
        - $ref: "#/components/parameters/WorkspaceId"
        - $ref: "#/components/parameters/ScriptPath"
      requestBody:
        description: Partially filled flow
        required: true
        content:
          application/json:
            schema:
              allOf:
                - $ref: "#/components/schemas/OpenFlowWPath"
                - type: object
                  properties:
                    deployment_message:
                      type: string

      responses:
        "200":
          description: flow updated
          content:
            text/plain:
              schema:
                type: string

  /w/{workspace}/flows/archive/{path}:
    post:
      summary: archive flow by path
      operationId: archiveFlowByPath
      tags:
        - flow
      parameters:
        - $ref: "#/components/parameters/WorkspaceId"
        - $ref: "#/components/parameters/ScriptPath"
      requestBody:
        description: archiveFlow
        required: true
        content:
          application/json:
            schema:
              type: object
              properties:
                archived:
                  type: boolean
      responses:
        "200":
          description: flow archived
          content:
            text/plain:
              schema:
                type: string

  /w/{workspace}/flows/delete/{path}:
    delete:
      summary: delete flow by path
      operationId: deleteFlowByPath
      tags:
        - flow
      parameters:
        - $ref: "#/components/parameters/WorkspaceId"
        - $ref: "#/components/parameters/ScriptPath"
      responses:
        "200":
          description: flow delete
          content:
            text/plain:
              schema:
                type: string

  /w/{workspace}/raw_apps/list:
    get:
      summary: list all raw apps
      operationId: listRawApps
      tags:
        - raw_app
      parameters:
        - $ref: "#/components/parameters/WorkspaceId"
        - $ref: "#/components/parameters/Page"
        - $ref: "#/components/parameters/PerPage"
        - $ref: "#/components/parameters/OrderDesc"
        - $ref: "#/components/parameters/CreatedBy"
        - name: path_start
          description: mask to filter matching starting path
          in: query
          schema:
            type: string
        - name: path_exact
          description: mask to filter exact matching path
          in: query
          schema:
            type: string
        - name: starred_only
          description: |
            (default false)
            show only the starred items
          in: query
          schema:
            type: boolean
      responses:
        "200":
          description: All raw apps
          content:
            application/json:
              schema:
                type: array
                items:
                  $ref: "#/components/schemas/ListableRawApp"

  /w/{workspace}/raw_apps/exists/{path}:
    get:
      summary: does an app exisst at path
      operationId: existsRawApp
      tags:
        - raw_app
      parameters:
        - $ref: "#/components/parameters/WorkspaceId"
        - $ref: "#/components/parameters/Path"
      responses:
        "200":
          description: app exists
          content:
            application/json:
              schema:
                type: boolean

  /w/{workspace}/apps/get_data/{version}/{path}:
    get:
      summary: get app by path
      operationId: getRawAppData
      tags:
        - raw_app
      parameters:
        - $ref: "#/components/parameters/WorkspaceId"
        - $ref: "#/components/parameters/VersionId"
        - $ref: "#/components/parameters/ScriptPath"
      responses:
        "200":
          description: app details
          content:
            text/javascript:
              schema:
                type: string

  /w/{workspace}/apps/list_search:
    get:
      summary: list apps for search
      operationId: listSearchApp
      tags:
        - app
      parameters:
        - $ref: "#/components/parameters/WorkspaceId"
      responses:
        "200":
          description: app list
          content:
            application/json:
              schema:
                type: array
                items:
                  type: object
                  properties:
                    path:
                      type: string
                    value: {}
                  required:
                    - path
                    - value

  /w/{workspace}/apps/list:
    get:
      summary: list all apps
      operationId: listApps
      tags:
        - app
      parameters:
        - $ref: "#/components/parameters/WorkspaceId"
        - $ref: "#/components/parameters/Page"
        - $ref: "#/components/parameters/PerPage"
        - $ref: "#/components/parameters/OrderDesc"
        - $ref: "#/components/parameters/CreatedBy"
        - name: path_start
          description: mask to filter matching starting path
          in: query
          schema:
            type: string
        - name: path_exact
          description: mask to filter exact matching path
          in: query
          schema:
            type: string
        - name: starred_only
          description: |
            (default false)
            show only the starred items
          in: query
          schema:
            type: boolean
        - name: include_draft_only
          description: |
            (default false)
            include items that have no deployed version
          in: query
          schema:
            type: boolean
        - name: with_deployment_msg
          description: |
            (default false)
            include deployment message
          in: query
          schema:
            type: boolean
      responses:
        "200":
          description: All apps
          content:
            application/json:
              schema:
                type: array
                items:
                  $ref: "#/components/schemas/ListableApp"

  /w/{workspace}/apps/create:
    post:
      summary: create app
      operationId: createApp
      tags:
        - app
      parameters:
        - $ref: "#/components/parameters/WorkspaceId"
      requestBody:
        description: new app
        required: true
        content:
          application/json:
            schema:
              type: object
              properties:
                path:
                  type: string
                value: {}
                summary:
                  type: string
                policy:
                  $ref: "#/components/schemas/Policy"
                draft_only:
                  type: boolean
                deployment_message:
                  type: string
                custom_path:
                  type: string
              required:
                - path
                - value
                - summary
                - policy
      responses:
        "201":
          description: app created
          content:
            text/plain:
              schema:
                type: string

  /w/{workspace}/apps/exists/{path}:
    get:
      summary: does an app exisst at path
      operationId: existsApp
      tags:
        - app
      parameters:
        - $ref: "#/components/parameters/WorkspaceId"
        - $ref: "#/components/parameters/Path"
      responses:
        "200":
          description: app exists
          content:
            application/json:
              schema:
                type: boolean

  /w/{workspace}/apps/get/p/{path}:
    get:
      summary: get app by path
      operationId: getAppByPath
      tags:
        - app
      parameters:
        - $ref: "#/components/parameters/WorkspaceId"
        - $ref: "#/components/parameters/ScriptPath"
        - name: with_starred_info
          in: query
          schema:
            type: boolean
      responses:
        "200":
          description: app details
          content:
            application/json:
              schema:
                $ref: "#/components/schemas/AppWithLastVersion"

  /w/{workspace}/apps/get/lite/{path}:
    get:
      summary: get app lite by path
      operationId: getAppLiteByPath
      tags:
        - app
      parameters:
        - $ref: "#/components/parameters/WorkspaceId"
        - $ref: "#/components/parameters/ScriptPath"
      responses:
        "200":
          description: app lite details
          content:
            application/json:
              schema:
                $ref: "#/components/schemas/AppWithLastVersion"

  /w/{workspace}/apps/get/draft/{path}:
    get:
      summary: get app by path with draft
      operationId: getAppByPathWithDraft
      tags:
        - app
      parameters:
        - $ref: "#/components/parameters/WorkspaceId"
        - $ref: "#/components/parameters/ScriptPath"
      responses:
        "200":
          description: app details with draft
          content:
            application/json:
              schema:
                $ref: "#/components/schemas/AppWithLastVersionWDraft"

  /w/{workspace}/apps/history/p/{path}:
    get:
      summary: get app history by path
      operationId: getAppHistoryByPath
      tags:
        - app
      parameters:
        - $ref: "#/components/parameters/WorkspaceId"
        - $ref: "#/components/parameters/ScriptPath"
      responses:
        "200":
          description: app history
          content:
            application/json:
              schema:
                type: array
                items:
                  $ref: "#/components/schemas/AppHistory"

  /w/{workspace}/apps/get_latest_version/{path}:
    get:
      summary: get apps's latest version
      operationId: getAppLatestVersion
      parameters:
        - $ref: "#/components/parameters/WorkspaceId"
        - $ref: "#/components/parameters/ScriptPath"
      tags:
        - app
      responses:
        "200":
          description: App version
          content:
            application/json:
              required: false
              schema:
                $ref: "#/components/schemas/AppHistory"

  /w/{workspace}/apps/history_update/a/{id}/v/{version}:
    post:
      summary: update app history
      operationId: updateAppHistory
      tags:
        - app
      parameters:
        - $ref: "#/components/parameters/WorkspaceId"
        - $ref: "#/components/parameters/PathId"
        - $ref: "#/components/parameters/PathVersion"
      requestBody:
        description: App deployment message
        required: true
        content:
          application/json:
            schema:
              type: object
              properties:
                deployment_msg:
                  type: string
      responses:
        "200":
          description: success
          content:
            text/plain:
              schema:
                type: string

  /w/{workspace}/apps_u/public_app/{path}:
    get:
      summary: get public app by secret
      operationId: getPublicAppBySecret
      tags:
        - app
      parameters:
        - $ref: "#/components/parameters/WorkspaceId"
        - $ref: "#/components/parameters/Path"
      responses:
        "200":
          description: app details
          content:
            application/json:
              schema:
                $ref: "#/components/schemas/AppWithLastVersion"

  /w/{workspace}/apps_u/public_resource/{path}:
    get:
      summary: get public resource
      operationId: get public resource
      tags:
        - app
      parameters:
        - $ref: "#/components/parameters/WorkspaceId"
        - $ref: "#/components/parameters/Path"
      responses:
        "200":
          description: resource value
          content:
            application/json:
              schema: {}

  /w/{workspace}/apps/secret_of/{path}:
    get:
      summary: get public secret of app
      operationId: getPublicSecretOfApp
      tags:
        - app
      parameters:
        - $ref: "#/components/parameters/WorkspaceId"
        - $ref: "#/components/parameters/Path"
      responses:
        "200":
          description: app secret
          content:
            text/plain:
              schema:
                type: string

  /w/{workspace}/apps/get/v/{id}:
    get:
      summary: get app by version
      operationId: getAppByVersion
      tags:
        - app
      parameters:
        - $ref: "#/components/parameters/WorkspaceId"
        - $ref: "#/components/parameters/PathId"
      responses:
        "200":
          description: app details
          content:
            application/json:
              schema:
                $ref: "#/components/schemas/AppWithLastVersion"

  /w/{workspace}/raw_apps/create:
    post:
      summary: create raw app
      operationId: createRawApp
      tags:
        - raw_app
      parameters:
        - $ref: "#/components/parameters/WorkspaceId"
      requestBody:
        description: new raw app
        required: true
        content:
          application/json:
            schema:
              type: object
              properties:
                path:
                  type: string
                value:
                  type: string
                summary:
                  type: string
              required:
                - path
                - value
                - summary
      responses:
        "201":
          description: raw app created
          content:
            text/plain:
              schema:
                type: string

  /w/{workspace}/raw_apps/update/{path}:
    post:
      summary: update app
      operationId: updateRawApp
      tags:
        - raw_app
      parameters:
        - $ref: "#/components/parameters/WorkspaceId"
        - $ref: "#/components/parameters/ScriptPath"
      requestBody:
        description: updateraw  app
        required: true
        content:
          application/json:
            schema:
              type: object
              properties:
                path:
                  type: string
                summary:
                  type: string
                value:
                  type: string
      responses:
        "200":
          description: app updated
          content:
            text/plain:
              schema:
                type: string

  /w/{workspace}/raw_apps/delete/{path}:
    delete:
      summary: delete raw app
      operationId: deleteRawApp
      tags:
        - raw_app
      parameters:
        - $ref: "#/components/parameters/WorkspaceId"
        - $ref: "#/components/parameters/Path"
      responses:
        "200":
          description: app deleted
          content:
            text/plain:
              schema:
                type: string

  /w/{workspace}/apps/delete/{path}:
    delete:
      summary: delete app
      operationId: deleteApp
      tags:
        - app
      parameters:
        - $ref: "#/components/parameters/WorkspaceId"
        - $ref: "#/components/parameters/Path"
      responses:
        "200":
          description: app deleted
          content:
            text/plain:
              schema:
                type: string

  /w/{workspace}/apps/update/{path}:
    post:
      summary: update app
      operationId: updateApp
      tags:
        - app
      parameters:
        - $ref: "#/components/parameters/WorkspaceId"
        - $ref: "#/components/parameters/ScriptPath"
      requestBody:
        description: update app
        required: true
        content:
          application/json:
            schema:
              type: object
              properties:
                path:
                  type: string
                summary:
                  type: string
                value: {}
                policy:
                  $ref: "#/components/schemas/Policy"
                deployment_message:
                  type: string
                custom_path:
                  type: string
      responses:
        "200":
          description: app updated
          content:
            text/plain:
              schema:
                type: string

  /w/{workspace}/apps/custom_path_exists/{custom_path}:
    get:
      summary: check if custom path exists
      operationId: customPathExists
      tags:
        - app
      parameters:
        - $ref: "#/components/parameters/WorkspaceId"
        - $ref: "#/components/parameters/CustomPath"
      responses:
        "200":
          description: custom path exists
          content:
            application/json:
              schema:
                type: boolean

  /w/{workspace}/apps_u/execute_component/{path}:
    post:
      summary: executeComponent
      operationId: executeComponent
      tags:
        - app
      parameters:
        - $ref: "#/components/parameters/WorkspaceId"
        - $ref: "#/components/parameters/ScriptPath"
      requestBody:
        description: update app
        required: true
        content:
          application/json:
            schema:
              type: object
              properties:
                component:
                  type: string
                #script: script/<path>
                #flow: flow/<path>
                path:
                  type: string
                version:
                  type: integer
                args: {}
                raw_code:
                  type: object
                  properties:
                    content:
                      type: string
                    language:
                      type: string
                    path:
                      type: string
                    lock:
                      type: string
                    cache_ttl:
                      type: integer
                  required:
                    - content
                    - language
                id:
                  type: integer
                force_viewer_static_fields:
                  type: object
                force_viewer_one_of_fields:
                  type: object
                force_viewer_allow_user_resources:
                  type: array
                  items:
                    type: string
              required:
                - args
                - component

      responses:
        "200":
          description: job uuid
          content:
            text/plain:
              schema:
                type: string

  /w/{workspace}/jobs/run/f/{path}:
    post:
      summary: run flow by path
      operationId: runFlowByPath
      tags:
        - job
      parameters:
        - $ref: "#/components/parameters/WorkspaceId"
        - $ref: "#/components/parameters/ScriptPath"
        - name: scheduled_for
          description: when to schedule this job (leave empty for immediate run)
          in: query
          schema:
            type: string
            format: date-time
        - name: scheduled_in_secs
          description: schedule the script to execute in the number of seconds starting now
          in: query
          schema:
            type: integer
        - name: skip_preprocessor
          description: skip the preprocessor
          in: query
          schema:
            type: boolean
        - $ref: "#/components/parameters/ParentJob"
        - $ref: "#/components/parameters/WorkerTag"
        - $ref: "#/components/parameters/NewJobId"
        - $ref: "#/components/parameters/IncludeHeader"
        - name: invisible_to_owner
          description: make the run invisible to the the flow owner (default false)
          in: query
          schema:
            type: boolean

      requestBody:
        description: flow args
        required: true
        content:
          application/json:
            schema:
              $ref: "#/components/schemas/ScriptArgs"

      responses:
        "201":
          description: job created
          content:
            text/plain:
              schema:
                type: string
                format: uuid

  /w/{workspace}/jobs/restart/f/{id}/from/{step_id}/{branch_or_iteration_n}:
    post:
      summary: restart a completed flow at a given step
      operationId: restartFlowAtStep
      tags:
        - job
      parameters:
        - $ref: "#/components/parameters/WorkspaceId"
        - $ref: "#/components/parameters/JobId"
        - name: step_id
          description: step id to restart the flow from
          required: true
          in: path
          schema:
            type: string
        - name: branch_or_iteration_n
          description:
            for branchall or loop, the iteration at which the flow should
            restart
          required: true
          in: path
          schema:
            type: integer
        - name: scheduled_for
          description: when to schedule this job (leave empty for immediate run)
          in: query
          schema:
            type: string
            format: date-time
        - name: scheduled_in_secs
          description: schedule the script to execute in the number of seconds starting now
          in: query
          schema:
            type: integer
        - $ref: "#/components/parameters/ParentJob"
        - $ref: "#/components/parameters/WorkerTag"
        - $ref: "#/components/parameters/NewJobId"
        - $ref: "#/components/parameters/IncludeHeader"
        - name: invisible_to_owner
          description: make the run invisible to the the flow owner (default false)
          in: query
          schema:
            type: boolean

      requestBody:
        description: flow args
        required: true
        content:
          application/json:
            schema:
              $ref: "#/components/schemas/ScriptArgs"

      responses:
        "201":
          description: job created
          content:
            text/plain:
              schema:
                type: string
                format: uuid

  /w/{workspace}/jobs/run/h/{hash}:
    post:
      summary: run script by hash
      operationId: runScriptByHash
      tags:
        - job
      parameters:
        - $ref: "#/components/parameters/WorkspaceId"
        - $ref: "#/components/parameters/ScriptHash"
        - name: scheduled_for
          description: when to schedule this job (leave empty for immediate run)
          in: query
          schema:
            type: string
            format: date-time
        - name: scheduled_in_secs
          description: schedule the script to execute in the number of seconds starting now
          in: query
          schema:
            type: integer
        - name: skip_preprocessor
          description: skip the preprocessor
          in: query
          schema:
            type: boolean
        - $ref: "#/components/parameters/ParentJob"
        - $ref: "#/components/parameters/WorkerTag"
        - $ref: "#/components/parameters/CacheTtl"
        - $ref: "#/components/parameters/NewJobId"
        - $ref: "#/components/parameters/IncludeHeader"
        - name: invisible_to_owner
          description: make the run invisible to the the script owner (default false)
          in: query
          schema:
            type: boolean
      requestBody:
        description: Partially filled args
        required: true
        content:
          application/json:
            schema:
              type: object

      responses:
        "201":
          description: job created
          content:
            text/plain:
              schema:
                type: string
                format: uuid

  /w/{workspace}/jobs/run/preview:
    post:
      summary: run script preview
      operationId: runScriptPreview
      tags:
        - job
      parameters:
        - $ref: "#/components/parameters/WorkspaceId"
        - $ref: "#/components/parameters/IncludeHeader"
        - name: invisible_to_owner
          description: make the run invisible to the the script owner (default false)
          in: query
          schema:
            type: boolean
        - $ref: "#/components/parameters/NewJobId"

      requestBody:
        description: preview
        required: true
        content:
          application/json:
            schema:
              $ref: "#/components/schemas/Preview"

      responses:
        "201":
          description: job created
          content:
            text/plain:
              schema:
                type: string
                format: uuid

  /w/{workspace}/jobs/workflow_as_code/{job_id}/{entrypoint}:
    post:
      summary: run code-workflow task
      operationId: runCodeWorkflowTask
      tags:
        - job
      parameters:
        - $ref: "#/components/parameters/WorkspaceId"

        - name: job_id
          in: path
          required: true
          schema:
            type: string
        - name: entrypoint
          in: path
          required: true
          schema:
            type: string

      requestBody:
        description: preview
        required: true
        content:
          application/json:
            schema:
              $ref: "#/components/schemas/WorkflowTask"

      responses:
        "201":
          description: job created
          content:
            text/plain:
              schema:
                type: string
                format: uuid

  /w/{workspace}/jobs/run/dependencies:
    post:
      summary: run a one-off dependencies job
      operationId: runRawScriptDependencies
      tags:
        - job
      parameters:
        - $ref: "#/components/parameters/WorkspaceId"

      requestBody:
        description: raw script content
        required: true
        content:
          application/json:
            schema:
              type: object
              properties:
                raw_scripts:
                  type: array
                  items:
                    $ref: "#/components/schemas/RawScriptForDependencies"
                entrypoint:
                  type: string
              required:
                - entrypoint
                - raw_scripts
      responses:
        "201":
          description: dependency job result
          content:
            application/json:
              schema:
                type: object
                properties:
                  lock:
                    type: string
                required:
                  - lock

  /w/{workspace}/jobs/run/preview_flow:
    post:
      summary: run flow preview
      operationId: runFlowPreview
      tags:
        - job
      parameters:
        - $ref: "#/components/parameters/WorkspaceId"
        - $ref: "#/components/parameters/IncludeHeader"
        - name: invisible_to_owner
          description: make the run invisible to the the script owner (default false)
          in: query
          schema:
            type: boolean
        - $ref: "#/components/parameters/NewJobId"

      requestBody:
        description: preview
        required: true
        content:
          application/json:
            schema:
              $ref: "#/components/schemas/FlowPreview"

      responses:
        "201":
          description: job created
          content:
            text/plain:
              schema:
                type: string
                format: uuid

  /w/{workspace}/jobs/queue/list:
    get:
      summary: list all queued jobs
      operationId: listQueue
      tags:
        - job
      parameters:
        - $ref: "#/components/parameters/WorkspaceId"
        - $ref: "#/components/parameters/OrderDesc"
        - $ref: "#/components/parameters/CreatedBy"
        - $ref: "#/components/parameters/ParentJob"
        - $ref: "#/components/parameters/ScriptExactPath"
        - $ref: "#/components/parameters/ScriptStartPath"
        - $ref: "#/components/parameters/SchedulePath"
        - $ref: "#/components/parameters/ScriptExactHash"
        - $ref: "#/components/parameters/StartedBefore"
        - $ref: "#/components/parameters/StartedAfter"
        - $ref: "#/components/parameters/Success"
        - $ref: "#/components/parameters/ScheduledForBeforeNow"
        - $ref: "#/components/parameters/JobKinds"
        - $ref: "#/components/parameters/Suspended"
        - $ref: "#/components/parameters/Running"
        - $ref: "#/components/parameters/ArgsFilter"
        - $ref: "#/components/parameters/ResultFilter"
        - $ref: "#/components/parameters/Tag"
        - $ref: "#/components/parameters/Page"
        - $ref: "#/components/parameters/PerPage"
        - name: all_workspaces
          description: get jobs from all workspaces (only valid if request come from the `admins` workspace)
          in: query
          schema:
            type: boolean
        - name: is_not_schedule
          description: is not a scheduled job
          in: query
          schema:
            type: boolean
      responses:
        "200":
          description: All queued jobs
          content:
            application/json:
              schema:
                type: array
                items:
                  $ref: "#/components/schemas/QueuedJob"

  /w/{workspace}/jobs/queue/count:
    get:
      summary: get queue count
      operationId: getQueueCount
      tags:
        - job
      parameters:
        - $ref: "#/components/parameters/WorkspaceId"
        - name: all_workspaces
          description: get jobs from all workspaces (only valid if request come from the `admins` workspace)
          in: query
          schema:
            type: boolean
      responses:
        "200":
          description: queue count
          content:
            application/json:
              schema:
                type: object
                properties:
                  database_length:
                    type: integer
                  suspended:
                    type: integer
                required:
                  - database_length

  /w/{workspace}/jobs/completed/count:
    get:
      summary: get completed count
      operationId: getCompletedCount
      tags:
        - job
      parameters:
        - $ref: "#/components/parameters/WorkspaceId"
      responses:
        "200":
          description: completed count
          content:
            application/json:
              schema:
                type: object
                properties:
                  database_length:
                    type: integer
                required:
                  - database_length

  /w/{workspace}/jobs/completed/count_jobs:
    get:
      summary: count number of completed jobs with filter
      operationId: countCompletedJobs
      tags:
        - job
      parameters:
        - $ref: "#/components/parameters/WorkspaceId"
        - name: completed_after_s_ago
          in: query
          schema:
            type: integer
        - name: success
          in: query
          schema:
            type: boolean
        - name: tags
          in: query
          schema:
            type: string
        - name: all_workspaces
          in: query
          schema:
            type: boolean
      responses:
        "200":
          description: Count of completed jobs
          content:
            application/json:
              schema:
                type: integer

  /w/{workspace}/jobs/queue/list_filtered_uuids:
    get:
      summary: get the ids of all jobs matching the given filters
      operationId: listFilteredUuids
      tags:
        - job
      parameters:
        - $ref: "#/components/parameters/WorkspaceId"
        - $ref: "#/components/parameters/OrderDesc"
        - $ref: "#/components/parameters/CreatedBy"
        - $ref: "#/components/parameters/ParentJob"
        - $ref: "#/components/parameters/ScriptExactPath"
        - $ref: "#/components/parameters/ScriptStartPath"
        - $ref: "#/components/parameters/SchedulePath"
        - $ref: "#/components/parameters/ScriptExactHash"
        - $ref: "#/components/parameters/StartedBefore"
        - $ref: "#/components/parameters/StartedAfter"
        - $ref: "#/components/parameters/Success"
        - $ref: "#/components/parameters/ScheduledForBeforeNow"
        - $ref: "#/components/parameters/JobKinds"
        - $ref: "#/components/parameters/Suspended"
        - $ref: "#/components/parameters/Running"
        - $ref: "#/components/parameters/ArgsFilter"
        - $ref: "#/components/parameters/ResultFilter"
        - $ref: "#/components/parameters/Tag"
        - $ref: "#/components/parameters/Page"
        - $ref: "#/components/parameters/PerPage"
        - name: concurrency_key
          in: query
          required: false
          schema:
            type: string
        - name: all_workspaces
          description: get jobs from all workspaces (only valid if request come from the `admins` workspace)
          in: query
          schema:
            type: boolean
        - name: is_not_schedule
          description: is not a scheduled job
          in: query
          schema:
            type: boolean
      responses:
        "200":
          description: uuids of jobs
          content:
            application/json:
              schema:
                type: array
                items:
                  type: string

  /w/{workspace}/jobs/queue/cancel_selection:
    post:
      summary: cancel jobs based on the given uuids
      operationId: cancelSelection
      tags:
        - job
      parameters:
        - $ref: "#/components/parameters/WorkspaceId"
      requestBody:
        description: uuids of the jobs to cancel
        required: true
        content:
          application/json:
            schema:
              type: array
              items:
                type: string
      responses:
        "200":
          description: uuids of canceled jobs
          content:
            application/json:
              schema:
                type: array
                items:
                  type: string

  /w/{workspace}/jobs/completed/list:
    get:
      summary: list all completed jobs
      operationId: listCompletedJobs
      tags:
        - job
      parameters:
        - $ref: "#/components/parameters/WorkspaceId"
        - $ref: "#/components/parameters/OrderDesc"
        - $ref: "#/components/parameters/CreatedBy"
        - $ref: "#/components/parameters/Label"
        - $ref: "#/components/parameters/ParentJob"
        - $ref: "#/components/parameters/ScriptExactPath"
        - $ref: "#/components/parameters/ScriptStartPath"
        - $ref: "#/components/parameters/SchedulePath"
        - $ref: "#/components/parameters/ScriptExactHash"
        - $ref: "#/components/parameters/StartedBefore"
        - $ref: "#/components/parameters/StartedAfter"
        - $ref: "#/components/parameters/Success"
        - $ref: "#/components/parameters/JobKinds"
        - $ref: "#/components/parameters/ArgsFilter"
        - $ref: "#/components/parameters/ResultFilter"
        - $ref: "#/components/parameters/Tag"
        - $ref: "#/components/parameters/Page"
        - $ref: "#/components/parameters/PerPage"
        - name: is_skipped
          description: is the job skipped
          in: query
          schema:
            type: boolean
        - name: is_flow_step
          description: is the job a flow step
          in: query
          schema:
            type: boolean
        - name: has_null_parent
          description: has null parent
          in: query
          schema:
            type: boolean
        - name: is_not_schedule
          description: is not a scheduled job
          in: query
          schema:
            type: boolean
      responses:
        "200":
          description: All completed jobs
          content:
            application/json:
              schema:
                type: array
                items:
                  $ref: "#/components/schemas/CompletedJob"

  /w/{workspace}/jobs/list:
    get:
      summary: list all jobs
      operationId: listJobs
      tags:
        - job
      parameters:
        - $ref: "#/components/parameters/WorkspaceId"
        - $ref: "#/components/parameters/CreatedBy"
        - $ref: "#/components/parameters/Label"
        - $ref: "#/components/parameters/ParentJob"
        - $ref: "#/components/parameters/ScriptExactPath"
        - $ref: "#/components/parameters/ScriptStartPath"
        - $ref: "#/components/parameters/SchedulePath"
        - $ref: "#/components/parameters/ScriptExactHash"
        - $ref: "#/components/parameters/StartedBefore"
        - $ref: "#/components/parameters/StartedAfter"
        - $ref: "#/components/parameters/CreatedBefore"
        - $ref: "#/components/parameters/CreatedAfter"
        - $ref: "#/components/parameters/CreatedOrStartedBefore"
        - $ref: "#/components/parameters/Running"
        - $ref: "#/components/parameters/ScheduledForBeforeNow"
        - $ref: "#/components/parameters/CreatedOrStartedAfter"
        - $ref: "#/components/parameters/CreatedOrStartedAfterCompletedJob"
        - $ref: "#/components/parameters/JobKinds"
        - $ref: "#/components/parameters/Suspended"
        - $ref: "#/components/parameters/ArgsFilter"
        - $ref: "#/components/parameters/Tag"
        - $ref: "#/components/parameters/ResultFilter"
        - $ref: "#/components/parameters/Page"
        - $ref: "#/components/parameters/PerPage"
        - name: is_skipped
          description: is the job skipped
          in: query
          schema:
            type: boolean
        - name: is_flow_step
          description: is the job a flow step
          in: query
          schema:
            type: boolean
        - name: has_null_parent
          description: has null parent
          in: query
          schema:
            type: boolean
        - name: success
          description: filter on successful jobs
          in: query
          schema:
            type: boolean
        - name: all_workspaces
          description: get jobs from all workspaces (only valid if request come from the `admins` workspace)
          in: query
          schema:
            type: boolean
        - name: is_not_schedule
          description: is not a scheduled job
          in: query
          schema:
            type: boolean
      responses:
        "200":
          description: All jobs
          content:
            application/json:
              schema:
                type: array
                items:
                  $ref: "#/components/schemas/Job"

  /jobs/db_clock:
    get:
      summary: get db clock
      operationId: getDbClock
      tags:
        - job
      responses:
        "200":
          description: the timestamp of the db that can be used to compute the drift
          content:
            application/json:
              schema:
                type: integer

  /jobs/completed/count_by_tag:
    get:
      summary: Count jobs by tag
      operationId: countJobsByTag
      tags:
        - job
      parameters:
        - name: horizon_secs
          in: query
          description: Past Time horizon in seconds (when to start the count = now - horizon) (default is 3600)
          required: false
          schema:
            type: integer
        - name: workspace_id
          in: query
          description: Specific workspace ID to filter results (optional)
          required: false
          schema:
            type: string
      responses:
        "200":
          description: Job counts by tag
          content:
            application/json:
              schema:
                type: array
                items:
                  type: object
                  properties:
                    tag:
                      type: string
                    count:
                      type: integer
                  required:
                    - tag
                    - count

  /w/{workspace}/jobs_u/get/{id}:
    get:
      summary: get job
      operationId: getJob
      tags:
        - job
      parameters:
        - $ref: "#/components/parameters/WorkspaceId"
        - $ref: "#/components/parameters/JobId"
        - name: no_logs
          in: query
          schema:
            type: boolean
      responses:
        "200":
          description: job details
          content:
            application/json:
              schema:
                $ref: "#/components/schemas/Job"

  /w/{workspace}/jobs_u/get_root_job_id/{id}:
    get:
      summary: get root job id
      operationId: getRootJobId
      tags:
        - job
      parameters:
        - $ref: "#/components/parameters/WorkspaceId"
        - $ref: "#/components/parameters/JobId"
      responses:
        "200":
          description: get root job id
          content:
            application/json:
              schema:
                type: string

  /w/{workspace}/jobs_u/get_logs/{id}:
    get:
      summary: get job logs
      operationId: getJob logs
      tags:
        - job
      parameters:
        - $ref: "#/components/parameters/WorkspaceId"
        - $ref: "#/components/parameters/JobId"
      responses:
        "200":
          description: job details
          content:
            text/plain:
              schema:
                type: string

  /w/{workspace}/jobs_u/get_args/{id}:
    get:
      summary: get job args
      operationId: getJobArgs
      tags:
        - job
      parameters:
        - $ref: "#/components/parameters/WorkspaceId"
        - $ref: "#/components/parameters/JobId"
      responses:
        "200":
          description: job args
          content:
            application/json:
              schema: {}

  /w/{workspace}/jobs_u/getupdate/{id}:
    get:
      summary: get job updates
      operationId: getJobUpdates
      tags:
        - job
      parameters:
        - $ref: "#/components/parameters/WorkspaceId"
        - $ref: "#/components/parameters/JobId"
        - name: running
          in: query
          schema:
            type: boolean
        - name: log_offset
          in: query
          schema:
            type: integer
        - name: get_progress
          in: query
          schema:
            type: boolean

      responses:
        "200":
          description: job details
          content:
            application/json:
              schema:
                type: object
                properties:
                  running:
                    type: boolean
                  completed:
                    type: boolean
                  new_logs:
                    type: string
                  log_offset:
                    type: integer
                  mem_peak:
                    type: integer
                  progress:
                    type: integer
                  flow_status:
                    $ref: "#/components/schemas/WorkflowStatusRecord"

  /w/{workspace}/jobs_u/get_log_file/{path}:
    get:
      summary: get log file from object store
      operationId: getLogFileFromStore
      tags:
        - job
      parameters:
        - $ref: "#/components/parameters/WorkspaceId"
        - name: path
          in: path
          required: true
          schema:
            type: string
      responses:
        "200":
          description: job log
          content:
            text/plain:
              type: string

  /w/{workspace}/jobs_u/get_flow_debug_info/{id}:
    get:
      summary: get flow debug info
      operationId: getFlowDebugInfo
      tags:
        - job
      parameters:
        - $ref: "#/components/parameters/WorkspaceId"
        - $ref: "#/components/parameters/JobId"
      responses:
        "200":
          description: flow debug info details
          content:
            application/json:
              schema: {}

  /w/{workspace}/jobs_u/completed/get/{id}:
    get:
      summary: get completed job
      operationId: getCompletedJob
      tags:
        - job
      parameters:
        - $ref: "#/components/parameters/WorkspaceId"
        - $ref: "#/components/parameters/JobId"
      responses:
        "200":
          description: job details
          content:
            application/json:
              schema:
                $ref: "#/components/schemas/CompletedJob"

  /w/{workspace}/jobs_u/completed/get_result/{id}:
    get:
      summary: get completed job result
      operationId: getCompletedJobResult
      tags:
        - job
      parameters:
        - $ref: "#/components/parameters/WorkspaceId"
        - $ref: "#/components/parameters/JobId"
        - name: suspended_job
          in: query
          schema:
            type: string
        - name: resume_id
          in: query
          schema:
            type: integer
        - name: secret
          in: query
          schema:
            type: string
        - name: approver
          in: query
          schema:
            type: string
      responses:
        "200":
          description: result
          content:
            application/json:
              schema: {}

  /w/{workspace}/jobs_u/completed/get_result_maybe/{id}:
    get:
      summary: get completed job result if job is completed
      operationId: getCompletedJobResultMaybe
      tags:
        - job
      parameters:
        - $ref: "#/components/parameters/WorkspaceId"
        - $ref: "#/components/parameters/JobId"
        - $ref: "#/components/parameters/GetStarted"

      responses:
        "200":
          description: result
          content:
            application/json:
              schema:
                type: object
                properties:
                  completed:
                    type: boolean
                  result: {}
                  success:
                    type: boolean
                  started:
                    type: boolean
                required:
                  - completed
                  - result

  /w/{workspace}/jobs/completed/delete/{id}:
    post:
      summary: delete completed job (erase content but keep run id)
      operationId: deleteCompletedJob
      tags:
        - job
      parameters:
        - $ref: "#/components/parameters/WorkspaceId"
        - $ref: "#/components/parameters/JobId"
      responses:
        "200":
          description: job details
          content:
            application/json:
              schema:
                $ref: "#/components/schemas/CompletedJob"

  /w/{workspace}/jobs_u/queue/cancel/{id}:
    post:
      summary: cancel queued or running job
      operationId: cancelQueuedJob
      tags:
        - job
      parameters:
        - $ref: "#/components/parameters/WorkspaceId"
        - $ref: "#/components/parameters/JobId"
      requestBody:
        description: reason
        required: true
        content:
          application/json:
            schema:
              type: object
              properties:
                reason:
                  type: string

      responses:
        "200":
          description: job canceled
          content:
            text/plain:
              schema:
                type: string

  /w/{workspace}/jobs_u/queue/cancel_persistent/{path}:
    post:
      summary: cancel all queued jobs for persistent script
      operationId: cancelPersistentQueuedJobs
      tags:
        - job
      parameters:
        - $ref: "#/components/parameters/WorkspaceId"
        - $ref: "#/components/parameters/Path"
      requestBody:
        description: reason
        required: true
        content:
          application/json:
            schema:
              type: object
              properties:
                reason:
                  type: string

      responses:
        "200":
          description: persistent job scaled down to zero
          content:
            text/plain:
              schema:
                type: string

  /w/{workspace}/jobs_u/queue/force_cancel/{id}:
    post:
      summary: force cancel queued job
      operationId: forceCancelQueuedJob
      tags:
        - job
      parameters:
        - $ref: "#/components/parameters/WorkspaceId"
        - $ref: "#/components/parameters/JobId"
      requestBody:
        description: reason
        required: true
        content:
          application/json:
            schema:
              type: object
              properties:
                reason:
                  type: string

      responses:
        "200":
          description: job canceled
          content:
            text/plain:
              schema:
                type: string

  /w/{workspace}/jobs/job_signature/{id}/{resume_id}:
    get:
      summary: create an HMac signature given a job id and a resume id
      operationId: createJobSignature
      tags:
        - job
      parameters:
        - $ref: "#/components/parameters/WorkspaceId"
        - $ref: "#/components/parameters/JobId"
        - name: resume_id
          in: path
          required: true
          schema:
            type: integer
        - name: approver
          in: query
          schema:
            type: string
      responses:
        "200":
          description: job signature
          content:
            text/plain:
              schema:
                type: string

  /w/{workspace}/jobs/resume_urls/{id}/{resume_id}:
    get:
      summary: get resume urls given a job_id, resume_id and a nonce to resume a flow
      operationId: getResumeUrls
      tags:
        - job
      parameters:
        - $ref: "#/components/parameters/WorkspaceId"
        - $ref: "#/components/parameters/JobId"
        - name: resume_id
          in: path
          required: true
          schema:
            type: integer
        - name: approver
          in: query
          schema:
            type: string
      responses:
        "200":
          description: url endpoints
          content:
            application/json:
              schema:
                type: object
                properties:
                  approvalPage:
                    type: string
                  resume:
                    type: string
                  cancel:
                    type: string
                required:
                  - approvalPage
                  - resume
                  - cancel

  /w/{workspace}/jobs/slack_approval/{id}:
    get:
      summary: generate interactive slack approval for suspended job
      operationId: getSlackApprovalPayload
      tags:
        - job
      parameters:
        - $ref: "#/components/parameters/WorkspaceId"
        - $ref: "#/components/parameters/JobId"
        - name: approver
          in: query
          schema:
            type: string
        - name: message
          in: query
          schema:
            type: string
        - name: slack_resource_path
          in: query
          required: true
          schema:
            type: string
        - name: channel_id
          in: query
          required: true
          schema:
            type: string
        - name: flow_step_id
          in: query
          required: true
          schema:
            type: string
        - name: default_args_json
          in: query
          required: false
          schema:
            type: string
        - name: dynamic_enums_json
          in: query
          required: false
          schema:
            type: string
      responses:
        "200":
          description: Interactive slack approval message sent successfully

  /w/{workspace}/jobs_u/resume/{id}/{resume_id}/{signature}:
    get:
      summary: resume a job for a suspended flow
      operationId: resumeSuspendedJobGet
      tags:
        - job
      parameters:
        - $ref: "#/components/parameters/WorkspaceId"
        - $ref: "#/components/parameters/JobId"
        - $ref: "#/components/parameters/Payload"
        - name: resume_id
          in: path
          required: true
          schema:
            type: integer
        - name: signature
          in: path
          required: true
          schema:
            type: string
        - name: approver
          in: query
          schema:
            type: string
      responses:
        "201":
          description: job resumed
          content:
            text/plain:
              schema:
                type: string

    post:
      summary: resume a job for a suspended flow
      operationId: resumeSuspendedJobPost
      tags:
        - job
      parameters:
        - $ref: "#/components/parameters/WorkspaceId"
        - $ref: "#/components/parameters/JobId"
        - name: resume_id
          in: path
          required: true
          schema:
            type: integer
        - name: signature
          in: path
          required: true
          schema:
            type: string
        - name: approver
          in: query
          schema:
            type: string
      requestBody:
        required: true
        content:
          application/json:
            schema:
              type: object
      responses:
        "201":
          description: job resumed
          content:
            text/plain:
              schema:
                type: string

  /w/{workspace}/jobs/flow/user_states/{id}/{key}:
    post:
      summary: set flow user state at a given key
      operationId: setFlowUserState
      tags:
        - job
      parameters:
        - $ref: "#/components/parameters/WorkspaceId"
        - $ref: "#/components/parameters/JobId"
        - name: key
          in: path
          required: true
          schema:
            type: string
      requestBody:
        description: new value
        required: true
        content:
          application/json:
            schema: {}
      responses:
        "200":
          description: flow user state updated
          content:
            text/plain:
              schema:
                type: string
    get:
      summary: get flow user state at a given key
      operationId: getFlowUserState
      tags:
        - job
      parameters:
        - $ref: "#/components/parameters/WorkspaceId"
        - $ref: "#/components/parameters/JobId"
        - name: key
          in: path
          required: true
          schema:
            type: string
      responses:
        "200":
          description: flow user state updated
          content:
            application/json:
              schema: {}

  /w/{workspace}/jobs/flow/resume/{id}:
    post:
      summary: resume a job for a suspended flow as an owner
      operationId: resumeSuspendedFlowAsOwner
      tags:
        - job
      parameters:
        - $ref: "#/components/parameters/WorkspaceId"
        - $ref: "#/components/parameters/JobId"
      requestBody:
        required: true
        content:
          application/json:
            schema:
              type: object
      responses:
        "201":
          description: job resumed
          content:
            text/plain:
              schema:
                type: string

  /w/{workspace}/jobs_u/cancel/{id}/{resume_id}/{signature}:
    get:
      summary: cancel a job for a suspended flow
      operationId: cancelSuspendedJobGet
      tags:
        - job
      parameters:
        - $ref: "#/components/parameters/WorkspaceId"
        - $ref: "#/components/parameters/JobId"
        - name: resume_id
          in: path
          required: true
          schema:
            type: integer
        - name: signature
          in: path
          required: true
          schema:
            type: string
        - name: approver
          in: query
          schema:
            type: string
      responses:
        "201":
          description: job canceled
          content:
            text/plain:
              schema:
                type: string

    post:
      summary: cancel a job for a suspended flow
      operationId: cancelSuspendedJobPost
      tags:
        - job
      parameters:
        - $ref: "#/components/parameters/WorkspaceId"
        - $ref: "#/components/parameters/JobId"
        - name: resume_id
          in: path
          required: true
          schema:
            type: integer
        - name: signature
          in: path
          required: true
          schema:
            type: string
        - name: approver
          in: query
          schema:
            type: string
      requestBody:
        required: true
        content:
          application/json:
            schema:
              type: object
      responses:
        "201":
          description: job canceled
          content:
            text/plain:
              schema:
                type: string

  /w/{workspace}/jobs_u/get_flow/{id}/{resume_id}/{signature}:
    get:
      summary: get parent flow job of suspended job
      operationId: getSuspendedJobFlow
      tags:
        - job
      parameters:
        - $ref: "#/components/parameters/WorkspaceId"
        - $ref: "#/components/parameters/JobId"
        - name: resume_id
          in: path
          required: true
          schema:
            type: integer
        - name: signature
          in: path
          required: true
          schema:
            type: string
        - name: approver
          in: query
          schema:
            type: string
      responses:
        "200":
          description: parent flow details
          content:
            application/json:
              schema:
                type: object
                properties:
                  job:
                    $ref: "#/components/schemas/Job"
                  approvers:
                    type: array
                    items:
                      type: object
                      properties:
                        resume_id:
                          type: integer
                        approver:
                          type: string
                      required:
                        - resume_id
                        - approver
                required:
                  - job
                  - approvers

  /schedules/preview:
    post:
      summary: preview schedule
      operationId: previewSchedule
      tags:
        - schedule
      requestBody:
        description: schedule
        required: true
        content:
          application/json:
            schema:
              type: object
              properties:
                schedule:
                  type: string
                timezone:
                  type: string
                cron_version:
                  type: string
              required:
                - schedule
                - timezone
      responses:
        "200":
          description: List of 5 estimated upcoming execution events (in UTC)
          content:
            application/json:
              schema:
                type: array
                items:
                  type: string
                  format: date-time

  /w/{workspace}/schedules/create:
    post:
      summary: create schedule
      operationId: createSchedule
      tags:
        - schedule
      parameters:
        - $ref: "#/components/parameters/WorkspaceId"
      requestBody:
        description: new schedule
        required: true
        content:
          application/json:
            schema:
              $ref: "#/components/schemas/NewSchedule"
      responses:
        "201":
          description: schedule created
          content:
            text/plain:
              schema:
                type: string

  /w/{workspace}/schedules/update/{path}:
    post:
      summary: update schedule
      operationId: updateSchedule
      tags:
        - schedule
      parameters:
        - $ref: "#/components/parameters/WorkspaceId"
        - $ref: "#/components/parameters/Path"
      requestBody:
        description: updated schedule
        required: true
        content:
          application/json:
            schema:
              $ref: "#/components/schemas/EditSchedule"
      responses:
        "200":
          description: schedule updated
          content:
            text/plain:
              schema:
                type: string

  /w/{workspace}/schedules/setenabled/{path}:
    post:
      summary: set enabled schedule
      operationId: setScheduleEnabled
      tags:
        - schedule
      parameters:
        - $ref: "#/components/parameters/WorkspaceId"
        - $ref: "#/components/parameters/Path"
      requestBody:
        description: updated schedule enable
        required: true
        content:
          application/json:
            schema:
              type: object
              properties:
                enabled:
                  type: boolean
              required:
                - enabled

      responses:
        "200":
          description: schedule enabled set
          content:
            text/plain:
              schema:
                type: string

  /w/{workspace}/schedules/delete/{path}:
    delete:
      summary: delete schedule
      operationId: deleteSchedule
      tags:
        - schedule
      parameters:
        - $ref: "#/components/parameters/WorkspaceId"
        - $ref: "#/components/parameters/Path"
      responses:
        "200":
          description: schedule deleted
          content:
            text/plain:
              schema:
                type: string

  /w/{workspace}/schedules/get/{path}:
    get:
      summary: get schedule
      operationId: getSchedule
      tags:
        - schedule
      parameters:
        - $ref: "#/components/parameters/WorkspaceId"
        - $ref: "#/components/parameters/Path"
      responses:
        "200":
          description: schedule deleted
          content:
            application/json:
              schema:
                $ref: "#/components/schemas/Schedule"

  /w/{workspace}/schedules/exists/{path}:
    get:
      summary: does schedule exists
      operationId: existsSchedule
      tags:
        - schedule
      parameters:
        - $ref: "#/components/parameters/WorkspaceId"
        - $ref: "#/components/parameters/Path"
      responses:
        "200":
          description: schedule exists
          content:
            application/json:
              schema:
                type: boolean

  /w/{workspace}/schedules/list:
    get:
      summary: list schedules
      operationId: listSchedules
      tags:
        - schedule
      parameters:
        - $ref: "#/components/parameters/WorkspaceId"
        - $ref: "#/components/parameters/Page"
        - $ref: "#/components/parameters/PerPage"
        - $ref: "#/components/parameters/ArgsFilter"
        - name: path
          description: filter by path
          in: query
          schema:
            type: string
        - name: is_flow
          in: query
          schema:
            type: boolean
        - name: path_start
          in: query
          schema:
            type: string
      responses:
        "200":
          description: schedule list
          content:
            application/json:
              schema:
                type: array
                items:
                  $ref: "#/components/schemas/Schedule"

  /w/{workspace}/schedules/list_with_jobs:
    get:
      summary: list schedules with last 20 jobs
      operationId: listSchedulesWithJobs
      tags:
        - schedule
      parameters:
        - $ref: "#/components/parameters/WorkspaceId"
        - $ref: "#/components/parameters/Page"
        - $ref: "#/components/parameters/PerPage"
      responses:
        "200":
          description: schedule list
          content:
            application/json:
              schema:
                type: array
                items:
                  $ref: "#/components/schemas/ScheduleWJobs"

  /w/{workspace}/schedules/setdefaulthandler:
    post:
      summary: Set default error or recoevery handler
      operationId: setDefaultErrorOrRecoveryHandler
      tags:
        - schedule
      parameters:
        - $ref: "#/components/parameters/WorkspaceId"
      requestBody:
        description: Handler description
        required: true
        content:
          application/json:
            schema:
              type: object
              properties:
                handler_type:
                  type: string
                  enum: ["error", "recovery", "success"]
                override_existing:
                  type: boolean
                path:
                  type: string
                extra_args:
                  type: object
                number_of_occurence:
                  type: integer
                number_of_occurence_exact:
                  type: boolean
                workspace_handler_muted:
                  type: boolean
              required:
                - handler_type
                - override_existing
      responses:
        "201":
          description: default error handler set

  /w/{workspace}/http_triggers/create:
    post:
      summary: create http trigger
      operationId: createHttpTrigger
      tags:
        - http_trigger
      parameters:
        - $ref: "#/components/parameters/WorkspaceId"
      requestBody:
        description: new http trigger
        required: true
        content:
          application/json:
            schema:
              $ref: "#/components/schemas/NewHttpTrigger"
      responses:
        "201":
          description: http trigger created
          content:
            text/plain:
              schema:
                type: string

  /w/{workspace}/http_triggers/update/{path}:
    post:
      summary: update http trigger
      operationId: updateHttpTrigger
      tags:
        - http_trigger
      parameters:
        - $ref: "#/components/parameters/WorkspaceId"
        - $ref: "#/components/parameters/Path"
      requestBody:
        description: updated trigger
        required: true
        content:
          application/json:
            schema:
              $ref: "#/components/schemas/EditHttpTrigger"
      responses:
        "200":
          description: http trigger updated
          content:
            text/plain:
              schema:
                type: string

  /w/{workspace}/http_triggers/delete/{path}:
    delete:
      summary: delete http trigger
      operationId: deleteHttpTrigger
      tags:
        - http_trigger
      parameters:
        - $ref: "#/components/parameters/WorkspaceId"
        - $ref: "#/components/parameters/Path"
      responses:
        "200":
          description: http trigger deleted
          content:
            text/plain:
              schema:
                type: string

  /w/{workspace}/http_triggers/get/{path}:
    get:
      summary: get http trigger
      operationId: getHttpTrigger
      tags:
        - http_trigger
      parameters:
        - $ref: "#/components/parameters/WorkspaceId"
        - $ref: "#/components/parameters/Path"
      responses:
        "200":
          description: http trigger deleted
          content:
            application/json:
              schema:
                $ref: "#/components/schemas/HttpTrigger"

  /w/{workspace}/http_triggers/list:
    get:
      summary: list http triggers
      operationId: listHttpTriggers
      tags:
        - http_trigger
      parameters:
        - $ref: "#/components/parameters/WorkspaceId"
          required: true
        - $ref: "#/components/parameters/Page"
        - $ref: "#/components/parameters/PerPage"
        - name: path
          description: filter by path
          in: query
          schema:
            type: string
        - name: is_flow
          in: query
          schema:
            type: boolean
        - name: path_start
          in: query
          schema:
            type: string
      responses:
        "200":
          description: http trigger list
          content:
            application/json:
              schema:
                type: array
                items:
                  $ref: "#/components/schemas/HttpTrigger"

  /w/{workspace}/http_triggers/exists/{path}:
    get:
      summary: does http trigger exists
      operationId: existsHttpTrigger
      tags:
        - http_trigger
      parameters:
        - $ref: "#/components/parameters/WorkspaceId"
        - $ref: "#/components/parameters/Path"
      responses:
        "200":
          description: http trigger exists
          content:
            application/json:
              schema:
                type: boolean

  /w/{workspace}/http_triggers/route_exists:
    post:
      summary: does route exists
      operationId: existsRoute
      tags:
        - http_trigger
      parameters:
        - $ref: "#/components/parameters/WorkspaceId"
      requestBody:
        description: route exists request
        required: true
        content:
          application/json:
            schema:
              type: object
              properties:
                route_path:
                  type: string
                http_method:
                  type: string
                  enum: ["get", "post", "put", "delete", "patch"]
              required:
                - kind
                - route_path
                - http_method
      responses:
        "200":
          description: route exists
          content:
            application/json:
              schema:
                type: boolean

  /w/{workspace}/websocket_triggers/create:
    post:
      summary: create websocket trigger
      operationId: createWebsocketTrigger
      tags:
        - websocket_trigger
      parameters:
        - $ref: "#/components/parameters/WorkspaceId"
      requestBody:
        description: new websocket trigger
        required: true
        content:
          application/json:
            schema:
              $ref: "#/components/schemas/NewWebsocketTrigger"
      responses:
        "201":
          description: websocket trigger created
          content:
            text/plain:
              schema:
                type: string

  /w/{workspace}/websocket_triggers/update/{path}:
    post:
      summary: update websocket trigger
      operationId: updateWebsocketTrigger
      tags:
        - websocket_trigger
      parameters:
        - $ref: "#/components/parameters/WorkspaceId"
        - $ref: "#/components/parameters/Path"
      requestBody:
        description: updated trigger
        required: true
        content:
          application/json:
            schema:
              $ref: "#/components/schemas/EditWebsocketTrigger"
      responses:
        "200":
          description: websocket trigger updated
          content:
            text/plain:
              schema:
                type: string

  /w/{workspace}/websocket_triggers/delete/{path}:
    delete:
      summary: delete websocket trigger
      operationId: deleteWebsocketTrigger
      tags:
        - websocket_trigger
      parameters:
        - $ref: "#/components/parameters/WorkspaceId"
        - $ref: "#/components/parameters/Path"
      responses:
        "200":
          description: websocket trigger deleted
          content:
            text/plain:
              schema:
                type: string

  /w/{workspace}/websocket_triggers/get/{path}:
    get:
      summary: get websocket trigger
      operationId: getWebsocketTrigger
      tags:
        - websocket_trigger
      parameters:
        - $ref: "#/components/parameters/WorkspaceId"
        - $ref: "#/components/parameters/Path"
      responses:
        "200":
          description: websocket trigger deleted
          content:
            application/json:
              schema:
                $ref: "#/components/schemas/WebsocketTrigger"

  /w/{workspace}/websocket_triggers/list:
    get:
      summary: list websocket triggers
      operationId: listWebsocketTriggers
      tags:
        - websocket_trigger
      parameters:
        - $ref: "#/components/parameters/WorkspaceId"
          required: true
        - $ref: "#/components/parameters/Page"
        - $ref: "#/components/parameters/PerPage"
        - name: path
          description: filter by path
          in: query
          schema:
            type: string
        - name: is_flow
          in: query
          schema:
            type: boolean
        - name: path_start
          in: query
          schema:
            type: string
      responses:
        "200":
          description: websocket trigger list
          content:
            application/json:
              schema:
                type: array
                items:
                  $ref: "#/components/schemas/WebsocketTrigger"

  /w/{workspace}/websocket_triggers/exists/{path}:
    get:
      summary: does websocket trigger exists
      operationId: existsWebsocketTrigger
      tags:
        - websocket_trigger
      parameters:
        - $ref: "#/components/parameters/WorkspaceId"
        - $ref: "#/components/parameters/Path"
      responses:
        "200":
          description: websocket trigger exists
          content:
            application/json:
              schema:
                type: boolean

  /w/{workspace}/websocket_triggers/setenabled/{path}:
    post:
      summary: set enabled websocket trigger
      operationId: setWebsocketTriggerEnabled
      tags:
        - websocket_trigger
      parameters:
        - $ref: "#/components/parameters/WorkspaceId"
        - $ref: "#/components/parameters/Path"
      requestBody:
        description: updated websocket trigger enable
        required: true
        content:
          application/json:
            schema:
              type: object
              properties:
                enabled:
                  type: boolean
              required:
                - enabled
      responses:
        "200":
          description: websocket trigger enabled set
          content:
            text/plain:
              schema:
                type: string

  /w/{workspace}/kafka_triggers/create:
    post:
      summary: create kafka trigger
      operationId: createKafkaTrigger
      tags:
        - kafka_trigger
      parameters:
        - $ref: "#/components/parameters/WorkspaceId"
      requestBody:
        description: new kafka trigger
        required: true
        content:
          application/json:
            schema:
              $ref: "#/components/schemas/NewKafkaTrigger"
      responses:
        "201":
          description: kafka trigger created
          content:
            text/plain:
              schema:
                type: string

  /w/{workspace}/kafka_triggers/update/{path}:
    post:
      summary: update kafka trigger
      operationId: updateKafkaTrigger
      tags:
        - kafka_trigger
      parameters:
        - $ref: "#/components/parameters/WorkspaceId"
        - $ref: "#/components/parameters/Path"
      requestBody:
        description: updated trigger
        required: true
        content:
          application/json:
            schema:
              $ref: "#/components/schemas/EditKafkaTrigger"
      responses:
        "200":
          description: kafka trigger updated
          content:
            text/plain:
              schema:
                type: string

  /w/{workspace}/kafka_triggers/delete/{path}:
    delete:
      summary: delete kafka trigger
      operationId: deleteKafkaTrigger
      tags:
        -  kafka_trigger
      parameters:
        - $ref: "#/components/parameters/WorkspaceId"
        - $ref: "#/components/parameters/Path"
      responses:
        "200":
          description: kafka trigger deleted
          content:
            text/plain:
              schema:
                type: string

  /w/{workspace}/kafka_triggers/get/{path}:
    get:
      summary: get kafka trigger
      operationId: getKafkaTrigger
      tags:
        - kafka_trigger
      parameters:
        - $ref: "#/components/parameters/WorkspaceId"
        - $ref: "#/components/parameters/Path"
      responses:
        "200":
          description: kafka trigger deleted
          content:
            application/json:
              schema:
                $ref: "#/components/schemas/KafkaTrigger"

  
  /w/{workspace}/kafka_triggers/list:
    get:
      summary: list kafka triggers
      operationId: listKafkaTriggers
      tags:
        - kafka_trigger
      parameters:
        - $ref: "#/components/parameters/WorkspaceId"
          required: true
        - $ref: "#/components/parameters/Page"
        - $ref: "#/components/parameters/PerPage"
        - name: path
          description: filter by path
          in: query
          schema:
            type: string
        - name: is_flow
          in: query
          schema:
            type: boolean
        - name: path_start
          in: query
          schema:
            type: string
      responses:
        "200":
          description: kafka trigger list
          content:
            application/json:
              schema:
                type: array
                items:
                  $ref: "#/components/schemas/KafkaTrigger"

  
  /w/{workspace}/kafka_triggers/exists/{path}:
    get:
      summary: does kafka trigger exists
      operationId: existsKafkaTrigger
      tags:
        - kafka_trigger
      parameters:
        - $ref: "#/components/parameters/WorkspaceId"
        - $ref: "#/components/parameters/Path"
      responses:
        "200":
          description: kafka trigger exists
          content:
            application/json:
              schema:
                type: boolean

  /w/{workspace}/kafka_triggers/setenabled/{path}:
    post:
      summary: set enabled kafka trigger
      operationId: setKafkaTriggerEnabled
      tags:
        - kafka_trigger
      parameters:
        - $ref: "#/components/parameters/WorkspaceId"
        - $ref: "#/components/parameters/Path"
      requestBody:
        description: updated kafka trigger enable
        required: true
        content:
          application/json:
            schema:
              type: object
              properties:
                enabled:
                  type: boolean
              required:
                - enabled
      responses:
        "200":
          description: kafka trigger enabled set
          content:
            text/plain:
              schema:
                type: string

<<<<<<< HEAD
  /w/{workspace}/database_triggers/get_template_script:
    post:
      summary: get template script
      operationId: getTemplateScript
      tags:
        - database_trigger
      parameters:
        - $ref: "#/components/parameters/WorkspaceId"
      requestBody:
        description: template script
=======
  /w/{workspace}/nats_triggers/create:
    post:
      summary: create nats trigger
      operationId: createNatsTrigger
      tags:
        - nats_trigger
      parameters:
        - $ref: "#/components/parameters/WorkspaceId"
      requestBody:
        description: new nats trigger
>>>>>>> 7255ad81
        required: true
        content:
          application/json:
            schema:
<<<<<<< HEAD
              $ref: "#/components/schemas/TemplateScript"
      responses:
        "200":
          description: template script
          content:
            text/plain:
              schema:
                type: string

  /w/{workspace}/database_triggers/slot/list/{path}:
    get:
      summary: list database slot
      operationId: listDatabaseSlot
      tags:
        - database_trigger
      parameters:
        - $ref: "#/components/parameters/WorkspaceId"
        - $ref: "#/components/parameters/Path"
      responses:
        "200":
          description: list database slot
          content:
            application/json:
              schema:
                type: array
                items:
                  $ref: "#/components/schemas/SlotList"

  /w/{workspace}/database_triggers/slot/create/{path}:
    post:
      summary: create slot for database
      operationId: createDatabaseSlot
      tags:
        - database_trigger
      parameters:
        - $ref: "#/components/parameters/WorkspaceId"
        - $ref: "#/components/parameters/Path"
      requestBody:
        description: new slot for database
        required: true
        content:
          application/json:
            schema:
              $ref: "#/components/schemas/Slot"
      responses:
        "201":
          description: slot created
          content:
            text/plain:
              schema:
                type: string

  /w/{workspace}/database_triggers/slot/delete/{path}:
    delete:
      summary: delete database slot
      operationId: deleteDatabaseSlot
      tags:
        - database_trigger
      parameters:
        - $ref: "#/components/parameters/WorkspaceId"
        - $ref: "#/components/parameters/Path"
      requestBody:
        description: delete slot of database
        required: true
        content:
          application/json:
            schema:
              $ref: "#/components/schemas/Slot"
      responses:
        "200":
          description: database slot deleted
=======
              $ref: "#/components/schemas/NewNatsTrigger"
      responses:
        "201":
          description: nats trigger created
>>>>>>> 7255ad81
          content:
            text/plain:
              schema:
                type: string

<<<<<<< HEAD
  /w/{workspace}/database_triggers/publication/list/{path}:
    get:
      summary: list database publication
      operationId: listDatabasePublication
      tags:
        - database_trigger
      parameters:
        - $ref: "#/components/parameters/WorkspaceId"
        - $ref: "#/components/parameters/Path"
      responses:
        "200":
          description: database publication list
          content:
            application/json:
              schema:
                type: array
                items:
                  type: string

  /w/{workspace}/database_triggers/publication/get/{publication}/{path}:
    get:
      summary: get database publication
      operationId: getDatabasePublication
      tags:
        - database_trigger
      parameters:
        - $ref: "#/components/parameters/WorkspaceId"
        - $ref: "#/components/parameters/Path"
        - $ref: "#/components/parameters/PublicationName"
      responses:
        "200":
          description: database publication get
          content:
            application/json:
              schema:
                $ref: "#/components/schemas/PublicationData"

  /w/{workspace}/database_triggers/publication/create/{publication}/{path}:
    post:
      summary: create publication for database
      operationId: createDatabasePublication
      tags:
        - database_trigger
      parameters:
        - $ref: "#/components/parameters/WorkspaceId"
        - $ref: "#/components/parameters/Path"
        - $ref: "#/components/parameters/PublicationName"
      requestBody:
        description: new publication for database
        required: true
        content:
          application/json:
            schema:
              $ref: "#/components/schemas/PublicationData"
      responses:
        "201":
          description: publication created
          content:
            text/plain:
              schema:
                type: string

  /w/{workspace}/database_triggers/publication/update/{publication}/{path}:
    post:
      summary: update publication for database
      operationId: updateDatabasePublication
      tags:
        - database_trigger
      parameters:
        - $ref: "#/components/parameters/WorkspaceId"
        - $ref: "#/components/parameters/Path"
        - $ref: "#/components/parameters/PublicationName"
      requestBody:
        description: update publication for database
        required: true
        content:
          application/json:
            schema:
              $ref: "#/components/schemas/PublicationData"
      responses:
        "201":
          description: publication updated
          content:
            text/plain:
              schema:
                type: string


  /w/{workspace}/database_triggers/publication/delete/{publication}/{path}:
    delete:
      summary: delete database publication
      operationId: deleteDatabasePublication
      tags:
        - database_trigger
      parameters:
        - $ref: "#/components/parameters/WorkspaceId"
        - $ref: "#/components/parameters/Path"
        - $ref: "#/components/parameters/PublicationName"
      responses:
        "200":
          description: database publication deleted
          content:
            text/plain:
              schema:
                type: string

  /w/{workspace}/database_triggers/create:
    post:
      summary: create database trigger
      operationId: createDatabaseTrigger
      tags:
        - database_trigger
      parameters:
        - $ref: "#/components/parameters/WorkspaceId"
      requestBody:
        description: new database trigger
        required: true
        content:
          application/json:
            schema:
              $ref: "#/components/schemas/NewDatabaseTrigger"
      responses:
        "201":
          description: database trigger created
          content:
            text/plain:
              schema:
                type: string

  /w/{workspace}/database_triggers/update/{path}:
    post:
      summary: update database trigger
      operationId: updateDatabaseTrigger
      tags:
        - database_trigger
=======
  /w/{workspace}/nats_triggers/update/{path}:
    post:
      summary: update nats trigger
      operationId: updateNatsTrigger
      tags:
        - nats_trigger
>>>>>>> 7255ad81
      parameters:
        - $ref: "#/components/parameters/WorkspaceId"
        - $ref: "#/components/parameters/Path"
      requestBody:
        description: updated trigger
        required: true
        content:
          application/json:
            schema:
<<<<<<< HEAD
              $ref: "#/components/schemas/EditDatabaseTrigger"
      responses:
        "200":
          description: database trigger updated
=======
              $ref: "#/components/schemas/EditNatsTrigger"
      responses:
        "200":
          description: nats trigger updated
>>>>>>> 7255ad81
          content:
            text/plain:
              schema:
                type: string

<<<<<<< HEAD
  /w/{workspace}/database_triggers/delete/{path}:
    delete:
      summary: delete database trigger
      operationId: deleteDatabaseTrigger
      tags:
        - database_trigger
=======
  /w/{workspace}/nats_triggers/delete/{path}:
    delete:
      summary: delete nats trigger
      operationId: deleteNatsTrigger
      tags:
        -  nats_trigger
>>>>>>> 7255ad81
      parameters:
        - $ref: "#/components/parameters/WorkspaceId"
        - $ref: "#/components/parameters/Path"
      responses:
        "200":
<<<<<<< HEAD
          description: database trigger deleted
=======
          description: nats trigger deleted
>>>>>>> 7255ad81
          content:
            text/plain:
              schema:
                type: string

<<<<<<< HEAD
  /w/{workspace}/database_triggers/get/{path}:
    get:
      summary: get database trigger
      operationId: getDatabaseTrigger
      tags:
        - database_trigger
=======
  /w/{workspace}/nats_triggers/get/{path}:
    get:
      summary: get nats trigger
      operationId: getNatsTrigger
      tags:
        - nats_trigger
>>>>>>> 7255ad81
      parameters:
        - $ref: "#/components/parameters/WorkspaceId"
        - $ref: "#/components/parameters/Path"
      responses:
        "200":
<<<<<<< HEAD
          description: get database trigger
          content:
            application/json:
              schema:
                $ref: "#/components/schemas/DatabaseTrigger"

  /w/{workspace}/database_triggers/list:
    get:
      summary: list database triggers
      operationId: listDatabaseTriggers
      tags:
        - database_trigger
=======
          description: nats trigger deleted
          content:
            application/json:
              schema:
                $ref: "#/components/schemas/NatsTrigger"

  
  /w/{workspace}/nats_triggers/list:
    get:
      summary: list nats triggers
      operationId: listNatsTriggers
      tags:
        - nats_trigger
>>>>>>> 7255ad81
      parameters:
        - $ref: "#/components/parameters/WorkspaceId"
          required: true
        - $ref: "#/components/parameters/Page"
        - $ref: "#/components/parameters/PerPage"
        - name: path
          description: filter by path
          in: query
          schema:
            type: string
        - name: is_flow
          in: query
          schema:
            type: boolean
        - name: path_start
          in: query
          schema:
            type: string
      responses:
        "200":
<<<<<<< HEAD
          description: database trigger list
=======
          description: nats trigger list
>>>>>>> 7255ad81
          content:
            application/json:
              schema:
                type: array
                items:
<<<<<<< HEAD
                  $ref: "#/components/schemas/DatabaseTrigger"

  /w/{workspace}/database_triggers/exists/{path}:
    get:
      summary: does database trigger exists
      operationId: existsDatabaseTrigger
      tags:
        - database_trigger
=======
                  $ref: "#/components/schemas/NatsTrigger"

  
  /w/{workspace}/nats_triggers/exists/{path}:
    get:
      summary: does nats trigger exists
      operationId: existsNatsTrigger
      tags:
        - nats_trigger
>>>>>>> 7255ad81
      parameters:
        - $ref: "#/components/parameters/WorkspaceId"
        - $ref: "#/components/parameters/Path"
      responses:
        "200":
<<<<<<< HEAD
          description: database trigger exists
=======
          description: nats trigger exists
>>>>>>> 7255ad81
          content:
            application/json:
              schema:
                type: boolean

<<<<<<< HEAD
  /w/{workspace}/database_triggers/setenabled/{path}:
    post:
      summary: set enabled database trigger
      operationId: setDatabaseTriggerEnabled
      tags:
        - database_trigger
=======
  /w/{workspace}/nats_triggers/setenabled/{path}:
    post:
      summary: set enabled nats trigger
      operationId: setNatsTriggerEnabled
      tags:
        - nats_trigger
>>>>>>> 7255ad81
      parameters:
        - $ref: "#/components/parameters/WorkspaceId"
        - $ref: "#/components/parameters/Path"
      requestBody:
<<<<<<< HEAD
        description: updated database trigger enable
=======
        description: updated nats trigger enable
>>>>>>> 7255ad81
        required: true
        content:
          application/json:
            schema:
              type: object
              properties:
                enabled:
                  type: boolean
              required:
                - enabled
      responses:
        "200":
<<<<<<< HEAD
          description: database trigger enabled set
=======
          description: nats trigger enabled set
>>>>>>> 7255ad81
          content:
            text/plain:
              schema:
                type: string
<<<<<<< HEAD
=======

>>>>>>> 7255ad81

  /groups/list:
    get:
      summary: list instance groups
      operationId: listInstanceGroups
      tags:
        - group
      responses:
        "200":
          description: instance group list
          content:
            application/json:
              schema:
                type: array
                items:
                  $ref: "#/components/schemas/InstanceGroup"

  /groups/get/{name}:
    get:
      summary: get instance group
      operationId: getInstanceGroup
      tags:
        - group
      parameters:
        - $ref: "#/components/parameters/Name"
      responses:
        "200":
          description: instance group
          content:
            application/json:
              schema:
                $ref: "#/components/schemas/InstanceGroup"

  /groups/create:
    post:
      summary: create instance group
      operationId: createInstanceGroup
      tags:
        - group
      requestBody:
        description: create instance group
        required: true
        content:
          application/json:
            schema:
              type: object
              properties:
                name:
                  type: string
                summary:
                  type: string
              required:
                - name
      responses:
        "200":
          description: instance group created
          content:
            text/plain:
              schema:
                type: string

  /groups/update/{name}:
    post:
      summary: update instance group
      operationId: updateInstanceGroup
      tags:
        - group
      parameters:
        - $ref: "#/components/parameters/Name"
      requestBody:
        description: update instance group
        required: true
        content:
          application/json:
            schema:
              type: object
              properties:
                new_summary:
                  type: string
              required:
                - new_summary
      responses:
        "200":
          description: instance group updated
          content:
            text/plain:
              schema:
                type: string

  /groups/delete/{name}:
    delete:
      summary: delete instance group
      operationId: deleteInstanceGroup
      tags:
        - group
      parameters:
        - $ref: "#/components/parameters/Name"
      responses:
        "200":
          description: instance group deleted
          content:
            text/plain:
              schema:
                type: string

  /groups/adduser/{name}:
    post:
      summary: add user to instance group
      operationId: addUserToInstanceGroup
      tags:
        - group
      parameters:
        - $ref: "#/components/parameters/Name"
      requestBody:
        description: user to add to instance group
        required: true
        content:
          application/json:
            schema:
              type: object
              properties:
                email:
                  type: string
              required:
                - email
      responses:
        "200":
          description: user added to instance group
          content:
            text/plain:
              schema:
                type: string

  /groups/removeuser/{name}:
    post:
      summary: remove user from instance group
      operationId: removeUserFromInstanceGroup
      tags:
        - group
      parameters:
        - $ref: "#/components/parameters/Name"
      requestBody:
        description: user to remove from instance group
        required: true
        content:
          application/json:
            schema:
              type: object
              properties:
                email:
                  type: string
              required:
                - email
      responses:
        "200":
          description: user removed from instance group
          content:
            text/plain:
              schema:
                type: string
  /groups/export:
    get:
      summary: export instance groups
      operationId: exportInstanceGroups
      tags:
        - group
      responses:
        "200":
          description: exported instance groups
          content:
            application/json:
              schema:
                type: array
                items:
                  $ref: "#/components/schemas/ExportedInstanceGroup"

  /groups/overwrite:
    post:
      summary: overwrite instance groups
      operationId: overwriteInstanceGroups
      tags:
        - group
      requestBody:
        description: overwrite instance groups
        required: true
        content:
          application/json:
            schema:
              type: array
              items:
                $ref: "#/components/schemas/ExportedInstanceGroup"
      responses:
        "200":
          description: success message
          content:
            text/plain:
              schema:
                type: string

  /w/{workspace}/groups/list:
    get:
      summary: list groups
      operationId: listGroups
      tags:
        - group
      parameters:
        - $ref: "#/components/parameters/WorkspaceId"
        - $ref: "#/components/parameters/Page"
        - $ref: "#/components/parameters/PerPage"
      responses:
        "200":
          description: group list
          content:
            application/json:
              schema:
                type: array
                items:
                  $ref: "#/components/schemas/Group"

  /w/{workspace}/groups/listnames:
    get:
      summary: list group names
      operationId: listGroupNames
      tags:
        - group
      parameters:
        - $ref: "#/components/parameters/WorkspaceId"
        - name: only_member_of
          in: query
          description: only list the groups the user is member of (default false)
          schema:
            type: boolean
      responses:
        "200":
          description: group list
          content:
            application/json:
              schema:
                type: array
                items:
                  type: string

  /w/{workspace}/groups/create:
    post:
      summary: create group
      operationId: createGroup
      tags:
        - group
      parameters:
        - $ref: "#/components/parameters/WorkspaceId"
      requestBody:
        description: create group
        required: true
        content:
          application/json:
            schema:
              type: object
              properties:
                name:
                  type: string
                summary:
                  type: string
              required:
                - name
      responses:
        "200":
          description: group created
          content:
            text/plain:
              schema:
                type: string

  /w/{workspace}/groups/update/{name}:
    post:
      summary: update group
      operationId: updateGroup
      tags:
        - group
      parameters:
        - $ref: "#/components/parameters/WorkspaceId"
        - $ref: "#/components/parameters/Name"
      requestBody:
        description: updated group
        required: true
        content:
          application/json:
            schema:
              type: object
              properties:
                summary:
                  type: string
      responses:
        "200":
          description: group updated
          content:
            text/plain:
              schema:
                type: string

  /w/{workspace}/groups/delete/{name}:
    delete:
      summary: delete group
      operationId: deleteGroup
      tags:
        - group
      parameters:
        - $ref: "#/components/parameters/WorkspaceId"
        - $ref: "#/components/parameters/Name"
      responses:
        "200":
          description: group deleted
          content:
            text/plain:
              schema:
                type: string

  /w/{workspace}/groups/get/{name}:
    get:
      summary: get group
      operationId: getGroup
      tags:
        - group
      parameters:
        - $ref: "#/components/parameters/WorkspaceId"
        - $ref: "#/components/parameters/Name"
      responses:
        "200":
          description: group
          content:
            application/json:
              schema:
                $ref: "#/components/schemas/Group"

  /w/{workspace}/groups/adduser/{name}:
    post:
      summary: add user to group
      operationId: addUserToGroup
      tags:
        - group
      parameters:
        - $ref: "#/components/parameters/WorkspaceId"
        - $ref: "#/components/parameters/Name"
      requestBody:
        description: added user to group
        required: true
        content:
          application/json:
            schema:
              type: object
              properties:
                username:
                  type: string
      responses:
        "200":
          description: user added to group
          content:
            text/plain:
              schema:
                type: string

  /w/{workspace}/groups/removeuser/{name}:
    post:
      summary: remove user to group
      operationId: removeUserToGroup
      tags:
        - group
      parameters:
        - $ref: "#/components/parameters/WorkspaceId"
        - $ref: "#/components/parameters/Name"
      requestBody:
        description: added user to group
        required: true
        content:
          application/json:
            schema:
              type: object
              properties:
                username:
                  type: string
      responses:
        "200":
          description: user removed from group
          content:
            text/plain:
              schema:
                type: string

  /w/{workspace}/folders/list:
    get:
      summary: list folders
      operationId: listFolders
      tags:
        - folder
      parameters:
        - $ref: "#/components/parameters/WorkspaceId"
        - $ref: "#/components/parameters/Page"
        - $ref: "#/components/parameters/PerPage"
      responses:
        "200":
          description: folder list
          content:
            application/json:
              schema:
                type: array
                items:
                  $ref: "#/components/schemas/Folder"

  /w/{workspace}/folders/listnames:
    get:
      summary: list folder names
      operationId: listFolderNames
      tags:
        - folder
      parameters:
        - $ref: "#/components/parameters/WorkspaceId"
        - name: only_member_of
          in: query
          description: only list the folders the user is member of (default false)
          schema:
            type: boolean
      responses:
        "200":
          description: folder list
          content:
            application/json:
              schema:
                type: array
                items:
                  type: string

  /w/{workspace}/folders/create:
    post:
      summary: create folder
      operationId: createFolder
      tags:
        - folder
      parameters:
        - $ref: "#/components/parameters/WorkspaceId"
      requestBody:
        description: create folder
        required: true
        content:
          application/json:
            schema:
              type: object
              properties:
                name:
                  type: string
                summary:
                  type: string
                owners:
                  type: array
                  items:
                    type: string
                extra_perms:
                  additionalProperties:
                    type: boolean
              required:
                - name
      responses:
        "200":
          description: folder created
          content:
            text/plain:
              schema:
                type: string

  /w/{workspace}/folders/update/{name}:
    post:
      summary: update folder
      operationId: updateFolder
      tags:
        - folder
      parameters:
        - $ref: "#/components/parameters/WorkspaceId"
        - $ref: "#/components/parameters/Name"
      requestBody:
        description: update folder
        required: true
        content:
          application/json:
            schema:
              type: object
              properties:
                summary:
                  type: string
                owners:
                  type: array
                  items:
                    type: string
                extra_perms:
                  additionalProperties:
                    type: boolean
      responses:
        "200":
          description: folder updated
          content:
            text/plain:
              schema:
                type: string

  /w/{workspace}/folders/delete/{name}:
    delete:
      summary: delete folder
      operationId: deleteFolder
      tags:
        - folder
      parameters:
        - $ref: "#/components/parameters/WorkspaceId"
        - $ref: "#/components/parameters/Name"
      responses:
        "200":
          description: folder deleted
          content:
            text/plain:
              schema:
                type: string

  /w/{workspace}/folders/get/{name}:
    get:
      summary: get folder
      operationId: getFolder
      tags:
        - folder
      parameters:
        - $ref: "#/components/parameters/WorkspaceId"
        - $ref: "#/components/parameters/Name"
      responses:
        "200":
          description: folder
          content:
            application/json:
              schema:
                $ref: "#/components/schemas/Folder"

  /w/{workspace}/folders/getusage/{name}:
    get:
      summary: get folder usage
      operationId: getFolderUsage
      tags:
        - folder
      parameters:
        - $ref: "#/components/parameters/WorkspaceId"
        - $ref: "#/components/parameters/Name"
      responses:
        "200":
          description: folder
          content:
            application/json:
              schema:
                type: object
                properties:
                  scripts:
                    type: number
                  flows:
                    type: number
                  apps:
                    type: number
                  resources:
                    type: number
                  variables:
                    type: number
                  schedules:
                    type: number
                required:
                  - scripts
                  - flows
                  - apps
                  - resources
                  - variables
                  - schedules

  /w/{workspace}/folders/addowner/{name}:
    post:
      summary: add owner to folder
      operationId: addOwnerToFolder
      tags:
        - folder
      parameters:
        - $ref: "#/components/parameters/WorkspaceId"
        - $ref: "#/components/parameters/Name"
      requestBody:
        description: owner user to folder
        required: true
        content:
          application/json:
            schema:
              type: object
              properties:
                owner:
                  type: string
              required:
                - owner

      responses:
        "200":
          description: owner added to folder
          content:
            text/plain:
              schema:
                type: string

  /w/{workspace}/folders/removeowner/{name}:
    post:
      summary: remove owner to folder
      operationId: removeOwnerToFolder
      tags:
        - folder
      parameters:
        - $ref: "#/components/parameters/WorkspaceId"
        - $ref: "#/components/parameters/Name"
      requestBody:
        description: added owner to folder
        required: true
        content:
          application/json:
            schema:
              type: object
              properties:
                owner:
                  type: string
                write:
                  type: boolean
              required:
                - owner
      responses:
        "200":
          description: owner removed from folder
          content:
            text/plain:
              schema:
                type: string

  /workers/list:
    get:
      summary: list workers
      operationId: listWorkers
      tags:
        - worker
      parameters:
        - $ref: "#/components/parameters/Page"
        - $ref: "#/components/parameters/PerPage"
        - name: ping_since
          in: query
          required: false
          description: number of seconds the worker must have had a last ping more recent of (default to 300)
          schema:
            type: integer
      responses:
        "200":
          description: a list of workers
          content:
            application/json:
              schema:
                type: array
                items:
                  $ref: "#/components/schemas/WorkerPing"

  /workers/exists_worker_with_tag:
    get:
      summary: exists worker with tag
      operationId: existsWorkerWithTag
      tags:
        - worker
      parameters:
        - name: tag
          in: query
          required: true
          schema:
            type: string
      responses:
        "200":
          description: whether a worker with the tag exists
          content:
            application/json:
              schema:
                type: boolean

  /workers/queue_metrics:
    get:
      summary: get queue metrics
      operationId: getQueueMetrics
      tags:
        - worker
      responses:
        "200":
          description: metrics
          content:
            application/json:
              schema:
                type: array
                items:
                  type: object
                  properties:
                    id:
                      type: string
                    values:
                      type: array
                      items:
                        type: object
                        properties:
                          created_at:
                            type: string
                          value:
                            type: number
                        required:
                          - created_at
                          - value
                  required:
                    - id
                    - values

  /workers/queue_counts:
    get:
      summary: get counts of jobs waiting for an executor per tag
      operationId: getCountsOfJobsWaitingPerTag
      tags:
        - worker
      responses:
        "200":
          description: queue counts
          content:
            application/json:
              schema:
                type: object
                additionalProperties:
                  type: integer

  /configs/list_worker_groups:
    get:
      summary: list worker groups
      operationId: listWorkerGroups
      tags:
        - config
      responses:
        "200":
          description: a list of worker group configs
          content:
            application/json:
              schema:
                type: array
                items:
                  type: object
                  properties:
                    name:
                      type: string
                    config: {}
                  required:
                    - name
                    - config

  /configs/get/{name}:
    get:
      summary: get config
      operationId: get config
      tags:
        - config
      parameters:
        - $ref: "#/components/parameters/Name"
      responses:
        "200":
          description: a config
          content:
            application/json:
              schema: {}

  /configs/update/{name}:
    post:
      summary: Update config
      operationId: updateConfig
      tags:
        - config
      parameters:
        - $ref: "#/components/parameters/Name"
      requestBody:
        description: worker group
        required: true
        content:
          application/json:
            schema: {}
      responses:
        "200":
          description: Update a worker group
          content:
            text/plain:
              schema:
                type: string
    delete:
      summary: Delete Config
      operationId: deleteConfig
      tags:
        - config
      parameters:
        - $ref: "#/components/parameters/Name"
      responses:
        "200":
          description: Delete config
          content:
            text/plain:
              schema:
                type: string

  /configs/list:
    get:
      summary: list configs
      operationId: listConfigs
      tags:
        - config
      responses:
        "200":
          description: list of configs
          content:
            application/json:
              schema:
                type: array
                items:
                  $ref: "#/components/schemas/Config"

  /configs/list_autoscaling_events/{worker_group}:
    get:
      summary: List autoscaling events
      operationId: listAutoscalingEvents
      tags:
        - config
      parameters:
        - name: worker_group
          in: path
          required: true
          schema:
            type: string
      responses:
        "200":
          description: List of autoscaling events
          content:
            application/json:
              schema:
                type: array
                items:
                  $ref: "#/components/schemas/AutoscalingEvent"

  /w/{workspace}/acls/get/{kind}/{path}:
    get:
      summary: get granular acls
      operationId: getGranularAcls
      tags:
        - granular_acl
      parameters:
        - $ref: "#/components/parameters/WorkspaceId"
        - $ref: "#/components/parameters/Path"
        - name: kind
          in: path
          required: true
          schema:
            type: string
            enum: [
                script,
                group_,
                resource,
                schedule,
                variable,
                flow,
                folder,
                app,
                raw_app,
                http_trigger,
                websocket_trigger,
                kafka_trigger,
<<<<<<< HEAD
                database_trigger,
=======
                nats_trigger,
>>>>>>> 7255ad81
              ]
      responses:
        "200":
          description: acls
          content:
            application/json:
              schema:
                type: object
                additionalProperties:
                  type: boolean

  /w/{workspace}/acls/add/{kind}/{path}:
    post:
      summary: add granular acls
      operationId: addGranularAcls
      tags:
        - granular_acl
      parameters:
        - $ref: "#/components/parameters/WorkspaceId"
        - $ref: "#/components/parameters/Path"
        - name: kind
          in: path
          required: true
          schema:
            type: string
            enum:
              [
                script,
                group_,
                resource,
                schedule,
                variable,
                flow,
                folder,
                app,
                raw_app,
                http_trigger,
                websocket_trigger,
                kafka_trigger,
<<<<<<< HEAD
                database_trigger,
=======
                nats_trigger,
>>>>>>> 7255ad81
              ]
      requestBody:
        description: acl to add
        required: true
        content:
          application/json:
            schema:
              type: object
              properties:
                owner:
                  type: string
                write:
                  type: boolean
              required: [owner]
      responses:
        "200":
          description: granular acl added
          content:
            text/plain:
              schema:
                type: string

  /w/{workspace}/acls/remove/{kind}/{path}:
    post:
      summary: remove granular acls
      operationId: removeGranularAcls
      tags:
        - granular_acl
      parameters:
        - $ref: "#/components/parameters/WorkspaceId"
        - $ref: "#/components/parameters/Path"
        - name: kind
          in: path
          required: true
          schema:
            type: string
            enum:
              [
                script,
                group_,
                resource,
                schedule,
                variable,
                flow,
                folder,
                app,
                raw_app,
                http_trigger,
                websocket_trigger,
                kafka_trigger,
<<<<<<< HEAD
                database_trigger,
=======
                nats_trigger,
>>>>>>> 7255ad81
              ]
      requestBody:
        description: acl to add
        required: true
        content:
          application/json:
            schema:
              type: object
              properties:
                owner:
                  type: string
              required: [owner]
      responses:
        "200":
          description: granular acl removed
          content:
            text/plain:
              schema:
                type: string

  /w/{workspace}/capture/set_config:
    post:
      summary: set capture config
      operationId: setCaptureConfig
      tags:
        - capture
      parameters:
        - $ref: "#/components/parameters/WorkspaceId"
      requestBody:
        description: capture config
        required: true
        content:
          application/json:
            schema:
              type: object
              properties:
                trigger_kind:
                  $ref: "#/components/schemas/CaptureTriggerKind"
                path: 
                  type: string
                is_flow:
                  type: boolean
                trigger_config: 
                  type: object
              required:
                - trigger_kind
                - path
                - is_flow
      responses:
        "200":
          description: capture config set

  
  /w/{workspace}/capture/ping_config/{trigger_kind}/{runnable_kind}/{path}:
    post:
      summary: ping capture config
      operationId: pingCaptureConfig
      tags:
        - capture
      parameters:
        - $ref: "#/components/parameters/WorkspaceId"
        - name: trigger_kind
          in: path
          required: true
          schema:
            $ref: "#/components/schemas/CaptureTriggerKind"
        - $ref: "#/components/parameters/RunnableKind"
        - $ref: "#/components/parameters/Path"
      responses:
        "200":
          description: capture config pinged

  /w/{workspace}/capture/get_configs/{runnable_kind}/{path}:
    get:
      summary: get capture configs for a script or flow
      operationId: getCaptureConfigs
      tags:
        - capture
      parameters:
        - $ref: "#/components/parameters/WorkspaceId"
        - $ref: "#/components/parameters/RunnableKind"
        - $ref: "#/components/parameters/Path"
      responses:
        "200":
          description: capture configs for a script or flow
          content:
            application/json:
              schema:
                type: array
                items:
                  $ref: "#/components/schemas/CaptureConfig"

  /w/{workspace}/capture/list/{runnable_kind}/{path}:
    get:
      summary: list captures for a script or flow
      operationId: listCaptures
      tags:
        - capture
      parameters:
        - $ref: "#/components/parameters/WorkspaceId"
        - $ref: "#/components/parameters/RunnableKind"
        - $ref: "#/components/parameters/Path"
        - name: trigger_kind
          in: query
          schema:
            $ref: "#/components/schemas/CaptureTriggerKind"
      responses:
        "200":
          description: list of captures for a script or flow
          content:
            application/json:
              schema:
                type: array
                items:
                  $ref: "#/components/schemas/Capture"


  /w/{workspace}/capture/{id}:
    delete:
      summary: delete a capture
      operationId: deleteCapture
      tags:
        - capture
      parameters:
        - $ref: "#/components/parameters/WorkspaceId"
        - name: id
          in: path
          required: true
          schema:
            type: integer
      responses:
        "200":
          description: capture deleted

  /w/{workspace}/favorites/star:
    post:
      summary: star item
      operationId: star
      tags:
        - favorite
      parameters:
        - $ref: "#/components/parameters/WorkspaceId"
      requestBody:
        content:
          application/json:
            schema:
              type: object
              properties:
                path:
                  type: string
                favorite_kind:
                  type: string
                  enum: [flow, app, script, raw_app]
      responses:
        "200":
          description: star item

  /w/{workspace}/favorites/unstar:
    post:
      summary: unstar item
      operationId: unstar
      tags:
        - favorite
      parameters:
        - $ref: "#/components/parameters/WorkspaceId"
      requestBody:
        content:
          application/json:
            schema:
              type: object
              properties:
                path:
                  type: string
                favorite_kind:
                  type: string
                  enum: [flow, app, script, raw_app]
      responses:
        "200":
          description: unstar item

  /w/{workspace}/inputs/history:
    get:
      summary: List Inputs used in previously completed jobs
      operationId: getInputHistory
      tags:
        - input
      parameters:
        - $ref: "#/components/parameters/WorkspaceId"
        - $ref: "#/components/parameters/RunnableId"
        - $ref: "#/components/parameters/RunnableTypeQuery"
        - $ref: "#/components/parameters/Page"
        - $ref: "#/components/parameters/PerPage"
      responses:
        "200":
          description: Input history for completed jobs
          content:
            application/json:
              schema:
                type: array
                items:
                  $ref: "#/components/schemas/Input"

  /w/{workspace}/inputs/{jobOrInputId}/args:
    get:
      summary: Get args from history or saved input
      operationId: getArgsFromHistoryOrSavedInput
      tags:
        - input
      parameters:
        - $ref: "#/components/parameters/WorkspaceId"
        - name: jobOrInputId
          in: path
          required: true
          schema:
            type: string
        - name: input
          in: query
          schema:
            type: boolean
        - name: allow_large
          in: query
          schema:
            type: boolean
      responses:
        "200":
          description: args
          content:
            application/json:
              schema: {}

  /w/{workspace}/inputs/list:
    get:
      summary: List saved Inputs for a Runnable
      operationId: listInputs
      tags:
        - input
      parameters:
        - $ref: "#/components/parameters/WorkspaceId"
        - $ref: "#/components/parameters/RunnableId"
        - $ref: "#/components/parameters/RunnableTypeQuery"
        - $ref: "#/components/parameters/Page"
        - $ref: "#/components/parameters/PerPage"
      responses:
        "200":
          description: Saved Inputs for a Runnable
          content:
            application/json:
              schema:
                type: array
                items:
                  $ref: "#/components/schemas/Input"

  /w/{workspace}/inputs/create:
    post:
      summary: Create an Input for future use in a script or flow
      operationId: createInput
      tags:
        - input
      parameters:
        - $ref: "#/components/parameters/WorkspaceId"
        - $ref: "#/components/parameters/RunnableId"
        - $ref: "#/components/parameters/RunnableTypeQuery"
      requestBody:
        description: Input
        required: true
        content:
          application/json:
            schema:
              $ref: "#/components/schemas/CreateInput"
      responses:
        "201":
          description: Input created
          content:
            text/plain:
              schema:
                type: string
                format: uuid

  /w/{workspace}/inputs/update:
    post:
      summary: Update an Input
      operationId: updateInput
      tags:
        - input
      parameters:
        - $ref: "#/components/parameters/WorkspaceId"
      requestBody:
        description: UpdateInput
        required: true
        content:
          application/json:
            schema:
              $ref: "#/components/schemas/UpdateInput"
      responses:
        "201":
          description: Input updated
          content:
            text/plain:
              schema:
                type: string
                format: uuid

  /w/{workspace}/inputs/delete/{input}:
    post:
      summary: Delete a Saved Input
      operationId: deleteInput
      tags:
        - input
      parameters:
        - $ref: "#/components/parameters/WorkspaceId"
        - $ref: "#/components/parameters/InputId"
      responses:
        "200":
          description: Input deleted
          content:
            text/plain:
              schema:
                type: string
                format: uuid

  /w/{workspace}/job_helpers/duckdb_connection_settings:
    post:
      summary:
        Converts an S3 resource to the set of instructions necessary to connect
        DuckDB to an S3 bucket
      operationId: duckdbConnectionSettings
      tags:
        - helpers
      parameters:
        - $ref: "#/components/parameters/WorkspaceId"
      requestBody:
        description: S3 resource to connect to
        required: true
        content:
          application/json:
            schema:
              type: object
              properties:
                s3_resource:
                  $ref: "#/components/schemas/S3Resource"
      responses:
        "200":
          description: Connection settings
          content:
            application/json:
              schema:
                type: object
                properties:
                  connection_settings_str:
                    type: string
  /w/{workspace}/job_helpers/v2/duckdb_connection_settings:
    post:
      summary:
        Converts an S3 resource to the set of instructions necessary to connect
        DuckDB to an S3 bucket
      operationId: duckdbConnectionSettingsV2
      tags:
        - helpers
      parameters:
        - $ref: "#/components/parameters/WorkspaceId"
      requestBody:
        description:
          S3 resource path to use to generate the connection settings. If empty,
          the S3 resource defined in the workspace settings will be used
        required: true
        content:
          application/json:
            schema:
              type: object
              properties:
                s3_resource_path:
                  type: string
      responses:
        "200":
          description: Connection settings
          content:
            application/json:
              schema:
                type: object
                properties:
                  connection_settings_str:
                    type: string
                required:
                  - connection_settings_str

  /w/{workspace}/job_helpers/polars_connection_settings:
    post:
      summary:
        Converts an S3 resource to the set of arguments necessary to connect
        Polars to an S3 bucket
      operationId: polarsConnectionSettings
      tags:
        - helpers
      parameters:
        - $ref: "#/components/parameters/WorkspaceId"
      requestBody:
        description: S3 resource to connect to
        required: true
        content:
          application/json:
            schema:
              type: object
              properties:
                s3_resource:
                  $ref: "#/components/schemas/S3Resource"
      responses:
        "200":
          description: Connection settings
          content:
            application/json:
              schema:
                type: object
                properties:
                  endpoint_url:
                    type: string
                  key:
                    type: string
                  secret:
                    type: string
                  use_ssl:
                    type: boolean
                  cache_regions:
                    type: boolean
                  client_kwargs:
                    $ref: "#/components/schemas/PolarsClientKwargs"
                required:
                  - endpoint_url
                  - use_ssl
                  - cache_regions
                  - client_kwargs
  /w/{workspace}/job_helpers/v2/polars_connection_settings:
    post:
      summary:
        Converts an S3 resource to the set of arguments necessary to connect
        Polars to an S3 bucket
      operationId: polarsConnectionSettingsV2
      tags:
        - helpers
      parameters:
        - $ref: "#/components/parameters/WorkspaceId"
      requestBody:
        description:
          S3 resource path to use to generate the connection settings. If empty,
          the S3 resource defined in the workspace settings will be used
        required: true
        content:
          application/json:
            schema:
              type: object
              properties:
                s3_resource_path:
                  type: string
      responses:
        "200":
          description: Connection settings
          content:
            application/json:
              schema:
                type: object
                properties:
                  s3fs_args:
                    type: object
                    properties:
                      endpoint_url:
                        type: string
                      key:
                        type: string
                      secret:
                        type: string
                      use_ssl:
                        type: boolean
                      cache_regions:
                        type: boolean
                      client_kwargs:
                        $ref: "#/components/schemas/PolarsClientKwargs"
                    required:
                      - endpoint_url
                      - use_ssl
                      - cache_regions
                      - client_kwargs
                  storage_options:
                    type: object
                    properties:
                      aws_endpoint_url:
                        type: string
                      aws_access_key_id:
                        type: string
                      aws_secret_access_key:
                        type: string
                      aws_region:
                        type: string
                      aws_allow_http:
                        type: string
                    required:
                      - aws_endpoint_url
                      - aws_region
                      - aws_allow_http
                required:
                  - s3fs_args
                  - storage_options
  /w/{workspace}/job_helpers/v2/s3_resource_info:
    post:
      summary: Returns the s3 resource associated to the provided path, or the
        workspace default S3 resource
      operationId: s3ResourceInfo
      tags:
        - helpers
      parameters:
        - $ref: "#/components/parameters/WorkspaceId"
      requestBody:
        description:
          S3 resource path to use. If empty, the S3 resource defined in the
          workspace settings will be used
        required: true
        content:
          application/json:
            schema:
              type: object
              properties:
                s3_resource_path:
                  type: string
      responses:
        "200":
          description: Connection settings
          content:
            application/json:
              schema:
                $ref: "#/components/schemas/S3Resource"

  /w/{workspace}/job_helpers/test_connection:
    get:
      summary: Test connection to the workspace object storage
      operationId: datasetStorageTestConnection
      tags:
        - helpers
      parameters:
        - $ref: "#/components/parameters/WorkspaceId"
        - name: storage
          in: query
          schema:
            type: string
      responses:
        "200":
          description: Connection settings
          content:
            application/json:
              schema: {}

  /w/{workspace}/job_helpers/list_stored_files:
    get:
      summary: List the file keys available in a workspace object storage
      operationId: listStoredFiles
      tags:
        - helpers
      parameters:
        - $ref: "#/components/parameters/WorkspaceId"
        - name: max_keys
          in: query
          required: true
          schema:
            type: integer
        - name: marker
          in: query
          schema:
            type: string
        - name: prefix
          in: query
          schema:
            type: string
        - name: storage
          in: query
          schema:
            type: string
      responses:
        "200":
          description: List of file keys
          content:
            application/json:
              schema:
                type: object
                properties:
                  next_marker:
                    type: string
                  windmill_large_files:
                    type: array
                    items:
                      $ref: "#/components/schemas/WindmillLargeFile"
                  restricted_access:
                    type: boolean
                required:
                  - windmill_large_files

  /w/{workspace}/job_helpers/load_file_metadata:
    get:
      summary: Load metadata of the file
      operationId: loadFileMetadata
      tags:
        - helpers
      parameters:
        - $ref: "#/components/parameters/WorkspaceId"
        - name: file_key
          in: query
          required: true
          schema:
            type: string
        - name: storage
          in: query
          schema:
            type: string
      responses:
        "200":
          description: FileMetadata
          content:
            application/json:
              schema:
                $ref: "#/components/schemas/WindmillFileMetadata"

  /w/{workspace}/job_helpers/load_file_preview:
    get:
      summary: Load a preview of the file
      operationId: loadFilePreview
      tags:
        - helpers
      parameters:
        - $ref: "#/components/parameters/WorkspaceId"
        - name: file_key
          in: query
          required: true
          schema:
            type: string
        - name: file_size_in_bytes
          in: query
          schema:
            type: integer
        - name: file_mime_type
          in: query
          schema:
            type: string
        - name: csv_separator
          in: query
          schema:
            type: string
        - name: csv_has_header
          in: query
          schema:
            type: boolean
        - name: read_bytes_from
          in: query
          schema:
            type: integer
        - name: read_bytes_length
          in: query
          schema:
            type: integer
        - name: storage
          in: query
          schema:
            type: string
      responses:
        "200":
          description: FilePreview
          content:
            application/json:
              schema:
                $ref: "#/components/schemas/WindmillFilePreview"

  /w/{workspace}/job_helpers/load_parquet_preview/{path}:
    get:
      summary: Load a preview of a parquet file
      operationId: loadParquetPreview
      tags:
        - helpers
      parameters:
        - $ref: "#/components/parameters/WorkspaceId"
        - $ref: "#/components/parameters/Path"
        - name: offset
          in: query
          schema:
            type: number
        - name: limit
          in: query
          schema:
            type: number
        - name: sort_col
          in: query
          schema:
            type: string
        - name: sort_desc
          in: query
          schema:
            type: boolean
        - name: search_col
          in: query
          schema:
            type: string
        - name: search_term
          in: query
          schema:
            type: string
        - name: storage
          in: query
          schema:
            type: string
      responses:
        "200":
          description: Parquet Preview
          content:
            application/json:
              schema: {}

  /w/{workspace}/job_helpers/load_table_count/{path}:
    get:
      summary: Load the table row count
      operationId: loadTableRowCount
      tags:
        - helpers
      parameters:
        - $ref: "#/components/parameters/WorkspaceId"
        - $ref: "#/components/parameters/Path"
        - name: search_col
          in: query
          schema:
            type: string
        - name: search_term
          in: query
          schema:
            type: string
        - name: storage
          in: query
          schema:
            type: string
      responses:
        "200":
          description: Table count
          content:
            application/json:
              schema:
                type: object
                properties:
                  count:
                    type: number

  /w/{workspace}/job_helpers/load_csv_preview/{path}:
    get:
      summary: Load a preview of a csv file
      operationId: loadCsvPreview
      tags:
        - helpers
      parameters:
        - $ref: "#/components/parameters/WorkspaceId"
        - $ref: "#/components/parameters/Path"
        - name: offset
          in: query
          schema:
            type: number
        - name: limit
          in: query
          schema:
            type: number
        - name: sort_col
          in: query
          schema:
            type: string
        - name: sort_desc
          in: query
          schema:
            type: boolean
        - name: search_col
          in: query
          schema:
            type: string
        - name: search_term
          in: query
          schema:
            type: string
        - name: storage
          in: query
          schema:
            type: string
        - name: csv_separator
          in: query
          schema:
            type: string
      responses:
        "200":
          description: Csv Preview
          content:
            application/json:
              schema: {}

  /w/{workspace}/job_helpers/delete_s3_file:
    delete:
      summary: Permanently delete file from S3
      operationId: deleteS3File
      tags:
        - helpers
      parameters:
        - $ref: "#/components/parameters/WorkspaceId"
        - name: file_key
          in: query
          required: true
          schema:
            type: string
        - name: storage
          in: query
          schema:
            type: string
      responses:
        "200":
          description: Confirmation
          content:
            application/json:
              schema: {}

  /w/{workspace}/job_helpers/move_s3_file:
    get:
      summary: Move a S3 file from one path to the other within the same bucket
      operationId: moveS3File
      tags:
        - helpers
      parameters:
        - $ref: "#/components/parameters/WorkspaceId"
        - name: src_file_key
          in: query
          required: true
          schema:
            type: string
        - name: dest_file_key
          in: query
          required: true
          schema:
            type: string
        - name: storage
          in: query
          schema:
            type: string
      responses:
        "200":
          description: Confirmation
          content:
            application/json:
              schema: {}

  /w/{workspace}/job_helpers/upload_s3_file:
    post:
      summary: Upload file to S3 bucket
      operationId: fileUpload
      tags:
        - helpers
      parameters:
        - $ref: "#/components/parameters/WorkspaceId"
        - name: file_key
          in: query
          required: false
          schema:
            type: string
        - name: file_extension
          in: query
          required: false
          schema:
            type: string
        - name: s3_resource_path
          in: query
          required: false
          schema:
            type: string
        - name: resource_type
          in: query
          required: false
          schema:
            type: string
        - name: storage
          in: query
          schema:
            type: string
        - name: content_type
          in: query
          schema:
            type: string
        - name: content_disposition
          in: query
          schema:
            type: string
      requestBody:
        description: File content
        required: true
        content:
          application/octet-stream:
            schema:
              type: string
              format: binary
      responses:
        "200":
          description: File upload status
          content:
            application/json:
              schema:
                type: object
                properties:
                  file_key:
                    type: string
                required:
                  - file_key

  /w/{workspace}/job_helpers/download_s3_file:
    get:
      summary: Download file to S3 bucket
      operationId: fileDownload
      tags:
        - helpers
      parameters:
        - $ref: "#/components/parameters/WorkspaceId"
        - name: file_key
          in: query
          required: true
          schema:
            type: string
        - name: s3_resource_path
          in: query
          required: false
          schema:
            type: string
        - name: resource_type
          in: query
          required: false
          schema:
            type: string
        - name: storage
          in: query
          schema:
            type: string
      responses:
        "200":
          description: Chunk of the downloaded file
          content:
            application/octet-stream:
              schema:
                type: string
                format: binary

  /w/{workspace}/job_helpers/download_s3_parquet_file_as_csv:
    get:
      summary: Download file to S3 bucket
      operationId: fileDownloadParquetAsCsv
      tags:
        - helpers
      parameters:
        - $ref: "#/components/parameters/WorkspaceId"
        - name: file_key
          in: query
          required: true
          schema:
            type: string
        - name: s3_resource_path
          in: query
          required: false
          schema:
            type: string
        - name: resource_type
          in: query
          required: false
          schema:
            type: string
      responses:
        "200":
          description: The downloaded file
          content:
            text/csv:
              schema:
                type: string

  /w/{workspace}/job_metrics/get/{id}:
    post:
      summary: get job metrics
      operationId: getJobMetrics
      tags:
        - metrics
      parameters:
        - $ref: "#/components/parameters/WorkspaceId"
        - $ref: "#/components/parameters/JobId"
      requestBody:
        description: parameters for statistics retrieval
        required: true
        content:
          application/json:
            schema:
              type: object
              properties:
                timeseries_max_datapoints:
                  type: integer
                from_timestamp:
                  type: string
                  format: date-time
                to_timestamp:
                  type: string
                  format: date-time

      responses:
        "200":
          description: job details
          content:
            application/json:
              schema:
                type: object
                properties:
                  metrics_metadata:
                    type: array
                    items:
                      $ref: "#/components/schemas/MetricMetadata"
                  scalar_metrics:
                    type: array
                    items:
                      $ref: "#/components/schemas/ScalarMetric"
                  timeseries_metrics:
                    type: array
                    items:
                      $ref: "#/components/schemas/TimeseriesMetric"

  /w/{workspace}/job_metrics/set_progress/{id}:
    post:
      summary: set job metrics
      operationId: setJobProgress
      tags:
        - metrics
      parameters:
        - $ref: "#/components/parameters/WorkspaceId"
        - $ref: "#/components/parameters/JobId"
      requestBody:
        description: parameters for statistics retrieval
        required: true
        content:
          application/json:
            schema:
              type: object
              properties:
                percent:
                  type: integer
                flow_job_id:
                  type: string
                  format: uuid

      responses:
        "200":
          description: Job progress updated
          content:
            application/json:
              schema: {}

  /w/{workspace}/job_metrics/get_progress/{id}:
    get:
      summary: get job progress
      operationId: getJobProgress
      tags:
        - metrics
      parameters:
        - $ref: "#/components/parameters/WorkspaceId"
        - $ref: "#/components/parameters/JobId"
      responses:
        "200":
          description: job progress between 0 and 99
          content:
            application/json:
              schema:
                type: integer
  /service_logs/list_files:
    get:
      summary: list log files ordered by timestamp
      operationId: listLogFiles
      tags:
        - service_logs
      parameters:
        - $ref: "#/components/parameters/Before"
        - $ref: "#/components/parameters/After"
        - name: with_error
          in: query
          required: false
          schema:
            type: boolean
      responses:
        "200":
          description: time
          content:
            application/json:
              schema:
                type: array
                items:
                  type: object
                  properties:
                    hostname:
                      type: string
                    mode:
                      type: string
                    worker_group:
                      type: string
                    log_ts:
                      type: string
                      format: date-time
                    file_path:
                      type: string
                    ok_lines:
                      type: integer
                    err_lines:
                      type: integer
                    json_fmt:
                      type: boolean
                  required:
                    - hostname
                    - mode
                    - log_ts
                    - file_path
                    - json_fmt

  /service_logs/get_log_file/{path}:
    get:
      summary: get log file by path
      operationId: getLogFile
      tags:
        - service_logs
      parameters:
        - $ref: "#/components/parameters/Path"
      responses:
        "200":
          description: log stream
          content:
            text/plain:
              schema:
                type: string

  /concurrency_groups/list:
    get:
      summary: List all concurrency groups
      operationId: listConcurrencyGroups
      tags:
        - concurrencyGroups
      responses:
        "200":
          description: all concurrency groups
          content:
            application/json:
              schema:
                type: array
                items:
                  $ref: "#/components/schemas/ConcurrencyGroup"
  /concurrency_groups/prune/{concurrency_id}:
    delete:
      summary: Delete concurrency group
      operationId: deleteConcurrencyGroup
      tags:
        - concurrencyGroups
      parameters:
        - $ref: "#/components/parameters/ConcurrencyId"
      responses:
        "200":
          description: concurrency group removed
          content:
            application/json:
              schema:
                type: object
                properties: {}
  /concurrency_groups/{id}/key:
    get:
      summary: Get the concurrency key for a job that has concurrency limits enabled
      operationId: getConcurrencyKey
      tags:
        - concurrencyGroups
      parameters:
        - $ref: "#/components/parameters/JobId"
      responses:
        "200":
          description: concurrency key for given job
          content:
            application/json:
              schema:
                type: string
  /w/{workspace}/concurrency_groups/list_jobs:
    get:
      summary: Get intervals of job runtime concurrency
      operationId: listExtendedJobs
      tags:
        - concurrencyGroups
        - job
      parameters:
        - name: concurrency_key
          in: query
          required: false
          schema:
            type: string
        - name: row_limit
          in: query
          required: false
          schema:
            type: number
        - $ref: "#/components/parameters/WorkspaceId"
        - $ref: "#/components/parameters/CreatedBy"
        - $ref: "#/components/parameters/Label"
        - $ref: "#/components/parameters/ParentJob"
        - $ref: "#/components/parameters/ScriptExactPath"
        - $ref: "#/components/parameters/ScriptStartPath"
        - $ref: "#/components/parameters/SchedulePath"
        - $ref: "#/components/parameters/ScriptExactHash"
        - $ref: "#/components/parameters/StartedBefore"
        - $ref: "#/components/parameters/StartedAfter"
        - $ref: "#/components/parameters/CreatedOrStartedBefore"
        - $ref: "#/components/parameters/Running"
        - $ref: "#/components/parameters/ScheduledForBeforeNow"
        - $ref: "#/components/parameters/CreatedOrStartedAfter"
        - $ref: "#/components/parameters/CreatedOrStartedAfterCompletedJob"
        - $ref: "#/components/parameters/JobKinds"
        - $ref: "#/components/parameters/ArgsFilter"
        - $ref: "#/components/parameters/Tag"
        - $ref: "#/components/parameters/ResultFilter"
        - $ref: "#/components/parameters/Page"
        - $ref: "#/components/parameters/PerPage"
        - name: is_skipped
          description: is the job skipped
          in: query
          schema:
            type: boolean
        - name: is_flow_step
          description: is the job a flow step
          in: query
          schema:
            type: boolean
        - name: has_null_parent
          description: has null parent
          in: query
          schema:
            type: boolean
        - name: success
          description: filter on successful jobs
          in: query
          schema:
            type: boolean
        - name: all_workspaces
          description: get jobs from all workspaces (only valid if request come from the `admins` workspace)
          in: query
          schema:
            type: boolean
        - name: is_not_schedule
          description: is not a scheduled job
          in: query
          schema:
            type: boolean
      responses:
        "200":
          description: time
          content:
            application/json:
              schema:
                $ref: "#/components/schemas/ExtendedJobs"

  /srch/w/{workspace}/index/search/job:
    get:
      summary: Search through jobs with a string query
      operationId: searchJobsIndex
      tags:
        - indexSearch
      parameters:
        - $ref: "#/components/parameters/WorkspaceId"
        - name: search_query
          in: query
          required: true
          schema:
            type: string
      responses:
        "200":
          description: search results
          content:
            application/json:
              schema:
                type: object
                properties:
                  query_parse_errors:
                    description: a list of the terms that couldn't be parsed (and thus ignored)
                    type: array
                    items:
                      type: object
                      properties:
                        dancer:
                          type: string
                  hits:
                    description: the jobs that matched the query
                    type: array
                    items:
                      $ref: "#/components/schemas/JobSearchHit"

  /srch/index/search/service_logs:
    get:
      summary: Search through service logs with a string query
      operationId: searchLogsIndex
      tags:
        - indexSearch
      parameters:
        - name: search_query
          in: query
          required: true
          schema:
            type: string
        - name: mode
          in: query
          required: true
          schema:
            type: string
        - name: worker_group
          in: query
          required: false
          schema:
            type: string
        - name: hostname
          in: query
          required: true
          schema:
            type: string
        - name: min_ts
          in: query
          required: false
          schema:
            type: string
            format: date-time
        - name: max_ts
          in: query
          required: false
          schema:
            type: string
            format: date-time
      responses:
        "200":
          description: search results
          content:
            application/json:
              schema:
                type: object
                properties:
                  query_parse_errors:
                    description: a list of the terms that couldn't be parsed (and thus ignored)
                    type: array
                    items:
                      type: string
                  hits:
                    description: log files that matched the query
                    type: array
                    items:
                      $ref: "#/components/schemas/LogSearchHit"

  /srch/index/search/count_service_logs:
    get:
      summary: Search and count the log line hits on every provided host
      operationId: countSearchLogsIndex
      tags:
        - indexSearch
      parameters:
        - name: search_query
          in: query
          required: true
          schema:
            type: string
        - name: min_ts
          in: query
          required: false
          schema:
            type: string
            format: date-time
        - name: max_ts
          in: query
          required: false
          schema:
            type: string
            format: date-time
      responses:
        "200":
          description: search results
          content:
            application/json:
              schema:
                type: object
                properties:
                  query_parse_errors:
                    description: a list of the terms that couldn't be parsed (and thus ignored)
                    type: array
                    items:
                      type: string
                  count_per_host:
                    description: count of log lines that matched the query per hostname
                    type: object

  /srch/index/delete/{idx_name}:
    delete:
      summary: Restart container and delete the index to recreate it.
      operationId: clearIndex
      tags:
        - indexSearch
      parameters:
        - name: idx_name
          in: path
          required: true
          schema:
            type: string
            enum:
              - JobIndex
              - ServiceLogIndex
      responses:
        "200":
          description: idx to be deleted and container restarting
          content:
            text/plain:
              schema:
                type: string

components:
  securitySchemes:
    bearerAuth:
      type: http
      scheme: bearer
    cookieAuth:
      type: apiKey
      in: cookie
      name: token

  parameters:
    Key:
      name: key
      in: path
      required: true
      schema:
        type: string
    WorkspaceId:
      name: workspace
      in: path
      required: true
      schema:
        type: string
    PublicationName:
      name: publication
      in: path
      required: true
      schema:
        type: string
    VersionId:
      name: version
      in: path
      required: true
      schema:
        type: number
    Token:
      name: token
      in: path
      required: true
      schema:
        type: string
    AccountId:
      name: id
      in: path
      required: true
      schema:
        type: integer
    ClientName:
      name: client_name
      in: path
      required: true
      schema:
        type: string
    ScriptPath:
      name: path
      in: path
      required: true
      schema:
        type: string
    ScriptHash:
      name: hash
      in: path
      required: true
      schema:
        type: string
    JobId:
      name: id
      in: path
      required: true
      schema:
        type: string
        format: uuid
    Path:
      name: path
      in: path
      required: true
      schema:
        type: string
    CustomPath:
      name: custom_path
      in: path
      required: true
      schema:
        type: string
    PathId:
      name: id
      in: path
      required: true
      schema:
        type: integer
    PathVersion:
      name: version
      in: path
      required: true
      schema:
        type: integer
    Name:
      name: name
      in: path
      required: true
      schema:
        type: string
    Page:
      name: page
      description: which page to return (start at 1, default 1)
      in: query
      schema:
        type: integer
    PerPage:
      name: per_page
      description: number of items to return for a given page (default 30, max 100)
      in: query
      schema:
        type: integer
    OrderDesc:
      name: order_desc
      description: order by desc order (default true)
      in: query
      schema:
        type: boolean
    CreatedBy:
      name: created_by
      description: mask to filter exact matching user creator
      in: query
      schema:
        type: string
    Label:
      name: label
      description: mask to filter exact matching job's label (job labels are completed jobs with as a result an object containing a string in the array at key 'wm_labels')
      in: query
      schema:
        type: string
    ParentJob:
      name: parent_job
      description:
        The parent job that is at the origin and responsible for the execution
        of this script if any
      in: query
      schema:
        type: string
        format: uuid
    WorkerTag:
      name: tag
      description: Override the tag to use
      in: query
      schema:
        type: string
    CacheTtl:
      name: cache_ttl
      description: Override the cache time to live (in seconds). Can not be used to disable caching, only override with a new cache ttl
      in: query
      schema:
        type: string
    NewJobId:
      name: job_id
      description:
        The job id to assign to the created job. if missing, job is chosen
        randomly using the ULID scheme. If a job id already exists in the queue
        or as a completed job, the request to create one will fail (Bad Request)
      in: query
      schema:
        type: string
        format: uuid
    IncludeHeader:
      name: include_header
      description: |
        List of headers's keys (separated with ',') whove value are added to the args
        Header's key lowercased and '-'' replaced to '_' such that 'Content-Type' becomes the 'content_type' arg key
      in: query
      schema:
        type: string
    QueueLimit:
      name: queue_limit
      description: |
        The maximum size of the queue for which the request would get rejected if that job would push it above that limit
      in: query
      schema:
        type: string
    Payload:
      name: payload
      description: |
        The base64 encoded payload that has been encoded as a JSON. e.g how to encode such payload encodeURIComponent
        `encodeURIComponent(btoa(JSON.stringify({a: 2})))`
      in: query
      schema:
        type: string
    ScriptStartPath:
      name: script_path_start
      description: mask to filter matching starting path
      in: query
      schema:
        type: string
    SchedulePath:
      name: schedule_path
      description: mask to filter by schedule path
      in: query
      schema:
        type: string
    ScriptExactPath:
      name: script_path_exact
      description: mask to filter exact matching path
      in: query
      schema:
        type: string
    ScriptExactHash:
      name: script_hash
      description: mask to filter exact matching path
      in: query
      schema:
        type: string
    CreatedBefore:
      name: created_before
      description: filter on created before (inclusive) timestamp
      in: query
      schema:
        type: string
        format: date-time
    CreatedAfter:
      name: created_after
      description: filter on created after (exclusive) timestamp
      in: query
      schema:
        type: string
        format: date-time
    StartedBefore:
      name: started_before
      description: filter on started before (inclusive) timestamp
      in: query
      schema:
        type: string
        format: date-time
    StartedAfter:
      name: started_after
      description: filter on started after (exclusive) timestamp
      in: query
      schema:
        type: string
        format: date-time
    Before:
      name: before
      description: filter on started before (inclusive) timestamp
      in: query
      schema:
        type: string
        format: date-time
    CreatedOrStartedAfter:
      name: created_or_started_after
      description:
        filter on created_at for non non started job and started_at otherwise
        after (exclusive) timestamp
      in: query
      schema:
        type: string
        format: date-time
    CreatedOrStartedAfterCompletedJob:
      name: created_or_started_after_completed_jobs
      description:
        filter on created_at for non non started job and started_at otherwise
        after (exclusive) timestamp but only for the completed jobs
      in: query
      schema:
        type: string
        format: date-time
    CreatedOrStartedBefore:
      name: created_or_started_before
      description:
        filter on created_at for non non started job and started_at otherwise
        before (inclusive) timestamp
      in: query
      schema:
        type: string
        format: date-time
    Success:
      name: success
      description: filter on successful jobs
      in: query
      schema:
        type: boolean
    ScheduledForBeforeNow:
      name: scheduled_for_before_now
      description: filter on jobs scheduled_for before now (hence waitinf for a worker)
      in: query
      schema:
        type: boolean
    Suspended:
      name: suspended
      description: filter on suspended jobs
      in: query
      schema:
        type: boolean
    Running:
      name: running
      description: filter on running jobs
      in: query
      schema:
        type: boolean
    ArgsFilter:
      name: args
      description: filter on jobs containing those args as a json subset (@> in postgres)
      in: query
      schema:
        type: string
    Tag:
      name: tag
      description: filter on jobs with a given tag/worker group
      in: query
      schema:
        type: string
    ResultFilter:
      name: result
      description: filter on jobs containing those result as a json subset (@> in postgres)
      in: query
      schema:
        type: string
    After:
      name: after
      description: filter on created after (exclusive) timestamp
      in: query
      schema:
        type: string
        format: date-time
    Username:
      name: username
      description: filter on exact username of user
      in: query
      schema:
        type: string
    Operation:
      name: operation
      description: filter on exact or prefix name of operation
      in: query
      schema:
        type: string
    ResourceName:
      name: resource
      description: filter on exact or prefix name of resource
      in: query
      schema:
        type: string
    ActionKind:
      name: action_kind
      description: filter on type of operation
      in: query
      schema:
        type: string
        enum: [Create, Update, Delete, Execute]
    JobKinds:
      name: job_kinds
      description:
        filter on job kind (values 'preview', 'script', 'dependencies', 'flow')
        separated by,
      in: query
      schema:
        type: string
      # correct type is below but explode not supported by our codegen
      #   type: array
      #   items:
      #     type: string
      #     enum: ["preview", "script", "dependencies"]
      # explode: false
    RunnableId:
      name: runnable_id
      in: query
      schema:
        type: string
    RunnableTypeQuery:
      name: runnable_type
      in: query
      schema:
        $ref: "#/components/schemas/RunnableType"
    InputId:
      name: input
      in: path
      required: true
      schema:
        type: string
    GetStarted:
      name: get_started
      in: query
      schema:
        type: boolean
    ConcurrencyId:
      name: concurrency_id
      in: path
      required: true
      schema:
        type: string
    RunnableKind:
      name: runnable_kind
      in: path
      required: true
      schema:
        type: string
        enum: [script, flow]

  schemas:
    $ref: "../../openflow.openapi.yaml#/components/schemas"

    AiResource:
      type: object
      properties:
        path:
          type: string
        provider:
          type: string
      required:
        - path
        - provider
    Script:
      type: object
      properties:
        workspace_id:
          type: string
        hash:
          type: string
        path:
          type: string
        parent_hashes:
          type: array
          description: |
            The first element is the direct parent of the script, the second is the parent of the first, etc
          items:
            type: string
        summary:
          type: string
        description:
          type: string
        content:
          type: string
        created_by:
          type: string
        created_at:
          type: string
          format: date-time
        archived:
          type: boolean
        schema:
          type: object
        deleted:
          type: boolean
        is_template:
          type: boolean
        extra_perms:
          type: object
          additionalProperties:
            type: boolean
        lock:
          type: string
        lock_error_logs:
          type: string
        language:
          $ref: "#/components/schemas/ScriptLang"
        kind:
          type: string
          enum: [script, failure, trigger, command, approval]
        starred:
          type: boolean
        tag:
          type: string
        has_draft:
          type: boolean
        draft_only:
          type: boolean
        envs:
          type: array
          items:
            type: string
        concurrent_limit:
          type: integer
        concurrency_time_window_s:
          type: integer
        concurrency_key:
          type: string
        cache_ttl:
          type: number
        dedicated_worker:
          type: boolean
        ws_error_handler_muted:
          type: boolean
        priority:
          type: integer
        restart_unless_cancelled:
          type: boolean
        timeout:
          type: integer
        delete_after_use:
          type: boolean
        visible_to_runner_only:
          type: boolean
        no_main_func:
          type: boolean
        codebase:
          type: string
        has_preprocessor:
          type: boolean

      required:
        - hash
        - path
        - summary
        - description
        - content
        - created_by
        - created_at
        - archived
        - deleted
        - is_template
        - extra_perms
        - language
        - kind
        - starred
        - no_main_func
        - has_preprocessor

    NewScript:
      type: object
      properties:
        path:
          type: string
        parent_hash:
          type: string
        summary:
          type: string
        description:
          type: string
        content:
          type: string
        schema:
          type: object
        is_template:
          type: boolean
        lock:
          type: string
        language:
          $ref: "#/components/schemas/ScriptLang"
        kind:
          type: string
          enum: [script, failure, trigger, command, approval]
        tag:
          type: string
        draft_only:
          type: boolean
        envs:
          type: array
          items:
            type: string
        concurrent_limit:
          type: integer
        concurrency_time_window_s:
          type: integer
        cache_ttl:
          type: number
        dedicated_worker:
          type: boolean
        ws_error_handler_muted:
          type: boolean
        priority:
          type: integer
        restart_unless_cancelled:
          type: boolean
        timeout:
          type: integer
        delete_after_use:
          type: boolean
        deployment_message:
          type: string
        concurrency_key:
          type: string
        visible_to_runner_only:
          type: boolean
        no_main_func:
          type: boolean
        codebase:
          type: string
        has_preprocessor:
          type: boolean
      required:
        - path
        - summary
        - description
        - content
        - language

    NewScriptWithDraft:
      allOf:
        - $ref: "#/components/schemas/NewScript"
        - type: object
          properties:
            draft:
              $ref: "#/components/schemas/NewScript"
            hash:
              type: string
          required:
            - hash

    ScriptHistory:
      type: object
      properties:
        script_hash:
          type: string
        deployment_msg:
          type: string
      required:
        - script_hash

    ScriptArgs:
      type: object
      additionalProperties: {}

    Input:
      type: object
      properties:
        id:
          type: string
        name:
          type: string
        created_by:
          type: string
        created_at:
          type: string
          format: date-time
        is_public:
          type: boolean
        success:
          type: boolean
      required:
        - id
        - name
        - args
        - created_by
        - created_at
        - is_public

    CreateInput:
      type: object
      properties:
        name:
          type: string
        args:
          type: object
      required:
        - name
        - args
        - created_by

    UpdateInput:
      type: object
      properties:
        id:
          type: string
        name:
          type: string
        is_public:
          type: boolean
      required:
        - id
        - name
        - is_public

    RunnableType:
      type: string
      enum: ["ScriptHash", "ScriptPath", "FlowPath"]

    QueuedJob:
      type: object
      properties:
        workspace_id:
          type: string
        id:
          type: string
          format: uuid
        parent_job:
          type: string
          format: uuid
        created_by:
          type: string
        created_at:
          type: string
          format: date-time
        started_at:
          type: string
          format: date-time
        scheduled_for:
          type: string
          format: date-time
        running:
          type: boolean
        script_path:
          type: string
        script_hash:
          type: string
        args:
          $ref: "#/components/schemas/ScriptArgs"
        logs:
          type: string
        raw_code:
          type: string
        canceled:
          type: boolean
        canceled_by:
          type: string
        canceled_reason:
          type: string
        last_ping:
          type: string
          format: date-time
        job_kind:
          type: string
          enum:
            [
              "script",
              "preview",
              "dependencies",
              "flowdependencies",
              "appdependencies",
              "flow",
              "flowpreview",
              "script_hub",
              "identity",
              "deploymentcallback",
              "singlescriptflow",
              "flowscript",
              "flownode",
              "appscript",
            ]
        schedule_path:
          type: string
        permissioned_as:
          type: string
          description: |
            The user (u/userfoo) or group (g/groupfoo) whom 
            the execution of this script will be permissioned_as and by extension its DT_TOKEN.
        flow_status:
          $ref: "../../openflow.openapi.yaml#/components/schemas/FlowStatus"
        raw_flow:
          $ref: "../../openflow.openapi.yaml#/components/schemas/FlowValue"
        is_flow_step:
          type: boolean
        language:
          $ref: "#/components/schemas/ScriptLang"
        email:
          type: string
        visible_to_owner:
          type: boolean
        mem_peak:
          type: integer
        tag:
          type: string
        priority:
          type: integer
        self_wait_time_ms:
          type: number
        aggregate_wait_time_ms:
          type: number
        suspend:
          type: number
      required:
        - id
        - running
        - canceled
        - job_kind
        - permissioned_as
        - is_flow_step
        - email
        - visible_to_owner
        - tag

    CompletedJob:
      type: object
      properties:
        workspace_id:
          type: string
        id:
          type: string
          format: uuid
        parent_job:
          type: string
          format: uuid
        created_by:
          type: string
        created_at:
          type: string
          format: date-time
        started_at:
          type: string
          format: date-time
        duration_ms:
          type: integer
        success:
          type: boolean
        script_path:
          type: string
        script_hash:
          type: string
        args:
          $ref: "#/components/schemas/ScriptArgs"
        result: {}
        logs:
          type: string
        deleted:
          type: boolean
        raw_code:
          type: string
        canceled:
          type: boolean
        canceled_by:
          type: string
        canceled_reason:
          type: string
        job_kind:
          type: string
          enum:
            [
              "script",
              "preview",
              "dependencies",
              "flow",
              "flowdependencies",
              "appdependencies",
              "flowpreview",
              "script_hub",
              "identity",
              "deploymentcallback",
              "singlescriptflow",
              "flowscript",
              "flownode",
              "appscript",
            ]
        schedule_path:
          type: string
        permissioned_as:
          type: string
          description: |
            The user (u/userfoo) or group (g/groupfoo) whom 
            the execution of this script will be permissioned_as and by extension its DT_TOKEN.
        flow_status:
          $ref: "../../openflow.openapi.yaml#/components/schemas/FlowStatus"
        raw_flow:
          $ref: "../../openflow.openapi.yaml#/components/schemas/FlowValue"
        is_flow_step:
          type: boolean
        language:
          $ref: "#/components/schemas/ScriptLang"
        is_skipped:
          type: boolean
        email:
          type: string
        visible_to_owner:
          type: boolean
        mem_peak:
          type: integer
        tag:
          type: string
        priority:
          type: integer
        labels:
          type: array
          items:
            type: string
        self_wait_time_ms:
          type: number
        aggregate_wait_time_ms:
          type: number
      required:
        - id
        - created_by
        - duration_ms
        - created_at
        - started_at
        - success
        - canceled
        - job_kind
        - permissioned_as
        - is_flow_step
        - is_skipped
        - email
        - visible_to_owner
        - tag

    ObscuredJob:
      type: object
      properties:
        typ:
          type: string
        started_at:
          type: string
          format: date-time
        duration_ms:
          type: number
    Job:
      oneOf:
        - allOf:
            - $ref: "#/components/schemas/CompletedJob"
            - type: object
              properties:
                type:
                  type: string
                  enum: [CompletedJob]
        - allOf:
            - $ref: "#/components/schemas/QueuedJob"
            - type: object
              properties:
                type:
                  type: string
                  enum: [QueuedJob]
      discriminator:
        propertyName: type

    User:
      type: object
      properties:
        email:
          type: string
        username:
          type: string
        is_admin:
          type: boolean
        name:
          type: string
        is_super_admin:
          type: boolean
        created_at:
          type: string
          format: date-time
        operator:
          type: boolean
        disabled:
          type: boolean
        groups:
          type: array
          items:
            type: string
        folders:
          type: array
          items:
            type: string
        folders_owners:
          type: array
          items:
            type: string
      required:
        - email
        - username
        - is_admin
        - is_super_admin
        - created_at
        - operator
        - disabled
        - folders
        - folders_owners

    UserUsage:
      type: object
      properties:
        email:
          type: string
        executions:
          type: number

    Login:
      type: object
      properties:
        email:
          type: string
        password:
          type: string
      required:
        - email
        - password

    EditWorkspaceUser:
      type: object
      properties:
        is_admin:
          type: boolean
        operator:
          type: boolean
        disabled:
          type: boolean

    TruncatedToken:
      type: object
      properties:
        label:
          type: string
        expiration:
          type: string
          format: date-time
        token_prefix:
          type: string
        created_at:
          type: string
          format: date-time
        last_used_at:
          type: string
          format: date-time
        scopes:
          type: array
          items:
            type: string
        email:
          type: string
      required:
        - token_prefix
        - created_at
        - last_used_at

    NewToken:
      type: object
      properties:
        label:
          type: string
        expiration:
          type: string
          format: date-time
        scopes:
          type: array
          items:
            type: string
        workspace_id:
          type: string

    NewTokenImpersonate:
      type: object
      properties:
        label:
          type: string
        expiration:
          type: string
          format: date-time
        impersonate_email:
          type: string
        workspace_id:
          type: string
      required:
        - impersonate_email

    ListableVariable:
      type: object
      properties:
        workspace_id:
          type: string
        path:
          type: string
        value:
          type: string
        is_secret:
          type: boolean
        description:
          type: string
        account:
          type: integer
        is_oauth:
          type: boolean
        extra_perms:
          type: object
          additionalProperties:
            type: boolean
        is_expired:
          type: boolean
        refresh_error:
          type: string
        is_linked:
          type: boolean
        is_refreshed:
          type: boolean
        expires_at:
          type: string
          format: date-time
      required:
        - workspace_id
        - path
        - is_secret
        - extra_perms

    ContextualVariable:
      type: object
      properties:
        name:
          type: string
        value:
          type: string
        description:
          type: string
        is_custom:
          type: boolean
      required:
        - name
        - value
        - description
        - is_custom

    CreateVariable:
      type: object
      properties:
        path:
          type: string
        value:
          type: string
        is_secret:
          type: boolean
        description:
          type: string
        account:
          type: integer
        is_oauth:
          type: boolean
        expires_at:
          type: string
          format: date-time
      required:
        - path
        - value
        - is_secret
        - description

    EditVariable:
      type: object
      properties:
        path:
          type: string
        value:
          type: string
        is_secret:
          type: boolean
        description:
          type: string

    AuditLog:
      type: object
      properties:
        id:
          type: integer
        timestamp:
          type: string
          format: date-time
        username:
          type: string
        operation:
          type: string
          enum:
            - "jobs.run"
            - "jobs.run.script"
            - "jobs.run.preview"
            - "jobs.run.flow"
            - "jobs.run.flow_preview"
            - "jobs.run.script_hub"
            - "jobs.run.dependencies"
            - "jobs.run.identity"
            - "jobs.run.noop"
            - "jobs.flow_dependencies"
            - "jobs"
            - "jobs.cancel"
            - "jobs.force_cancel"
            - "jobs.disapproval"
            - "jobs.delete"
            - "account.delete"
            - "ai.request"
            - "resources.create"
            - "resources.update"
            - "resources.delete"
            - "resource_types.create"
            - "resource_types.update"
            - "resource_types.delete"
            - "schedule.create"
            - "schedule.setenabled"
            - "schedule.edit"
            - "schedule.delete"
            - "scripts.create"
            - "scripts.update"
            - "scripts.archive"
            - "scripts.delete"
            - "users.create"
            - "users.delete"
            - "users.update"
            - "users.login"
            - "users.login_failure"
            - "users.logout"
            - "users.accept_invite"
            - "users.decline_invite"
            - "users.token.create"
            - "users.token.delete"
            - "users.add_to_workspace"
            - "users.add_global"
            - "users.setpassword"
            - "users.impersonate"
            - "users.leave_workspace"
            - "oauth.login"
            - "oauth.login_failure"
            - "oauth.signup"
            - "variables.create"
            - "variables.delete"
            - "variables.update"
            - "flows.create"
            - "flows.update"
            - "flows.delete"
            - "flows.archive"
            - "apps.create"
            - "apps.update"
            - "apps.delete"
            - "folder.create"
            - "folder.update"
            - "folder.delete"
            - "folder.add_owner"
            - "folder.remove_owner"
            - "group.create"
            - "group.delete"
            - "group.edit"
            - "group.adduser"
            - "group.removeuser"
            - "igroup.create"
            - "igroup.delete"
            - "igroup.adduser"
            - "igroup.removeuser"
            - "variables.decrypt_secret"
            - "workspaces.edit_command_script"
            - "workspaces.edit_deploy_to"
            - "workspaces.edit_auto_invite_domain"
            - "workspaces.edit_webhook"
            - "workspaces.edit_copilot_config"
            - "workspaces.edit_error_handler"
            - "workspaces.create"
            - "workspaces.update"
            - "workspaces.archive"
            - "workspaces.unarchive"
            - "workspaces.delete"
        action_kind:
          type: string
          enum: ["Created", "Updated", "Delete", "Execute"]
        resource:
          type: string
        parameters:
          type: object
      required:
        - id
        - timestamp
        - username
        - operation
        - action_kind

    MainArgSignature:
      type: object
      properties:
        type:
          type: string
          enum: ["Valid", "Invalid"]
        error:
          type: string
        star_args:
          type: boolean
        star_kwargs:
          type: boolean
        args:
          type: array
          items:
            type: object
            properties:
              name:
                type: string
              typ:
                oneOf:
                  - type: string
                    enum:
                      [
                        "float",
                        "int",
                        "bool",
                        "email",
                        "unknown",
                        "bytes",
                        "dict",
                        "datetime",
                        "sql",
                      ]
                  - type: object
                    properties:
                      resource:
                        type: string
                        nullable: true
                    required:
                      - resource
                  - type: object
                    properties:
                      str:
                        type: array
                        items:
                          type: string
                        nullable: true
                    required:
                      - str
                  - type: object
                    properties:
                      object:
                        type: array
                        items:
                          type: object
                          properties:
                            key:
                              type: string
                            typ:
                              oneOf:
                                - type: string
                                  enum:
                                    [
                                      "float",
                                      "int",
                                      "bool",
                                      "email",
                                      "unknown",
                                      "bytes",
                                      "dict",
                                      "datetime",
                                      "sql",
                                    ]
                                - type: object
                                  properties:
                                    str: {}
                                  required: [str]
                          required:
                            - key
                            - typ
                    required:
                      - object
                  - type: object
                    properties:
                      list:
                        oneOf:
                          - type: string
                            enum:
                              [
                                "float",
                                "int",
                                "bool",
                                "email",
                                "unknown",
                                "bytes",
                                "dict",
                                "datetime",
                                "sql",
                              ]
                          - type: object
                            properties:
                              str: {}
                            required: [str]
                        nullable: true
                    required:
                      - list
              has_default:
                type: boolean
              default: {}
            required:
              - name
              - typ
        no_main_func:
          type: boolean
          nullable: true
        has_preprocessor:
          type: boolean
          nullable: true
      required:
        - star_args
        - start_kwargs
        - args
        - type
        - error
        - no_main_func
        - has_preprocessor

    ScriptLang:
      type: string
      enum:
        [
          python3,
          deno,
          go,
          bash,
          powershell,
          postgresql,
          mysql,
          bigquery,
          snowflake,
          mssql,
          graphql,
          nativets,
          bun,
          php,
          rust,
          ansible,
          csharp
        ]

    Preview:
      type: object
      properties:
        content:
          type: string
        path:
          type: string
        args:
          $ref: "#/components/schemas/ScriptArgs"
        language:
          $ref: "#/components/schemas/ScriptLang"
        tag:
          type: string
        kind:
          type: string
          enum: [code, identity, http]
        dedicated_worker:
          type: boolean
        lock:
          type: string
      required:
        - args

    WorkflowTask:
      type: object
      properties:
        args:
          $ref: "#/components/schemas/ScriptArgs"
      required:
        - args

    WorkflowStatusRecord:
      type: object
      additionalProperties:
        $ref: "#/components/schemas/WorkflowStatus"

    WorkflowStatus:
      type: object
      properties:
        scheduled_for:
          type: string
          format: date-time
        started_at:
          type: string
          format: date-time
        duration_ms:
          type: number
        name:
          type: string

    CreateResource:
      type: object
      properties:
        path:
          type: string
        value: {}
        description:
          type: string
        resource_type:
          type: string
      required:
        - path
        - value
        - resource_type

    EditResource:
      type: object
      properties:
        path:
          type: string
        description:
          type: string
        value: {}

    Resource:
      type: object
      properties:
        workspace_id:
          type: string
        path:
          type: string
        description:
          type: string
        resource_type:
          type: string
        value: {}
        is_oauth:
          type: boolean
        extra_perms:
          type: object
          additionalProperties:
            type: boolean
        created_by:
          type: string
        edited_at:
          type: string
          format: date-time
      required:
        - path
        - resource_type
        - is_oauth

    ListableResource:
      type: object
      properties:
        workspace_id:
          type: string
        path:
          type: string
        description:
          type: string
        resource_type:
          type: string
        value: {}
        is_oauth:
          type: boolean
        extra_perms:
          type: object
          additionalProperties:
            type: boolean
        is_expired:
          type: boolean
        refresh_error:
          type: string
        is_linked:
          type: boolean
        is_refreshed:
          type: boolean
        account:
          type: number
        created_by:
          type: string
        edited_at:
          type: string
          format: date-time
      required:
        - path
        - resource_type
        - is_oauth
        - is_linked
        - is_refreshed

    ResourceType:
      type: object
      properties:
        workspace_id:
          type: string
        name:
          type: string
        schema: {}
        description:
          type: string
        created_by:
          type: string
        edited_at:
          type: string
          format: date-time
        format_extension:
          type: string
      required:
        - name

    EditResourceType:
      type: object
      properties:
        schema: {}
        description:
          type: string

    Schedule:
      type: object
      properties:
        path:
          type: string
        edited_by:
          type: string
        edited_at:
          type: string
          format: date-time
        schedule:
          type: string
        timezone:
          type: string
        enabled:
          type: boolean
        script_path:
          type: string
        is_flow:
          type: boolean
        args:
          $ref: "#/components/schemas/ScriptArgs"
        extra_perms:
          type: object
          additionalProperties:
            type: boolean
        email:
          type: string
        error:
          type: string
        on_failure:
          # a reference to a script path, flow path, or webhook (script/<path>, flow/<path>)
          type: string
        on_failure_times:
          type: number
        on_failure_exact:
          type: boolean
        on_failure_extra_args:
          $ref: "#/components/schemas/ScriptArgs"
        on_recovery:
          type: string
        on_recovery_times:
          type: number
        on_recovery_extra_args:
          $ref: "#/components/schemas/ScriptArgs"
        on_success:
          type: string
        on_success_extra_args:
          $ref: "#/components/schemas/ScriptArgs"
        ws_error_handler_muted:
          type: boolean
        retry:
          $ref: "../../openflow.openapi.yaml#/components/schemas/Retry"
        summary:
          type: string
        no_flow_overlap:
          type: boolean
        tag:
          type: string
        paused_until:
          type: string
          format: date-time
        cron_version:
          type: string
      required:
        - path
        - edited_by
        - edited_at
        - schedule
        - script_path
        - timezone
        - extra_perms
        - is_flow
        - enabled
        - email

    ScheduleWJobs:
      allOf:
        - $ref: "#/components/schemas/Schedule"
        - type: object
          properties:
            jobs:
              type: array
              items:
                type: object
                properties:
                  id:
                    type: string
                  success:
                    type: boolean
                  duration_ms:
                    type: number
                required:
                  - id
                  - success
                  - duration_ms

    NewSchedule:
      type: object
      properties:
        path:
          type: string
        schedule:
          type: string
        timezone:
          type: string
        script_path:
          type: string
        is_flow:
          type: boolean
        args:
          $ref: "#/components/schemas/ScriptArgs"
        enabled:
          type: boolean
        on_failure:
          # a reference to a script path, flow path, or webhook (script/<path>, flow/<path>)
          type: string
        on_failure_times:
          type: number
        on_failure_exact:
          type: boolean
        on_failure_extra_args:
          $ref: "#/components/schemas/ScriptArgs"
        on_recovery:
          type: string
        on_recovery_times:
          type: number
        on_recovery_extra_args:
          $ref: "#/components/schemas/ScriptArgs"
        on_success:
          type: string
        on_success_extra_args:
          $ref: "#/components/schemas/ScriptArgs"
        ws_error_handler_muted:
          type: boolean
        retry:
          $ref: "../../openflow.openapi.yaml#/components/schemas/Retry"
        no_flow_overlap:
          type: boolean
        summary:
          type: string
        tag:
          type: string
        paused_until:
          type: string
          format: date-time
        cron_version:
          type: string
      required:
        - path
        - schedule
        - timezone
        - script_path
        - is_flow
        - args

    EditSchedule:
      type: object
      properties:
        schedule:
          type: string
        timezone:
          type: string
        args:
          $ref: "#/components/schemas/ScriptArgs"
        on_failure:
          # a reference to a script path, flow path, or webhook (script/<path>, flow/<path>)
          type: string
        on_failure_times:
          type: number
        on_failure_exact:
          type: boolean
        on_failure_extra_args:
          $ref: "#/components/schemas/ScriptArgs"
        on_recovery:
          type: string
        on_recovery_times:
          type: number
        on_recovery_extra_args:
          $ref: "#/components/schemas/ScriptArgs"
        on_success:
          type: string
        on_success_extra_args:
          $ref: "#/components/schemas/ScriptArgs"
        ws_error_handler_muted:
          type: boolean
        retry:
          $ref: "../../openflow.openapi.yaml#/components/schemas/Retry"
        no_flow_overlap:
          type: boolean
        summary:
          type: string
        tag:
          type: string
        paused_until:
          type: string
          format: date-time
        cron_version:
          type: string
      required:
        - schedule
        - timezone
        - script_path
        - is_flow
        - args

    TriggerExtraProperty:
      type: object
      properties:
        email:
          type: string
        extra_perms:
          type: object
          additionalProperties:
            type: boolean
        workspace_id:
          type: string
        edited_by:
          type: string
        edited_at:
          type: string
          format: date-time
      required:
        - email
        - extra_perms
        - workspace_id
        - edited_by
        - edited_at

    HttpTrigger:
      allOf:
        - $ref: "#/components/schemas/TriggerExtraProperty"
      type: object
      properties:
        path:
          type: string
        script_path:
          type: string
        route_path:
          type: string
        static_asset_config:
          type: object
          properties:
            s3:
              type: string
            storage:
              type: string
            filename:
              type: string
          required:
            - s3
        is_flow:
          type: boolean
        http_method:
          type: string
          enum:
            - get
            - post
            - put
            - delete
            - patch
        is_async:
          type: boolean
        requires_auth:
          type: boolean

      required:
        - path
        - edited_by
        - edited_at
        - script_path
        - route_path
        - extra_perms
        - is_flow
        - email
        - workspace_id
        - is_async
        - requires_auth
        - http_method

    NewHttpTrigger:
      type: object
      properties:
        path:
          type: string
        script_path:
          type: string
        route_path:
          type: string
        static_asset_config:
          type: object
          properties:
            s3:
              type: string
            storage:
              type: string
            filename:
              type: string
          required:
            - s3
        is_flow:
          type: boolean
        http_method:
          type: string
          enum:
            - get
            - post
            - put
            - delete
            - patch
        is_async:
          type: boolean
        requires_auth:
          type: boolean

      required:
        - path
        - script_path
        - route_path
        - is_flow
        - is_async
        - requires_auth
        - http_method

    EditHttpTrigger:
      type: object
      properties:
        path:
          type: string
        script_path:
          type: string
        route_path:
          type: string
        static_asset_config:
          type: object
          properties:
            s3:
              type: string
            storage:
              type: string
            filename:
              type: string
          required:
            - s3
        is_flow:
          type: boolean
        http_method:
          type: string
          enum:
            - get
            - post
            - put
            - delete
            - patch
        is_async:
          type: boolean
        requires_auth:
          type: boolean
      required:
        - path
        - script_path
        - is_flow
        - kind
        - is_async
        - requires_auth
        - http_method

    TriggersCount:
      type: object
      properties:
        primary_schedule:
          type: object
          properties:
            schedule:
              type: string
        schedule_count:
          type: number
        http_routes_count:
          type: number
        webhook_count:
          type: number
        email_count:
          type: number
        websocket_count:
          type: number
        database_count:
          type: number
        kafka_count:
          type: number
        nats_count:
          type: number

    WebsocketTrigger:
      allOf:
        - $ref: "#/components/schemas/TriggerExtraProperty"
      type: object
      properties:
        path:
          type: string
        script_path:
          type: string
        url:
          type: string
        is_flow:
          type: boolean
        server_id:
          type: string
        last_server_ping:
          type: string
          format: date-time
        error:
          type: string
        enabled:
          type: boolean
        filters:
          type: array
          items:
            type: object
            properties:
              key:
                type: string
              value: {}
            required:
              - key
              - value
        initial_messages:
          type: array
          items:
            $ref: "#/components/schemas/WebsocketTriggerInitialMessage"
        url_runnable_args:
          $ref: "#/components/schemas/ScriptArgs"

      required:
        - path
        - edited_by
        - edited_at
        - script_path
        - url
        - extra_perms
        - is_flow
        - email
        - workspace_id
        - enabled
        - filters

    NewWebsocketTrigger:
      type: object
      properties:
        path:
          type: string
        script_path:
          type: string
        is_flow:
          type: boolean
        url:
          type: string
        enabled:
          type: boolean
        filters:
          type: array
          items:
            type: object
            properties:
              key:
                type: string
              value: {}
            required:
              - key
              - value
        initial_messages:
          type: array
          items:
            $ref: "#/components/schemas/WebsocketTriggerInitialMessage"
        url_runnable_args:
          $ref: "#/components/schemas/ScriptArgs"

      required:
        - path
        - script_path
        - url
        - is_flow
        - filters

    EditWebsocketTrigger:
      type: object
      properties:
        url:
          type: string
        path:
          type: string
        script_path:
          type: string
        is_flow:
          type: boolean
        filters:
          type: array
          items:
            type: object
            properties:
              key:
                type: string
              value: {}
            required:
              - key
              - value
        initial_messages:
          type: array
          items:
            $ref: "#/components/schemas/WebsocketTriggerInitialMessage"
        url_runnable_args:
          $ref: "#/components/schemas/ScriptArgs"

      required:
        - path
        - script_path
        - url
        - is_flow
        - filters

    WebsocketTriggerInitialMessage:
      anyOf:
        - type: object
          properties:
            raw_message:
              type: string
          required:
            - raw_message
        - type: object
          properties:
            runnable_result:
              type: object
              properties:
                path:
                  type: string
                args:
                  $ref: "#/components/schemas/ScriptArgs"
                is_flow:
                  type: boolean
              required:
                - path
                - args
                - is_flow
          required:
            - runnable_result
    
    Slot:
      type: object
      properties:
        name:
          type: string

    SlotList:
      type: object
      properties:
        slot_name:
          type: string
        active:
          type: boolean

    PublicationData:
      type: object
      properties:
        table_to_track:
          type: array
          items:
            $ref: "#/components/schemas/Relations"
        transaction_to_track:
          type: array
          items:
            type: string
      required:
        - transaction_to_track

    TableToTrack:
      type: array
      items:
        type: object
        properties:
          table_name:
            type: string
          columns_name:
            type: array
            items:
              type: string
          where_clause:
            type: string
        required:
          - table_name

    Relations:
      type: object
      properties:
        schema_name:
          type: string
        table_to_track:
          $ref: "#/components/schemas/TableToTrack"
      required:
        - schema_name
        - table_to_track

    Language:
      type: string
      enum:
        - Typescript

    TemplateScript:
      type: object
      properties:
        database_resource_path:
          type: string
        relations:
          type: array
          items:
            $ref: "#/components/schemas/Relations"
        language:
          $ref: "#/components/schemas/Language"
      required:
        - database_resource_path
        - relations
        - language
  
    DatabaseTrigger:
      allOf:
        - $ref: "#/components/schemas/TriggerExtraProperty"
      type: object
      properties:
        path:
          type: string
        script_path:
          type: string
        is_flow:
          type: boolean
        enabled:
          type: boolean
        database_resource_path:
          type: string
        publication_name:
          type: string
        replication_slot_name:
          type: string
        error:
          type: string
      required:
        - path
        - script_path
        - is_flow
        - enabled
        - database_resource_path
        - replication_slot_name
        - publication_name

    NewDatabaseTrigger:
      type: object
      properties:
        replication_slot_name:
          type: string
        publication_name:
          type: string
        path:
          type: string
        script_path:
          type: string
        is_flow:
          type: boolean
        enabled:
          type: boolean
        database_resource_path:
          type: string
      required:
        - path
        - script_path
        - is_flow
        - enabled
        - database_resource_path
        - replication_slot_name
        - publication_name
  
    EditDatabaseTrigger:
      type: object
      properties:
        replication_slot_name:
          type: string
        publication_name:
          type: string
        path:
          type: string
        script_path:
          type: string
        is_flow:
          type: boolean
        enabled:
          type: boolean
        database_resource_path:
          type: string
      required:
        - path
        - script_path
        - is_flow
        - enabled
        - database_resource_path
        - replication_slot_name
        - publication_name

    KafkaTrigger:
      type: object
      properties:
        path:
          type: string
        edited_by:
          type: string
        edited_at:
          type: string
          format: date-time
        script_path:
          type: string
        kafka_resource_path:
          type: string
        group_id:
          type: string
        topics:
          type: array
          items:
            type: string
        is_flow:
          type: boolean
        extra_perms:
          type: object
          additionalProperties:
            type: boolean
        email:
          type: string
        workspace_id:
          type: string
        server_id:
          type: string
        last_server_ping:
          type: string
          format: date-time
        error:
          type: string
        enabled:
          type: boolean
        
      required:
        - path
        - edited_by
        - edited_at
        - script_path
        - kafka_resource_path
        - group_id
        - topics
        - extra_perms
        - is_flow
        - email
        - workspace_id
        - enabled

    NewKafkaTrigger:
      type: object
      properties:
        path:
          type: string
        script_path:
          type: string
        is_flow:
          type: boolean
        kafka_resource_path:
          type: string
        group_id:
          type: string
        topics:
          type: array
          items:
            type: string
        enabled:
          type: boolean
        
      required:
        - path
        - script_path
        - is_flow
        - kafka_resource_path
        - group_id
        - topics

    EditKafkaTrigger:
      type: object
      properties:
        kafka_resource_path:
          type: string
        group_id:
          type: string
        topics:
          type: array
          items:
            type: string
        path:
          type: string
        script_path:
          type: string
        is_flow:
          type: boolean
              
      required:
        - path
        - script_path
        - kafka_resource_path
        - group_id
        - topics
        - is_flow

    NatsTrigger:
      type: object
      properties:
        path:
          type: string
        edited_by:
          type: string
        edited_at:
          type: string
          format: date-time
        script_path:
          type: string
        nats_resource_path:
          type: string
        use_jetstream:
          type: boolean
        stream_name:
          type: string
        consumer_name:
          type: string
        subjects:
          type: array
          items:
            type: string
        is_flow:
          type: boolean
        extra_perms:
          type: object
          additionalProperties:
            type: boolean
        email:
          type: string
        workspace_id:
          type: string
        server_id:
          type: string
        last_server_ping:
          type: string
          format: date-time
        error:
          type: string
        enabled:
          type: boolean
        
      required:
        - path
        - edited_by
        - edited_at
        - script_path
        - nats_resource_path
        - use_jetstream
        - subjects
        - extra_perms
        - is_flow
        - email
        - workspace_id
        - enabled

    NewNatsTrigger:
      type: object
      properties:
        path:
          type: string
        script_path:
          type: string
        is_flow:
          type: boolean
        nats_resource_path:
          type: string
        use_jetstream:
          type: boolean
        stream_name:
          type: string
        consumer_name:
          type: string
        subjects:
          type: array
          items:
            type: string
        enabled:
          type: boolean
        
      required:
        - path
        - script_path
        - is_flow
        - nats_resource_path
        - use_jetstream
        - subjects

    EditNatsTrigger:
      type: object
      properties:
        nats_resource_path:
          type: string
        use_jetstream:
          type: boolean
        stream_name:
          type: string
        consumer_name:
          type: string
        subjects:
          type: array
          items:
            type: string
        path:
          type: string
        script_path:
          type: string
        is_flow:
          type: boolean
              
      required:
        - path
        - script_path
        - nats_resource_path
        - use_jetstream
        - subjects
        - is_flow

    Group:
      type: object
      properties:
        name:
          type: string
        summary:
          type: string
        members:
          type: array
          items:
            type: string
        extra_perms:
          type: object
          additionalProperties:
            type: boolean
      required:
        - name

    InstanceGroup:
      type: object
      properties:
        name:
          type: string
        summary:
          type: string
        emails:
          type: array
          items:
            type: string
      required:
        - name

    Folder:
      type: object
      properties:
        name:
          type: string
        owners:
          type: array
          items:
            type: string
        extra_perms:
          type: object
          additionalProperties:
            type: boolean
        summary:
          type: string
        created_by:
          type: string
        edited_at:
          type: string
          format: date-time
      required:
        - name
        - owners
        - extra_perms

    WorkerPing:
      type: object
      properties:
        worker:
          type: string
        worker_instance:
          type: string
        last_ping:
          type: number
        started_at:
          type: string
          format: date-time
        ip:
          type: string
        jobs_executed:
          type: integer
        custom_tags:
          type: array
          items:
            type: string
        worker_group:
          type: string
        wm_version:
          type: string
        last_job_id:
          type: string
        last_job_workspace_id:
          type: string
        occupancy_rate:
          type: number
        occupancy_rate_15s:
          type: number
        occupancy_rate_5m:
          type: number
        occupancy_rate_30m:
          type: number
        memory:
          type: number
        vcpus:
          type: number
        memory_usage:
          type: number
        wm_memory_usage:
          type: number
      required:
        - worker
        - worker_instance
        - ping_at
        - started_at
        - ip
        - jobs_executed
        - worker_group
        - wm_version
    UserWorkspaceList:
      type: object
      properties:
        email:
          type: string
        workspaces:
          type: array
          items:
            type: object
            properties:
              id:
                type: string
              name:
                type: string
              username:
                type: string
              color:
                type: string
            required:
              - id
              - name
              - username
              - color
      required:
        - email
        - workspaces

    CreateWorkspace:
      type: object
      properties:
        id:
          type: string
        name:
          type: string
        username:
          type: string
        color:
          type: string
      required:
        - id
        - name

    Workspace:
      type: object
      properties:
        id:
          type: string
        name:
          type: string
        owner:
          type: string
        domain:
          type: string
        color:
          type: string
      required:
        - id
        - name
        - owner

    WorkspaceInvite:
      type: object
      properties:
        workspace_id:
          type: string
        email:
          type: string
        is_admin:
          type: boolean
        operator:
          type: boolean
      required:
        - workspace_id
        - email
        - is_admin
        - operator

    GlobalUserInfo:
      type: object
      properties:
        email:
          type: string
        login_type:
          type: string
          enum: ["password", "github"]
        super_admin:
          type: boolean
        devops:
          type: boolean
        verified:
          type: boolean
        name:
          type: string
        company:
          type: string
        username:
          type: string
        operator_only:
          type: boolean

      required:
        - email
        - login_type
        - super_admin
        - verified

    Flow:
      allOf:
        - $ref: "../../openflow.openapi.yaml#/components/schemas/OpenFlow"
        - $ref: "#/components/schemas/FlowMetadata"

    ExtraPerms:
      type: object
      additionalProperties:
        type: boolean

    FlowMetadata:
      type: object
      properties:
        workspace_id:
          type: string
        path:
          type: string
        edited_by:
          type: string
        edited_at:
          type: string
          format: date-time
        archived:
          type: boolean
        extra_perms:
          $ref: "#/components/schemas/ExtraPerms"
        starred:
          type: boolean
        draft_only:
          type: boolean
        tag:
          type: string
        ws_error_handler_muted:
          type: boolean
        priority:
          type: integer
        dedicated_worker:
          type: boolean
        timeout:
          type: number
        visible_to_runner_only:
          type: boolean
      required:
        - path
        - edited_by
        - edited_at
        - archived
        - extra_perms

    OpenFlowWPath:
      allOf:
        - $ref: "../../openflow.openapi.yaml#/components/schemas/OpenFlow"
        - type: object
          properties:
            path:
              type: string
            tag:
              type: string
            ws_error_handler_muted:
              type: boolean
            priority:
              type: integer
            dedicated_worker:
              type: boolean
            timeout:
              type: number
            visible_to_runner_only:
              type: boolean
          required:
            - path

    FlowPreview:
      type: object
      properties:
        value:
          $ref: "../../openflow.openapi.yaml#/components/schemas/FlowValue"
        path:
          type: string
        args:
          $ref: "#/components/schemas/ScriptArgs"
        tag:
          type: string
        restarted_from:
          $ref: "#/components/schemas/RestartedFrom"

      required:
        - value
        - content
        - args

    RestartedFrom:
      type: object
      properties:
        flow_job_id:
          type: string
          format: uuid
        step_id:
          type: string
        branch_or_iteration_n:
          type: integer

    Policy:
      type: object
      properties:
        triggerables:
          type: object
          additionalProperties:
            type: object
        triggerables_v2:
          type: object
          additionalProperties:
            type: object
        s3_inputs:
          type: array
          items:
            type: object
        execution_mode:
          type: string
          enum: [viewer, publisher, anonymous]
        on_behalf_of:
          type: string
        on_behalf_of_email:
          type: string

    ListableApp:
      type: object
      properties:
        id:
          type: integer
        workspace_id:
          type: string
        path:
          type: string
        summary:
          type: string
        version:
          type: integer
        extra_perms:
          type: object
          additionalProperties:
            type: boolean
        starred:
          type: boolean
        edited_at:
          type: string
          format: date-time
        execution_mode:
          type: string
          enum: [viewer, publisher, anonymous]
      required:
        - id
        - workspace_id
        - path
        - summary
        - version
        - extra_perms
        - edited_at
        - execution_mode

    ListableRawApp:
      type: object
      properties:
        workspace_id:
          type: string
        path:
          type: string
        summary:
          type: string
        extra_perms:
          type: object
          additionalProperties:
            type: boolean
        starred:
          type: boolean
        version:
          type: number
        edited_at:
          type: string
          format: date-time
      required:
        - workspace_id
        - path
        - summary
        - extra_perms
        - version
        - edited_at

    AppWithLastVersion:
      type: object
      properties:
        id:
          type: integer
        workspace_id:
          type: string
        path:
          type: string
        summary:
          type: string
        versions:
          type: array
          items:
            type: integer
        created_by:
          type: string
        created_at:
          type: string
          format: date-time
        value:
          type: object
        policy:
          $ref: "#/components/schemas/Policy"
        execution_mode:
          type: string
          enum: [viewer, publisher, anonymous]
        extra_perms:
          type: object
          additionalProperties:
            type: boolean
        custom_path:
          type: string
      required:
        - id
        - workspace_id
        - path
        - summary
        - versions
        - created_by
        - created_at
        - value
        - policy
        - execution_mode
        - extra_perms

    AppWithLastVersionWDraft:
      allOf:
        - $ref: "#/components/schemas/AppWithLastVersion"
        - type: object
          properties:
            draft_only:
              type: boolean
            draft: {}

    AppHistory:
      type: object
      properties:
        version:
          type: integer
        deployment_msg:
          type: string
      required:
        - version

    FlowVersion:
      type: object
      properties:
        id:
          type: integer
        created_at:
          type: string
          format: date-time
        deployment_msg:
          type: string
      required:
        - id
        - created_at

    SlackToken:
      type: object
      properties:
        access_token:
          type: string
        team_id:
          type: string
        team_name:
          type: string
        bot:
          type: object
          properties:
            bot_access_token:
              type: string
      required:
        - access_token
        - team_id
        - team_name
        - bot

    TokenResponse:
      type: object
      properties:
        access_token:
          type: string
        expires_in:
          type: integer
        refresh_token:
          type: string
        scope:
          type: array
          items:
            type: string

      required:
        - access_token

    HubScriptKind:
      name: kind
      schema:
        type: string
        enum: [script, failure, trigger, approval]

    PolarsClientKwargs:
      type: object
      properties:
        region_name:
          type: string
      required:
        - region_name

    LargeFileStorage:
      type: object
      properties:
        type:
          type: string
          enum:
            [
              "S3Storage",
              "AzureBlobStorage",
              "AzureWorkloadIdentity",
              "S3AwsOidc",
            ]
        s3_resource_path:
          type: string
        azure_blob_resource_path:
          type: string
        public_resource:
          type: boolean
        secondary_storage:
          type: object
          additionalProperties:
            type: object
            properties:
              type:
                type: string
                enum:
                  [
                    "S3Storage",
                    "AzureBlobStorage",
                    "AzureWorkloadIdentity",
                    "S3AwsOidc",
                  ]
              s3_resource_path:
                type: string
              azure_blob_resource_path:
                type: string
              public_resource:
                type: boolean

    WindmillLargeFile:
      type: object
      properties:
        s3:
          type: string
      required:
        - s3

    WindmillFileMetadata:
      type: object
      properties:
        mime_type:
          type: string
        size_in_bytes:
          type: integer
        last_modified:
          type: string
          format: date-time
        expires:
          type: string
          format: date-time
        version_id:
          type: string

    WindmillFilePreview:
      type: object
      properties:
        msg:
          type: string
        content:
          type: string
        content_type:
          type: string
          enum: ["RawText", "Csv", "Parquet", "Unknown"]
      required:
        - content_type

    S3Resource:
      type: object
      properties:
        bucket:
          type: string
        region:
          type: string
        endPoint:
          type: string
        useSSL:
          type: boolean
        accessKey:
          type: string
        secretKey:
          type: string
        pathStyle:
          type: boolean
      required:
        - bucket
        - region
        - endPoint
        - useSSL
        - pathStyle

    WorkspaceGitSyncSettings:
      type: object
      properties:
        include_path:
          type: array
          items:
            type: string
        include_type:
          type: array
          items:
            type: string
            enum:
              - script
              - flow
              - app
              - folder
              - resource
              - variable
              - secret
              - resourcetype
              - schedule
              - user
              - group
        repositories:
          type: array
          items:
            $ref: "#/components/schemas/GitRepositorySettings"

    WorkspaceDeployUISettings:
      type: object
      properties:
        include_path:
          type: array
          items:
            type: string
        include_type:
          type: array
          items:
            type: string
            enum:
              - script
              - flow
              - app
              - resource
              - variable
              - secret

    WorkspaceDefaultScripts:
      type: object
      properties:
        order:
          type: array
          items:
            type: string
        hidden:
          type: array
          items:
            type: string
        default_script_content:
          additionalProperties:
            type: string

    GitRepositorySettings:
      type: object
      properties:
        script_path:
          type: string
        git_repo_resource_path:
          type: string
        use_individual_branch:
          type: boolean
        group_by_folder:
          type: boolean
        exclude_types_override:
          type: array
          items:
            type: string
            enum:
              - script
              - flow
              - app
              - folder
              - resource
              - variable
              - secret
              - resourcetype
              - schedule
              - user
              - group
      required:
        - script_path
        - git_repo_resource_path

    UploadFilePart:
      type: object
      properties:
        part_number:
          type: integer
        tag:
          type: string
      required:
        - part_number
        - tag

    MetricMetadata:
      type: object
      properties:
        id:
          type: string
        name:
          type: string
      required:
        - id

    ScalarMetric:
      type: object
      properties:
        metric_id:
          type: string
        value:
          type: number
      required:
        - id
        - value

    TimeseriesMetric:
      type: object
      properties:
        metric_id:
          type: string
        values:
          type: array
          items:
            $ref: "#/components/schemas/MetricDataPoint"
      required:
        - id
        - values

    MetricDataPoint:
      type: object
      properties:
        timestamp:
          type: string
          format: date-time
        value:
          type: number
      required:
        - timestamp
        - value

    RawScriptForDependencies:
      type: object
      properties:
        raw_code:
          type: string
        path:
          type: string
        language:
          $ref: "#/components/schemas/ScriptLang"
      required:
        - raw_code
        - path
        - language

    ConcurrencyGroup:
      type: object
      properties:
        concurrency_key:
          type: string
        total_running:
          type: number
      required:
        - concurrency_key
        - total_running

    ExtendedJobs:
      type: object
      properties:
        jobs:
          type: array
          items:
            $ref: "#/components/schemas/Job"
        obscured_jobs:
          type: array
          items:
            $ref: "#/components/schemas/ObscuredJob"
        omitted_obscured_jobs:
          description: "Obscured jobs omitted for security because of too specific filtering"
          type: boolean
      required:
        - jobs
        - obscured_jobs

    ExportedUser:
      type: object
      properties:
        email:
          type: string
        password_hash:
          type: string
        super_admin:
          type: boolean
        verified:
          type: boolean
        name:
          type: string
        company:
          type: string
        first_time_user:
          type: boolean
        username:
          type: string
      required:
        - email
        - super_admin
        - verified
        - first_time_user

    GlobalSetting:
      type: object
      properties:
        name:
          type: string
        value:
          type: object
      required:
        - name
        - value

    Config:
      type: object
      properties:
        name:
          type: string
        config:
          type: object
      required:
        - name

    ExportedInstanceGroup:
      type: object
      properties:
        name:
          type: string
        summary:
          type: string
        emails:
          type: array
          items:
            type: string
        id:
          type: string
        scim_display_name:
          type: string
        external_id:
          type: string
      required:
        - name

    JobSearchHit:
      type: object
      properties:
        dancer:
          type: string

    LogSearchHit:
      type: object
      properties:
        dancer:
          type: string

    AutoscalingEvent:
      type: object
      properties:
        id:
          type: integer
          format: int64
        worker_group:
          type: string
        event_type:
          type: string
        desired_workers:
          type: integer
        reason:
          type: string
        applied_at:
          type: string
          format: date-time

    CriticalAlert:
      type: object
      properties:
        id:
          type: integer
          description: Unique identifier for the alert
        alert_type:
          type: string
          description: Type of alert (e.g., critical_error)
        message:
          type: string
          description: The message content of the alert
        created_at:
          type: string
          format: date-time
          description: Time when the alert was created
        acknowledged:
          type: boolean
          nullable: true
          description: Acknowledgment status of the alert, can be true, false, or null if not set
        workspace_id:
          type: string
          nullable: true
          description: Workspace id if the alert is in the scope of a workspace

    CaptureTriggerKind:
      type: string
      enum: [webhook, http, websocket, kafka, email, nats]

    Capture:
      type: object
      properties:
        trigger_kind:
          $ref: "#/components/schemas/CaptureTriggerKind"
        payload: {}
        trigger_extra: {}
        id:
          type: integer
        created_at:
          type: string
          format: date-time
      required:
        - trigger_kind
        - payload
        - id
        - created_at
    CaptureConfig:
      type: object
      properties:
        trigger_config: {}
        trigger_kind:
          $ref: "#/components/schemas/CaptureTriggerKind"
        error:
          type: string
        last_server_ping:
          type: string
          format: date-time
      required:
        - trigger_kind<|MERGE_RESOLUTION|>--- conflicted
+++ resolved
@@ -2376,22 +2376,16 @@
                     type: boolean
                   kafka_used:
                     type: boolean
-<<<<<<< HEAD
+                  nats_used:
+                    type: boolean
                   database_used:
-=======
-                  nats_used:
->>>>>>> 7255ad81
                     type: boolean
                 required:
                   - http_routes_used
                   - websocket_used
                   - kafka_used
-<<<<<<< HEAD
+                  - nats_used
                   - database_used
-=======
-                  - nats_used
-
->>>>>>> 7255ad81
   /w/{workspace}/users/list:
     get:
       summary: list users
@@ -8014,18 +8008,6 @@
               schema:
                 type: string
 
-<<<<<<< HEAD
-  /w/{workspace}/database_triggers/get_template_script:
-    post:
-      summary: get template script
-      operationId: getTemplateScript
-      tags:
-        - database_trigger
-      parameters:
-        - $ref: "#/components/parameters/WorkspaceId"
-      requestBody:
-        description: template script
-=======
   /w/{workspace}/nats_triggers/create:
     post:
       summary: create nats trigger
@@ -8036,238 +8018,25 @@
         - $ref: "#/components/parameters/WorkspaceId"
       requestBody:
         description: new nats trigger
->>>>>>> 7255ad81
         required: true
         content:
           application/json:
             schema:
-<<<<<<< HEAD
-              $ref: "#/components/schemas/TemplateScript"
-      responses:
-        "200":
-          description: template script
-          content:
-            text/plain:
-              schema:
-                type: string
-
-  /w/{workspace}/database_triggers/slot/list/{path}:
-    get:
-      summary: list database slot
-      operationId: listDatabaseSlot
-      tags:
-        - database_trigger
-      parameters:
-        - $ref: "#/components/parameters/WorkspaceId"
-        - $ref: "#/components/parameters/Path"
-      responses:
-        "200":
-          description: list database slot
-          content:
-            application/json:
-              schema:
-                type: array
-                items:
-                  $ref: "#/components/schemas/SlotList"
-
-  /w/{workspace}/database_triggers/slot/create/{path}:
-    post:
-      summary: create slot for database
-      operationId: createDatabaseSlot
-      tags:
-        - database_trigger
-      parameters:
-        - $ref: "#/components/parameters/WorkspaceId"
-        - $ref: "#/components/parameters/Path"
-      requestBody:
-        description: new slot for database
-        required: true
-        content:
-          application/json:
-            schema:
-              $ref: "#/components/schemas/Slot"
-      responses:
-        "201":
-          description: slot created
-          content:
-            text/plain:
-              schema:
-                type: string
-
-  /w/{workspace}/database_triggers/slot/delete/{path}:
-    delete:
-      summary: delete database slot
-      operationId: deleteDatabaseSlot
-      tags:
-        - database_trigger
-      parameters:
-        - $ref: "#/components/parameters/WorkspaceId"
-        - $ref: "#/components/parameters/Path"
-      requestBody:
-        description: delete slot of database
-        required: true
-        content:
-          application/json:
-            schema:
-              $ref: "#/components/schemas/Slot"
-      responses:
-        "200":
-          description: database slot deleted
-=======
               $ref: "#/components/schemas/NewNatsTrigger"
       responses:
         "201":
           description: nats trigger created
->>>>>>> 7255ad81
-          content:
-            text/plain:
-              schema:
-                type: string
-
-<<<<<<< HEAD
-  /w/{workspace}/database_triggers/publication/list/{path}:
-    get:
-      summary: list database publication
-      operationId: listDatabasePublication
-      tags:
-        - database_trigger
-      parameters:
-        - $ref: "#/components/parameters/WorkspaceId"
-        - $ref: "#/components/parameters/Path"
-      responses:
-        "200":
-          description: database publication list
-          content:
-            application/json:
-              schema:
-                type: array
-                items:
-                  type: string
-
-  /w/{workspace}/database_triggers/publication/get/{publication}/{path}:
-    get:
-      summary: get database publication
-      operationId: getDatabasePublication
-      tags:
-        - database_trigger
-      parameters:
-        - $ref: "#/components/parameters/WorkspaceId"
-        - $ref: "#/components/parameters/Path"
-        - $ref: "#/components/parameters/PublicationName"
-      responses:
-        "200":
-          description: database publication get
-          content:
-            application/json:
-              schema:
-                $ref: "#/components/schemas/PublicationData"
-
-  /w/{workspace}/database_triggers/publication/create/{publication}/{path}:
-    post:
-      summary: create publication for database
-      operationId: createDatabasePublication
-      tags:
-        - database_trigger
-      parameters:
-        - $ref: "#/components/parameters/WorkspaceId"
-        - $ref: "#/components/parameters/Path"
-        - $ref: "#/components/parameters/PublicationName"
-      requestBody:
-        description: new publication for database
-        required: true
-        content:
-          application/json:
-            schema:
-              $ref: "#/components/schemas/PublicationData"
-      responses:
-        "201":
-          description: publication created
-          content:
-            text/plain:
-              schema:
-                type: string
-
-  /w/{workspace}/database_triggers/publication/update/{publication}/{path}:
-    post:
-      summary: update publication for database
-      operationId: updateDatabasePublication
-      tags:
-        - database_trigger
-      parameters:
-        - $ref: "#/components/parameters/WorkspaceId"
-        - $ref: "#/components/parameters/Path"
-        - $ref: "#/components/parameters/PublicationName"
-      requestBody:
-        description: update publication for database
-        required: true
-        content:
-          application/json:
-            schema:
-              $ref: "#/components/schemas/PublicationData"
-      responses:
-        "201":
-          description: publication updated
-          content:
-            text/plain:
-              schema:
-                type: string
-
-
-  /w/{workspace}/database_triggers/publication/delete/{publication}/{path}:
-    delete:
-      summary: delete database publication
-      operationId: deleteDatabasePublication
-      tags:
-        - database_trigger
-      parameters:
-        - $ref: "#/components/parameters/WorkspaceId"
-        - $ref: "#/components/parameters/Path"
-        - $ref: "#/components/parameters/PublicationName"
-      responses:
-        "200":
-          description: database publication deleted
-          content:
-            text/plain:
-              schema:
-                type: string
-
-  /w/{workspace}/database_triggers/create:
-    post:
-      summary: create database trigger
-      operationId: createDatabaseTrigger
-      tags:
-        - database_trigger
-      parameters:
-        - $ref: "#/components/parameters/WorkspaceId"
-      requestBody:
-        description: new database trigger
-        required: true
-        content:
-          application/json:
-            schema:
-              $ref: "#/components/schemas/NewDatabaseTrigger"
-      responses:
-        "201":
-          description: database trigger created
-          content:
-            text/plain:
-              schema:
-                type: string
-
-  /w/{workspace}/database_triggers/update/{path}:
-    post:
-      summary: update database trigger
-      operationId: updateDatabaseTrigger
-      tags:
-        - database_trigger
-=======
+          content:
+            text/plain:
+              schema:
+                type: string
+
   /w/{workspace}/nats_triggers/update/{path}:
     post:
       summary: update nats trigger
       operationId: updateNatsTrigger
       tags:
         - nats_trigger
->>>>>>> 7255ad81
       parameters:
         - $ref: "#/components/parameters/WorkspaceId"
         - $ref: "#/components/parameters/Path"
@@ -8277,86 +8046,43 @@
         content:
           application/json:
             schema:
-<<<<<<< HEAD
-              $ref: "#/components/schemas/EditDatabaseTrigger"
-      responses:
-        "200":
-          description: database trigger updated
-=======
               $ref: "#/components/schemas/EditNatsTrigger"
       responses:
         "200":
           description: nats trigger updated
->>>>>>> 7255ad81
-          content:
-            text/plain:
-              schema:
-                type: string
-
-<<<<<<< HEAD
-  /w/{workspace}/database_triggers/delete/{path}:
-    delete:
-      summary: delete database trigger
-      operationId: deleteDatabaseTrigger
-      tags:
-        - database_trigger
-=======
+          content:
+            text/plain:
+              schema:
+                type: string
+
   /w/{workspace}/nats_triggers/delete/{path}:
     delete:
       summary: delete nats trigger
       operationId: deleteNatsTrigger
       tags:
         -  nats_trigger
->>>>>>> 7255ad81
       parameters:
         - $ref: "#/components/parameters/WorkspaceId"
         - $ref: "#/components/parameters/Path"
       responses:
         "200":
-<<<<<<< HEAD
-          description: database trigger deleted
-=======
           description: nats trigger deleted
->>>>>>> 7255ad81
-          content:
-            text/plain:
-              schema:
-                type: string
-
-<<<<<<< HEAD
-  /w/{workspace}/database_triggers/get/{path}:
-    get:
-      summary: get database trigger
-      operationId: getDatabaseTrigger
-      tags:
-        - database_trigger
-=======
+          content:
+            text/plain:
+              schema:
+                type: string
+
   /w/{workspace}/nats_triggers/get/{path}:
     get:
       summary: get nats trigger
       operationId: getNatsTrigger
       tags:
         - nats_trigger
->>>>>>> 7255ad81
       parameters:
         - $ref: "#/components/parameters/WorkspaceId"
         - $ref: "#/components/parameters/Path"
       responses:
         "200":
-<<<<<<< HEAD
-          description: get database trigger
-          content:
-            application/json:
-              schema:
-                $ref: "#/components/schemas/DatabaseTrigger"
-
-  /w/{workspace}/database_triggers/list:
-    get:
-      summary: list database triggers
-      operationId: listDatabaseTriggers
-      tags:
-        - database_trigger
-=======
           description: nats trigger deleted
           content:
             application/json:
@@ -8370,7 +8096,6 @@
       operationId: listNatsTriggers
       tags:
         - nats_trigger
->>>>>>> 7255ad81
       parameters:
         - $ref: "#/components/parameters/WorkspaceId"
           required: true
@@ -8391,26 +8116,12 @@
             type: string
       responses:
         "200":
-<<<<<<< HEAD
-          description: database trigger list
-=======
           description: nats trigger list
->>>>>>> 7255ad81
           content:
             application/json:
               schema:
                 type: array
                 items:
-<<<<<<< HEAD
-                  $ref: "#/components/schemas/DatabaseTrigger"
-
-  /w/{workspace}/database_triggers/exists/{path}:
-    get:
-      summary: does database trigger exists
-      operationId: existsDatabaseTrigger
-      tags:
-        - database_trigger
-=======
                   $ref: "#/components/schemas/NatsTrigger"
 
   
@@ -8420,46 +8131,28 @@
       operationId: existsNatsTrigger
       tags:
         - nats_trigger
->>>>>>> 7255ad81
       parameters:
         - $ref: "#/components/parameters/WorkspaceId"
         - $ref: "#/components/parameters/Path"
       responses:
         "200":
-<<<<<<< HEAD
-          description: database trigger exists
-=======
           description: nats trigger exists
->>>>>>> 7255ad81
           content:
             application/json:
               schema:
                 type: boolean
 
-<<<<<<< HEAD
-  /w/{workspace}/database_triggers/setenabled/{path}:
-    post:
-      summary: set enabled database trigger
-      operationId: setDatabaseTriggerEnabled
-      tags:
-        - database_trigger
-=======
   /w/{workspace}/nats_triggers/setenabled/{path}:
     post:
       summary: set enabled nats trigger
       operationId: setNatsTriggerEnabled
       tags:
         - nats_trigger
->>>>>>> 7255ad81
       parameters:
         - $ref: "#/components/parameters/WorkspaceId"
         - $ref: "#/components/parameters/Path"
       requestBody:
-<<<<<<< HEAD
-        description: updated database trigger enable
-=======
         description: updated nats trigger enable
->>>>>>> 7255ad81
         required: true
         content:
           application/json:
@@ -8472,19 +8165,368 @@
                 - enabled
       responses:
         "200":
-<<<<<<< HEAD
+          description: nats trigger enabled set
+          content:
+            text/plain:
+              schema:
+                type: string
+
+  /w/{workspace}/database_triggers/get_template_script:
+    post:
+      summary: get template script
+      operationId: getTemplateScript
+      tags:
+        - database_trigger
+      parameters:
+        - $ref: "#/components/parameters/WorkspaceId"
+      requestBody:
+        description: template script
+        required: true
+        content:
+          application/json:
+            schema:
+              $ref: "#/components/schemas/TemplateScript"
+      responses:
+        "200":
+          description: template script
+          content:
+            text/plain:
+              schema:
+                type: string
+
+  /w/{workspace}/database_triggers/slot/list/{path}:
+    get:
+      summary: list database slot
+      operationId: listDatabaseSlot
+      tags:
+        - database_trigger
+      parameters:
+        - $ref: "#/components/parameters/WorkspaceId"
+        - $ref: "#/components/parameters/Path"
+      responses:
+        "200":
+          description: list database slot
+          content:
+            application/json:
+              schema:
+                type: array
+                items:
+                  $ref: "#/components/schemas/SlotList"
+
+  /w/{workspace}/database_triggers/slot/create/{path}:
+    post:
+      summary: create slot for database
+      operationId: createDatabaseSlot
+      tags:
+        - database_trigger
+      parameters:
+        - $ref: "#/components/parameters/WorkspaceId"
+        - $ref: "#/components/parameters/Path"
+      requestBody:
+        description: new slot for database
+        required: true
+        content:
+          application/json:
+            schema:
+              $ref: "#/components/schemas/Slot"
+      responses:
+        "201":
+          description: slot created
+          content:
+            text/plain:
+              schema:
+                type: string
+
+  /w/{workspace}/database_triggers/slot/delete/{path}:
+    delete:
+      summary: delete database slot
+      operationId: deleteDatabaseSlot
+      tags:
+        - database_trigger
+      parameters:
+        - $ref: "#/components/parameters/WorkspaceId"
+        - $ref: "#/components/parameters/Path"
+      requestBody:
+        description: delete slot of database
+        required: true
+        content:
+          application/json:
+            schema:
+              $ref: "#/components/schemas/Slot"
+      responses:
+        "200":
+          description: database slot deleted
+          content:
+            text/plain:
+              schema:
+                type: string
+
+  /w/{workspace}/database_triggers/publication/list/{path}:
+    get:
+      summary: list database publication
+      operationId: listDatabasePublication
+      tags:
+        - database_trigger
+      parameters:
+        - $ref: "#/components/parameters/WorkspaceId"
+        - $ref: "#/components/parameters/Path"
+      responses:
+        "200":
+          description: database publication list
+          content:
+            application/json:
+              schema:
+                type: array
+                items:
+                  type: string
+
+  /w/{workspace}/database_triggers/publication/get/{publication}/{path}:
+    get:
+      summary: get database publication
+      operationId: getDatabasePublication
+      tags:
+        - database_trigger
+      parameters:
+        - $ref: "#/components/parameters/WorkspaceId"
+        - $ref: "#/components/parameters/Path"
+        - $ref: "#/components/parameters/PublicationName"
+      responses:
+        "200":
+          description: database publication get
+          content:
+            application/json:
+              schema:
+                $ref: "#/components/schemas/PublicationData"
+
+  /w/{workspace}/database_triggers/publication/create/{publication}/{path}:
+    post:
+      summary: create publication for database
+      operationId: createDatabasePublication
+      tags:
+        - database_trigger
+      parameters:
+        - $ref: "#/components/parameters/WorkspaceId"
+        - $ref: "#/components/parameters/Path"
+        - $ref: "#/components/parameters/PublicationName"
+      requestBody:
+        description: new publication for database
+        required: true
+        content:
+          application/json:
+            schema:
+              $ref: "#/components/schemas/PublicationData"
+      responses:
+        "201":
+          description: publication created
+          content:
+            text/plain:
+              schema:
+                type: string
+
+  /w/{workspace}/database_triggers/publication/update/{publication}/{path}:
+    post:
+      summary: update publication for database
+      operationId: updateDatabasePublication
+      tags:
+        - database_trigger
+      parameters:
+        - $ref: "#/components/parameters/WorkspaceId"
+        - $ref: "#/components/parameters/Path"
+        - $ref: "#/components/parameters/PublicationName"
+      requestBody:
+        description: update publication for database
+        required: true
+        content:
+          application/json:
+            schema:
+              $ref: "#/components/schemas/PublicationData"
+      responses:
+        "201":
+          description: publication updated
+          content:
+            text/plain:
+              schema:
+                type: string
+
+
+  /w/{workspace}/database_triggers/publication/delete/{publication}/{path}:
+    delete:
+      summary: delete database publication
+      operationId: deleteDatabasePublication
+      tags:
+        - database_trigger
+      parameters:
+        - $ref: "#/components/parameters/WorkspaceId"
+        - $ref: "#/components/parameters/Path"
+        - $ref: "#/components/parameters/PublicationName"
+      responses:
+        "200":
+          description: database publication deleted
+          content:
+            text/plain:
+              schema:
+                type: string
+
+  /w/{workspace}/database_triggers/create:
+    post:
+      summary: create database trigger
+      operationId: createDatabaseTrigger
+      tags:
+        - database_trigger
+      parameters:
+        - $ref: "#/components/parameters/WorkspaceId"
+      requestBody:
+        description: new database trigger
+        required: true
+        content:
+          application/json:
+            schema:
+              $ref: "#/components/schemas/NewDatabaseTrigger"
+      responses:
+        "201":
+          description: database trigger created
+          content:
+            text/plain:
+              schema:
+                type: string
+
+  /w/{workspace}/database_triggers/update/{path}:
+    post:
+      summary: update database trigger
+      operationId: updateDatabaseTrigger
+      tags:
+        - database_trigger
+      parameters:
+        - $ref: "#/components/parameters/WorkspaceId"
+        - $ref: "#/components/parameters/Path"
+      requestBody:
+        description: updated trigger
+        required: true
+        content:
+          application/json:
+            schema:
+              $ref: "#/components/schemas/EditDatabaseTrigger"
+      responses:
+        "200":
+          description: database trigger updated
+          content:
+            text/plain:
+              schema:
+                type: string
+
+  /w/{workspace}/database_triggers/delete/{path}:
+    delete:
+      summary: delete database trigger
+      operationId: deleteDatabaseTrigger
+      tags:
+        - database_trigger
+      parameters:
+        - $ref: "#/components/parameters/WorkspaceId"
+        - $ref: "#/components/parameters/Path"
+      responses:
+        "200":
+          description: database trigger deleted
+          content:
+            text/plain:
+              schema:
+                type: string
+
+  /w/{workspace}/database_triggers/get/{path}:
+    get:
+      summary: get database trigger
+      operationId: getDatabaseTrigger
+      tags:
+        - database_trigger
+      parameters:
+        - $ref: "#/components/parameters/WorkspaceId"
+        - $ref: "#/components/parameters/Path"
+      responses:
+        "200":
+          description: get database trigger
+          content:
+            application/json:
+              schema:
+                $ref: "#/components/schemas/DatabaseTrigger"
+
+  /w/{workspace}/database_triggers/list:
+    get:
+      summary: list database triggers
+      operationId: listDatabaseTriggers
+      tags:
+        - database_trigger
+      parameters:
+        - $ref: "#/components/parameters/WorkspaceId"
+          required: true
+        - $ref: "#/components/parameters/Page"
+        - $ref: "#/components/parameters/PerPage"
+        - name: path
+          description: filter by path
+          in: query
+          schema:
+            type: string
+        - name: is_flow
+          in: query
+          schema:
+            type: boolean
+        - name: path_start
+          in: query
+          schema:
+            type: string
+      responses:
+        "200":
+          description: database trigger list
+          content:
+            application/json:
+              schema:
+                type: array
+                items:
+                  $ref: "#/components/schemas/DatabaseTrigger"
+
+  /w/{workspace}/database_triggers/exists/{path}:
+    get:
+      summary: does database trigger exists
+      operationId: existsDatabaseTrigger
+      tags:
+        - database_trigger
+      parameters:
+        - $ref: "#/components/parameters/WorkspaceId"
+        - $ref: "#/components/parameters/Path"
+      responses:
+        "200":
+          description: database trigger exists
+          content:
+            application/json:
+              schema:
+                type: boolean
+
+  /w/{workspace}/database_triggers/setenabled/{path}:
+    post:
+      summary: set enabled database trigger
+      operationId: setDatabaseTriggerEnabled
+      tags:
+        - database_trigger
+      parameters:
+        - $ref: "#/components/parameters/WorkspaceId"
+        - $ref: "#/components/parameters/Path"
+      requestBody:
+        description: updated database trigger enable
+        required: true
+        content:
+          application/json:
+            schema:
+              type: object
+              properties:
+                enabled:
+                  type: boolean
+              required:
+                - enabled
+      responses:
+        "200":
           description: database trigger enabled set
-=======
-          description: nats trigger enabled set
->>>>>>> 7255ad81
-          content:
-            text/plain:
-              schema:
-                type: string
-<<<<<<< HEAD
-=======
-
->>>>>>> 7255ad81
+          content:
+            text/plain:
+              schema:
+                type: string
 
   /groups/list:
     get:
@@ -9352,11 +9394,8 @@
                 http_trigger,
                 websocket_trigger,
                 kafka_trigger,
-<<<<<<< HEAD
+                nats_trigger,
                 database_trigger,
-=======
-                nats_trigger,
->>>>>>> 7255ad81
               ]
       responses:
         "200":
@@ -9396,11 +9435,8 @@
                 http_trigger,
                 websocket_trigger,
                 kafka_trigger,
-<<<<<<< HEAD
+                nats_trigger,
                 database_trigger,
-=======
-                nats_trigger,
->>>>>>> 7255ad81
               ]
       requestBody:
         description: acl to add
@@ -9451,11 +9487,8 @@
                 http_trigger,
                 websocket_trigger,
                 kafka_trigger,
-<<<<<<< HEAD
+                nats_trigger,
                 database_trigger,
-=======
-                nats_trigger,
->>>>>>> 7255ad81
               ]
       requestBody:
         description: acl to add
