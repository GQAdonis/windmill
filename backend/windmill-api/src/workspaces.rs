/*
 * Author: Ruben Fiszel
 * Copyright: Windmill Labs, Inc 2022
 * This file and its contents are licensed under the AGPLv3 License.
 * Please see the included NOTICE for copyright information and
 * LICENSE-AGPL for a copy of the license.
 */

use std::collections::HashMap;

use crate::ai::{AiResource, AI_KEY_CACHE};
use crate::db::ApiAuthed;
use crate::users_ee::send_email_if_possible;
use crate::utils::get_instance_username_or_create_pending;
use crate::BASE_URL;
use crate::{
    db::DB,
    users::{WorkspaceInvite, VALID_USERNAME},
    utils::require_super_admin,
    webhook_util::WebhookShared,
};

use axum::{
    extract::{Extension, Path, Query},
    routing::{delete, get, post},
    Json, Router,
};
use chrono::Utc;

use regex::Regex;

use uuid::Uuid;
use windmill_audit::audit_ee::audit_log;
use windmill_audit::ActionKind;
use windmill_common::db::UserDB;
use windmill_common::s3_helpers::LargeFileStorage;
use windmill_common::users::username_to_permissioned_as;
use windmill_common::variables::{build_crypt, decrypt, encrypt};
use windmill_common::worker::to_raw_value;
#[cfg(feature = "enterprise")]
use windmill_common::workspaces::WorkspaceDeploymentUISettings;
#[cfg(feature = "enterprise")]
use windmill_common::workspaces::WorkspaceGitSyncSettings;
use windmill_common::{
    error::{Error, JsonResult, Result},
    global_settings::AUTOMATE_USERNAME_CREATION_SETTING,
    oauth2::WORKSPACE_SLACK_BOT_TOKEN_PATH,
    utils::{paginate, rd_string, require_admin, Pagination},
};
use windmill_git_sync::handle_deployment_metadata;

#[cfg(feature = "enterprise")]
use windmill_common::utils::require_admin_or_devops;

use hyper::StatusCode;
use serde::{Deserialize, Serialize};
use sqlx::{FromRow, Postgres, Transaction};
use windmill_common::oauth2::InstanceEvent;
use windmill_common::utils::not_found_if_none;

lazy_static::lazy_static! {
    static ref WORKSPACE_KEY_REGEXP: Regex = Regex::new("^[a-zA-Z0-9]{64}$").unwrap();
}

pub fn workspaced_service() -> Router {
    let router = Router::new()
        .route("/list_pending_invites", get(list_pending_invites))
        .route("/update", post(edit_workspace))
        .route("/archive", post(archive_workspace))
        .route("/invite_user", post(invite_user))
        .route("/add_user", post(add_user))
        .route("/delete_invite", post(delete_invite))
        .route("/get_settings", get(get_settings))
        .route("/get_deploy_to", get(get_deploy_to))
        .route("/edit_slack_command", post(edit_slack_command))
        .route(
            "/run_slack_message_test_job",
            post(run_slack_message_test_job),
        )
        .route("/edit_webhook", post(edit_webhook))
        .route("/edit_auto_invite", post(edit_auto_invite))
        .route("/edit_deploy_to", post(edit_deploy_to))
        .route("/tarball", get(crate::workspaces_export::tarball_workspace))
        .route("/is_premium", get(is_premium))
        .route("/edit_copilot_config", post(edit_copilot_config))
        .route("/get_copilot_info", get(get_copilot_info))
        .route("/edit_error_handler", post(edit_error_handler))
        .route(
            "/edit_large_file_storage_config",
            post(edit_large_file_storage_config),
        )
        .route("/edit_git_sync_config", post(edit_git_sync_config))
        .route("/edit_deploy_ui_config", post(edit_deploy_ui_config))
        .route("/edit_default_app", post(edit_default_app))
        .route("/default_app", get(get_default_app))
        .route(
            "/default_scripts",
            post(edit_default_scripts).get(get_default_scripts),
        )
        .route("/set_environment_variable", post(set_environment_variable))
        .route(
            "/encryption_key",
            get(get_encryption_key).post(set_encryption_key),
        )
        .route("/leave", post(leave_workspace))
        .route("/get_workspace_name", get(get_workspace_name))
        .route("/change_workspace_name", post(change_workspace_name))
        .route("/change_workspace_color", post(change_workspace_color))
        .route(
            "/change_workspace_id",
            post(crate::workspaces_extra::change_workspace_id),
        )
        .route("/usage", get(get_usage))
        .route("/used_triggers", get(get_used_triggers))
        .route("/critical_alerts", get(get_critical_alerts))
        .route(
            "/critical_alerts/:id/acknowledge",
            post(acknowledge_critical_alert),
        )
        .route(
            "/critical_alerts/acknowledge_all",
            post(acknowledge_all_critical_alerts),
        )
        .route("/critical_alerts/mute", post(mute_critical_alerts));

    #[cfg(feature = "stripe")]
    {
        crate::stripe_ee::add_stripe_routes(router)
    }

    #[cfg(not(feature = "stripe"))]
    router
}
pub fn global_service() -> Router {
    Router::new()
        .route("/list_as_superadmin", get(list_workspaces_as_super_admin))
        .route("/list", get(list_workspaces))
        .route("/users", get(user_workspaces))
        .route("/create", post(create_workspace))
        .route("/exists", post(exists_workspace))
        .route("/exists_username", post(exists_username))
        .route("/allowed_domain_auto_invite", get(is_allowed_auto_domain))
        .route("/unarchive/:workspace", post(unarchive_workspace))
        .route(
            "/delete/:workspace",
            delete(crate::workspaces_extra::delete_workspace),
        )
        .route(
            "/create_workspace_require_superadmin",
            get(create_workspace_require_superadmin),
        )
}

#[derive(FromRow, Serialize)]
struct Workspace {
    id: String,
    name: String,
    owner: String,
    deleted: bool,
    premium: bool,
    color: Option<String>,
}

#[derive(FromRow, Serialize, Debug)]
pub struct WorkspaceSettings {
    pub workspace_id: String,
    pub slack_team_id: Option<String>,
    pub slack_name: Option<String>,
    pub slack_command_script: Option<String>,
    pub slack_email: String,
    pub auto_invite_domain: Option<String>,
    pub auto_invite_operator: Option<bool>,
    pub auto_add: Option<bool>,
    pub customer_id: Option<String>,
    pub plan: Option<String>,
    pub webhook: Option<String>,
    pub deploy_to: Option<String>,
    pub ai_resource: Option<serde_json::Value>,
    pub code_completion_enabled: bool,
    pub error_handler: Option<String>,
    pub error_handler_extra_args: Option<serde_json::Value>,
    pub error_handler_muted_on_cancel: Option<bool>,
    pub large_file_storage: Option<serde_json::Value>, // effectively: DatasetsStorage
    pub git_sync: Option<serde_json::Value>,           // effectively: WorkspaceGitSyncSettings
    pub deploy_ui: Option<serde_json::Value>,          // effectively: WorkspaceDeploymentUISettings
    pub default_app: Option<String>,
    pub automatic_billing: bool,
    pub default_scripts: Option<serde_json::Value>,
    pub mute_critical_alerts: Option<bool>,
    pub color: Option<String>,
}

#[derive(FromRow, Serialize, Debug)]
pub struct Usage {
    pub workspace_id: String,
    pub slack_team_id: Option<String>,
    pub slack_name: Option<String>,
    pub slack_command_script: Option<String>,
    pub slack_email: String,
}

#[derive(sqlx::Type, Serialize, Deserialize, Debug)]
#[sqlx(type_name = "WORKSPACE_KEY_KIND", rename_all = "lowercase")]
pub enum WorkspaceKeyKind {
    Cloud,
}

#[derive(Deserialize)]
struct EditCommandScript {
    slack_command_script: Option<String>,
}

#[derive(Deserialize)]
struct RunSlackMessageTestJobRequest {
    hub_script_path: String,
    channel: String,
    test_msg: String,
}

#[derive(Serialize)]
struct RunSlackMessageTestJobResponse {
    job_uuid: String,
}

#[cfg(feature = "enterprise")]
#[derive(Deserialize)]
struct EditDeployTo {
    deploy_to: Option<String>,
}

#[allow(dead_code)]
#[derive(Deserialize)]
pub struct EditAutoInvite {
    pub operator: Option<bool>,
    pub invite_all: Option<bool>,
    pub auto_add: Option<bool>,
}

#[derive(Deserialize)]
struct EditWebhook {
    webhook: Option<String>,
}

#[derive(Deserialize)]
struct EditCopilotConfig {
    ai_resource: Option<serde_json::Value>,
    code_completion_enabled: bool,
}

#[derive(Deserialize, Serialize, Debug)]
struct LargeFileStorageWithSecondary {
    #[serde(flatten)]
    large_file_storage: LargeFileStorage,
    #[serde(default)]
    secondary_storage: HashMap<String, LargeFileStorage>,
}

#[derive(Deserialize, Debug)]
struct EditLargeFileStorageConfig {
    large_file_storage: Option<LargeFileStorageWithSecondary>,
}

#[derive(Deserialize)]
struct CreateWorkspace {
    id: String,
    name: String,
    username: Option<String>,
    color: Option<String>,
}

#[derive(Deserialize)]
struct EditWorkspace {
    name: String,
    owner: String,
}

#[derive(Serialize)]
struct WorkspaceList {
    pub email: String,
    pub workspaces: Vec<UserWorkspace>,
}

#[derive(Serialize)]
struct UserWorkspace {
    pub id: String,
    pub name: String,
    pub username: String,
    pub color: Option<String>,
}

#[derive(Deserialize)]
struct WorkspaceId {
    pub id: String,
}

#[derive(Deserialize)]
struct ValidateUsername {
    pub id: String,
    pub username: String,
}

#[derive(Deserialize)]
pub struct NewWorkspaceInvite {
    pub email: String,
    pub is_admin: bool,
    pub operator: bool,
}

#[derive(Deserialize)]
pub struct NewWorkspaceUser {
    pub email: String,
    pub username: Option<String>,
    pub is_admin: bool,
    pub operator: bool,
}

#[derive(Deserialize)]
pub struct EditErrorHandler {
    pub error_handler: Option<String>,
    pub error_handler_extra_args: Option<serde_json::Value>,
    pub error_handler_muted_on_cancel: Option<bool>,
}

async fn list_pending_invites(
    authed: ApiAuthed,
    Extension(user_db): Extension<UserDB>,
    Path(w_id): Path<String>,
) -> JsonResult<Vec<WorkspaceInvite>> {
    require_admin(authed.is_admin, &authed.username)?;
    let mut tx = user_db.begin(&authed).await?;
    let rows = sqlx::query_as!(
        WorkspaceInvite,
        "SELECT * from workspace_invite WHERE workspace_id = $1",
        w_id
    )
    .fetch_all(&mut *tx)
    .await?;
    tx.commit().await?;
    Ok(Json(rows))
}

async fn is_premium(
    authed: ApiAuthed,
    Extension(db): Extension<DB>,
    Path(w_id): Path<String>,
) -> JsonResult<bool> {
    require_admin(authed.is_admin, &authed.username)?;
    let mut tx = db.begin().await?;
    let row = sqlx::query_scalar!(
        "SELECT premium FROM workspace WHERE workspace.id = $1",
        &w_id
    )
    .fetch_one(&mut *tx)
    .await?;
    tx.commit().await?;
    Ok(Json(row))
}

async fn exists_workspace(
    authed: ApiAuthed,
    Extension(user_db): Extension<UserDB>,
    Json(WorkspaceId { id }): Json<WorkspaceId>,
) -> JsonResult<bool> {
    let mut tx = user_db.begin(&authed).await?;
    let exists = sqlx::query_scalar!(
        "SELECT EXISTS(SELECT 1 FROM workspace WHERE workspace.id = $1)",
        id
    )
    .fetch_one(&mut *tx)
    .await?
    .unwrap_or(false);
    tx.commit().await?;
    Ok(Json(exists))
}

async fn list_workspaces(
    authed: ApiAuthed,
    Extension(user_db): Extension<UserDB>,
) -> JsonResult<Vec<Workspace>> {
    let mut tx = user_db.begin(&authed).await?;
    let workspaces = sqlx::query_as!(
        Workspace,
        "SELECT workspace.id, workspace.name, workspace.owner, workspace.deleted, workspace.premium, workspace_settings.color
         FROM workspace
         LEFT JOIN workspace_settings ON workspace.id = workspace_settings.workspace_id
         JOIN usr ON usr.workspace_id = workspace.id
         WHERE usr.email = $1 AND workspace.deleted = false",
        authed.email
    )
    .fetch_all(&mut *tx)
    .await?;
    tx.commit().await?;
    Ok(Json(workspaces))
}

async fn get_settings(
    authed: ApiAuthed,
    Path(w_id): Path<String>,
    Extension(user_db): Extension<UserDB>,
) -> JsonResult<WorkspaceSettings> {
    let mut tx = user_db.begin(&authed).await?;
    let settings = sqlx::query_as!(
        WorkspaceSettings,
        "SELECT * FROM workspace_settings WHERE workspace_id = $1",
        &w_id
    )
    .fetch_one(&mut *tx)
    .await
    .map_err(|e| Error::InternalErr(format!("getting settings: {e:#}")))?;

    tx.commit().await?;
    Ok(Json(settings))
}

#[derive(Serialize)]
struct DeployTo {
    deploy_to: Option<String>,
}
async fn get_deploy_to(
    authed: ApiAuthed,
    Path(w_id): Path<String>,
    Extension(user_db): Extension<UserDB>,
) -> JsonResult<DeployTo> {
    let mut tx = user_db.begin(&authed).await?;
    let settings = sqlx::query_as!(
        DeployTo,
        "SELECT deploy_to FROM workspace_settings WHERE workspace_id = $1",
        &w_id
    )
    .fetch_one(&mut *tx)
    .await
    .map_err(|e| Error::InternalErr(format!("getting deploy_to: {e:#}")))?;

    tx.commit().await?;
    Ok(Json(settings))
}

async fn edit_slack_command(
    authed: ApiAuthed,
    Extension(db): Extension<DB>,
    Path(w_id): Path<String>,
    ApiAuthed { is_admin, username, .. }: ApiAuthed,
    Json(es): Json<EditCommandScript>,
) -> Result<String> {
    require_admin(is_admin, &username)?;
    let mut tx = db.begin().await?;

    if es.slack_command_script.is_some() {
        let exists_slack_command_with_team_id = sqlx::query_scalar!(
            r#"
                SELECT EXISTS (SELECT 1 
                FROM workspace_settings 
                WHERE workspace_id <> $1 
                    AND slack_command_script IS NOT NULL
                    AND slack_team_id IS NOT NULL 
                    AND slack_team_id = (SELECT slack_team_id FROM workspace_settings WHERE workspace_id = $1))
            "#,
            &w_id
        )
        .fetch_one(&mut *tx)
        .await?.unwrap_or(false);

        if exists_slack_command_with_team_id {
            return Err(Error::BadRequest(
                "A workspace connected to the same slack team already has a command script. Please remove it first."
                    .to_string(),
            ));
        }
    }

    sqlx::query!(
        "UPDATE workspace_settings SET slack_command_script = $1 WHERE workspace_id = $2",
        es.slack_command_script,
        &w_id
    )
    .execute(&mut *tx)
    .await?;

    audit_log(
        &mut *tx,
        &authed,
        "workspaces.edit_command_script",
        ActionKind::Update,
        &w_id,
        Some(&authed.email),
        Some(
            [(
                "script",
                es.slack_command_script
                    .unwrap_or("NO_SCRIPT".to_string())
                    .as_str(),
            )]
            .into(),
        ),
    )
    .await?;
    tx.commit().await?;

    Ok(format!("Edit command script {}", &w_id))
}

async fn run_slack_message_test_job(
    authed: ApiAuthed,
    Extension(db): Extension<DB>,
    Path(w_id): Path<String>,
    Json(req): Json<RunSlackMessageTestJobRequest>,
) -> JsonResult<RunSlackMessageTestJobResponse> {
    let mut fake_result = HashMap::new();
    fake_result.insert("error".to_string(), to_raw_value(&req.test_msg));
    fake_result.insert("success_result".to_string(), to_raw_value(&req.test_msg));

    let mut extra_args = HashMap::new();
    extra_args.insert("channel".to_string(), to_raw_value(&req.channel));
    extra_args.insert(
        "slack".to_string(),
        to_raw_value(&format!("$res:{WORKSPACE_SLACK_BOT_TOKEN_PATH}")),
    );

    let uuid = windmill_queue::push_error_handler(
        &db,
        Uuid::parse_str("00000000-0000-0000-0000-000000000000")?,
        None,
        Some("slack_message_test".to_string()),
        false,
        w_id.as_str(),
        &format!("script/{}", req.hub_script_path.as_str()),
        sqlx::types::Json(&fake_result),
        None,
        Some(Utc::now()),
        Some(sqlx::types::Json(to_raw_value(&extra_args))),
        authed.email.as_str(),
        false,
        false,
        None, // Note: we could mark it as high priority to return result quickly to the user
    )
    .await?;

    Ok(Json(RunSlackMessageTestJobResponse {
        job_uuid: uuid.to_string(),
    }))
}

#[cfg(feature = "enterprise")]
async fn edit_deploy_to(
    authed: ApiAuthed,
    Extension(db): Extension<DB>,
    Path(w_id): Path<String>,
    ApiAuthed { is_admin, username, .. }: ApiAuthed,
    Json(es): Json<EditDeployTo>,
) -> Result<String> {
    require_admin(is_admin, &username)?;

    let mut tx = db.begin().await?;
    sqlx::query!(
        "UPDATE workspace_settings SET deploy_to = $1 WHERE workspace_id = $2",
        es.deploy_to,
        &w_id
    )
    .execute(&mut *tx)
    .await?;

    audit_log(
        &mut *tx,
        &authed,
        "workspaces.edit_deploy_to",
        ActionKind::Update,
        &w_id,
        Some(&authed.email),
        Some(
            [(
                "script",
                es.deploy_to.unwrap_or("NO_DEPLOY_TO".to_string()).as_str(),
            )]
            .into(),
        ),
    )
    .await?;
    tx.commit().await?;

    Ok(format!("Edit deploy to for {}", &w_id))
}

#[cfg(not(feature = "enterprise"))]
async fn edit_deploy_to() -> Result<String> {
    return Err(Error::BadRequest(
        "Deploy to is only available on enterprise".to_string(),
    ));
}

pub const BANNED_DOMAINS: &str = include_str!("../banned_domains.txt");

async fn is_allowed_auto_domain(ApiAuthed { email, .. }: ApiAuthed) -> JsonResult<bool> {
    let domain = email.split('@').last().unwrap();
    return Ok(Json(!BANNED_DOMAINS.contains(domain)));
}

async fn edit_auto_invite(
    authed: ApiAuthed,
    Extension(db): Extension<DB>,
    Path(w_id): Path<String>,
    Json(ea): Json<EditAutoInvite>,
) -> Result<String> {
    crate::workspaces_ee::edit_auto_invite(authed, db, w_id, ea).await
}

async fn edit_webhook(
    authed: ApiAuthed,
    Extension(db): Extension<DB>,
    Path(w_id): Path<String>,
    ApiAuthed { is_admin, username, .. }: ApiAuthed,
    Json(ew): Json<EditWebhook>,
) -> Result<String> {
    require_admin(is_admin, &username)?;

    let mut tx = db.begin().await?;

    if let Some(webhook) = &ew.webhook {
        sqlx::query!(
            "UPDATE workspace_settings SET webhook = $1 WHERE workspace_id = $2",
            webhook,
            &w_id
        )
        .execute(&mut *tx)
        .await?;
    } else {
        sqlx::query!(
            "UPDATE workspace_settings SET webhook = NULL WHERE workspace_id = $1",
            &w_id,
        )
        .execute(&mut *tx)
        .await?;
    }
    audit_log(
        &mut *tx,
        &authed,
        "workspaces.edit_webhook",
        ActionKind::Update,
        &w_id,
        Some(&authed.email),
        Some([("webhook", &format!("{:?}", ew.webhook)[..])].into()),
    )
    .await?;
    tx.commit().await?;

    Ok(format!("Edit webhook for workspace {}", &w_id))
}

async fn edit_copilot_config(
    authed: ApiAuthed,
    Extension(db): Extension<DB>,
    Path(w_id): Path<String>,
    ApiAuthed { is_admin, username, .. }: ApiAuthed,
    Json(eo): Json<EditCopilotConfig>,
) -> Result<String> {
    require_admin(is_admin, &username)?;

    let mut tx = db.begin().await?;

    if let Some(ai_resource) = &eo.ai_resource {
        let path = serde_json::from_value::<AiResource>(ai_resource.clone())
            .map_err(|e| Error::BadRequest(e.to_string()))?
            .path;
        sqlx::query!(
            "UPDATE workspace_settings SET ai_resource = $1, code_completion_enabled = $2 WHERE workspace_id = $3",
            ai_resource,
            eo.code_completion_enabled,
            &w_id
        )
        .execute(&mut *tx)
        .await?;

        if let Some(cached) = AI_KEY_CACHE.get(&w_id) {
            if cached.path != path {
                AI_KEY_CACHE.remove(&w_id);
            }
        }
    } else {
        sqlx::query!(
            "UPDATE workspace_settings SET ai_resource = NULL, code_completion_enabled = $1 WHERE workspace_id = $2",
            eo.code_completion_enabled,
            &w_id,
        )
        .execute(&mut *tx)
        .await?;
        AI_KEY_CACHE.remove(&w_id);
    }
    audit_log(
        &mut *tx,
        &authed,
        "workspaces.edit_copilot_config",
        ActionKind::Update,
        &w_id,
        Some(&authed.email),
        Some(
            [
                ("ai_resource", &format!("{:?}", eo.ai_resource)[..]),
                (
                    "code_completion_enabled",
                    &format!("{:?}", eo.code_completion_enabled)[..],
                ),
            ]
            .into(),
        ),
    )
    .await?;
    tx.commit().await?;

    Ok(format!("Edit copilot config for workspace {}", &w_id))
}

#[derive(Serialize)]
struct CopilotInfo {
    pub ai_provider: String,
    pub exists_ai_resource: bool,
    pub code_completion_enabled: bool,
}
async fn get_copilot_info(
    Extension(db): Extension<DB>,
    Path(w_id): Path<String>,
) -> JsonResult<CopilotInfo> {
    let mut tx = db.begin().await?;
    let record = sqlx::query!(
        "SELECT ai_resource, code_completion_enabled FROM workspace_settings WHERE workspace_id = $1",
        &w_id
    )
    .fetch_one(&mut *tx)
    .await
    .map_err(|e| Error::InternalErr(format!("getting ai_resource and code_completion_enabled: {e:#}")))?;
    tx.commit().await?;

    let (ai_provider, exists_ai_resource) = if let Some(ai_resource) = record.ai_resource {
        let ai_resource = serde_json::from_value::<AiResource>(ai_resource);
        let exist = ai_resource.is_ok();
        (
            if exist {
                ai_resource.unwrap().provider
            } else {
                "".to_string()
            },
            exist,
        )
    } else {
        ("".to_string(), false)
    };

    Ok(Json(CopilotInfo {
        ai_provider,
        exists_ai_resource,
        code_completion_enabled: record.code_completion_enabled,
    }))
}

async fn edit_large_file_storage_config(
    authed: ApiAuthed,
    Extension(db): Extension<DB>,
    Path(w_id): Path<String>,
    ApiAuthed { is_admin, username, .. }: ApiAuthed,
    Json(new_config): Json<EditLargeFileStorageConfig>,
) -> Result<String> {
    require_admin(is_admin, &username)?;

    let mut tx = db.begin().await?;

    let args_for_audit = format!("{:?}", new_config.large_file_storage);
    audit_log(
        &mut *tx,
        &authed,
        "workspaces.edit_large_file_storage_config",
        ActionKind::Update,
        &w_id,
        Some(&authed.email),
        Some([("large_file_storage", args_for_audit.as_str())].into()),
    )
    .await?;

    if let Some(lfs_config) = new_config.large_file_storage {
        let serialized_lfs_config =
            serde_json::to_value::<LargeFileStorageWithSecondary>(lfs_config)
                .map_err(|err| Error::InternalErr(err.to_string()))?;

        sqlx::query!(
            "UPDATE workspace_settings SET large_file_storage = $1 WHERE workspace_id = $2",
            serialized_lfs_config,
            &w_id
        )
        .execute(&mut *tx)
        .await?;
    } else {
        sqlx::query!(
            "UPDATE workspace_settings SET large_file_storage = NULL WHERE workspace_id = $1",
            &w_id,
        )
        .execute(&mut *tx)
        .await?;
    }
    tx.commit().await?;

    Ok(format!(
        "Edit large file storage config for workspace {}",
        &w_id
    ))
}

#[derive(Deserialize)]
pub struct EditGitSyncConfig {
    #[cfg(feature = "enterprise")]
    pub git_sync_settings: Option<WorkspaceGitSyncSettings>,
}

#[cfg(not(feature = "enterprise"))]
async fn edit_git_sync_config(
    _authed: ApiAuthed,
    Extension(_db): Extension<DB>,
    Path(_w_id): Path<String>,
    Json(_new_config): Json<EditGitSyncConfig>,
) -> Result<String> {
    return Err(Error::BadRequest(
        "Git sync is only available on Windmill Enterprise Edition".to_string(),
    ));
}

#[cfg(feature = "enterprise")]
async fn edit_git_sync_config(
    authed: ApiAuthed,
    Extension(db): Extension<DB>,
    Path(w_id): Path<String>,
    ApiAuthed { is_admin, username, .. }: ApiAuthed,
    Json(new_config): Json<EditGitSyncConfig>,
) -> Result<String> {
    require_admin(is_admin, &username)?;

    let mut tx = db.begin().await?;

    let args_for_audit = format!("{:?}", new_config.git_sync_settings);
    audit_log(
        &mut *tx,
        &authed,
        "workspaces.edit_git_sync_config",
        ActionKind::Update,
        &w_id,
        Some(&authed.email),
        Some([("git_sync_settings", args_for_audit.as_str())].into()),
    )
    .await?;

    if let Some(git_sync_settings) = new_config.git_sync_settings {
        let serialized_config = serde_json::to_value::<WorkspaceGitSyncSettings>(git_sync_settings)
            .map_err(|err| Error::InternalErr(err.to_string()))?;

        sqlx::query!(
            "UPDATE workspace_settings SET git_sync = $1 WHERE workspace_id = $2",
            serialized_config,
            &w_id
        )
        .execute(&mut *tx)
        .await?;
    } else {
        sqlx::query!(
            "UPDATE workspace_settings SET git_sync = NULL WHERE workspace_id = $1",
            &w_id,
        )
        .execute(&mut *tx)
        .await?;
    }
    tx.commit().await?;

    Ok(format!("Edit git sync config for workspace {}", &w_id))
}

#[derive(Deserialize)]
struct EditDeployUIConfig {
    #[cfg(feature = "enterprise")]
    deploy_ui_settings: Option<WorkspaceDeploymentUISettings>,
}

#[cfg(not(feature = "enterprise"))]
async fn edit_deploy_ui_config(
    _authed: ApiAuthed,
    Extension(_db): Extension<DB>,
    Path(_w_id): Path<String>,
) -> Result<String> {
    return Err(Error::BadRequest(
        "Deployment UI is only available on Windmill Enterprise Edition".to_string(),
    ));
}

#[cfg(feature = "enterprise")]
async fn edit_deploy_ui_config(
    authed: ApiAuthed,
    Extension(db): Extension<DB>,
    Path(w_id): Path<String>,
    ApiAuthed { is_admin, username, .. }: ApiAuthed,
    Json(new_config): Json<EditDeployUIConfig>,
) -> Result<String> {
    require_admin(is_admin, &username)?;

    let mut tx = db.begin().await?;

    let args_for_audit = format!("{:?}", new_config.deploy_ui_settings);
    audit_log(
        &mut *tx,
        &authed,
        "workspaces.edit_deploy_ui_config",
        ActionKind::Update,
        &w_id,
        Some(&authed.email),
        Some([("deployment_ui_settings", args_for_audit.as_str())].into()),
    )
    .await?;

    if let Some(deploy_ui_settings) = new_config.deploy_ui_settings {
        let serialized_config =
            serde_json::to_value::<WorkspaceDeploymentUISettings>(deploy_ui_settings)
                .map_err(|err| Error::InternalErr(err.to_string()))?;

        sqlx::query!(
            "UPDATE workspace_settings SET deploy_ui = $1 WHERE workspace_id = $2",
            serialized_config,
            &w_id
        )
        .execute(&mut *tx)
        .await?;
    } else {
        sqlx::query!(
            "UPDATE workspace_settings SET deploy_ui = NULL WHERE workspace_id = $1",
            &w_id,
        )
        .execute(&mut *tx)
        .await?;
    }
    tx.commit().await?;

    Ok(format!("Edit deployment UI config for workspace {}", &w_id))
}

#[derive(Deserialize)]
pub struct EditDefaultApp {
    #[cfg(feature = "enterprise")]
    pub default_app_path: Option<String>,
}

#[cfg(not(feature = "enterprise"))]
async fn edit_default_app(
    _authed: ApiAuthed,
    Extension(_db): Extension<DB>,
    Path(_w_id): Path<String>,
    Json(_new_config): Json<EditDefaultApp>,
) -> Result<String> {
    return Err(Error::BadRequest(
        "Setting a workspace default app is only available on Windmill Enterprise Edition"
            .to_string(),
    ));
}

async fn edit_default_scripts(
    authed: ApiAuthed,
    Extension(db): Extension<DB>,
    Path(w_id): Path<String>,
    ApiAuthed { is_admin, username, .. }: ApiAuthed,
    Json(new_config): Json<Option<serde_json::Value>>,
) -> Result<String> {
    require_admin(is_admin, &username)?;

    let mut tx = db.begin().await?;

    audit_log(
        &mut *tx,
        &authed,
        "workspaces.edit_default_scripts",
        ActionKind::Update,
        &w_id,
        Some(&authed.email),
        None,
    )
    .await?;

    if let Some(config) = new_config {
        sqlx::query!(
            "UPDATE workspace_settings SET default_scripts = $1 WHERE workspace_id = $2",
            config,
            &w_id
        )
        .execute(&mut *tx)
        .await?;
    } else {
        sqlx::query!(
            "UPDATE workspace_settings SET default_scripts = NULL WHERE workspace_id = $1",
            &w_id,
        )
        .execute(&mut *tx)
        .await?;
    }
    tx.commit().await?;

    Ok(format!("Edit default scripts for workspace {}", &w_id))
}

async fn get_default_scripts(
    Extension(db): Extension<DB>,
    Path(w_id): Path<String>,
) -> JsonResult<Option<serde_json::Value>> {
    let mut tx = db.begin().await?;
    let default_scripts = sqlx::query_scalar!(
        "SELECT default_scripts FROM workspace_settings WHERE workspace_id = $1",
        &w_id
    )
    .fetch_optional(&mut *tx)
    .await
    .map_err(|err| Error::InternalErr(format!("getting default_app: {err}")))?;
    tx.commit().await?;

    Ok(Json(default_scripts.flatten()))
}

#[cfg(feature = "enterprise")]
async fn edit_default_app(
    authed: ApiAuthed,
    Extension(db): Extension<DB>,
    Path(w_id): Path<String>,
    ApiAuthed { is_admin, username, .. }: ApiAuthed,
    Json(new_config): Json<EditDefaultApp>,
) -> Result<String> {
    #[cfg(not(feature = "enterprise"))]
    {
        return Err(Error::BadRequest(
            "Setting a workspace default app is only available on Windmill Enterprise Edition"
                .to_string(),
        ));
    }

    require_admin(is_admin, &username)?;

    let mut tx = db.begin().await?;

    let args_for_audit = format!("{:?}", new_config.default_app_path);
    audit_log(
        &mut *tx,
        &authed,
        "workspaces.edit_default_app",
        ActionKind::Update,
        &w_id,
        Some(&authed.email),
        Some([("default_app", args_for_audit.as_str())].into()),
    )
    .await?;

    if let Some(default_app_path) = new_config.default_app_path {
        sqlx::query!(
            "UPDATE workspace_settings SET default_app = $1 WHERE workspace_id = $2",
            default_app_path,
            &w_id
        )
        .execute(&mut *tx)
        .await?;
    } else {
        sqlx::query!(
            "UPDATE workspace_settings SET default_app = NULL WHERE workspace_id = $1",
            &w_id,
        )
        .execute(&mut *tx)
        .await?;
    }
    tx.commit().await?;

    Ok(format!("Edit default app for workspace {}", &w_id))
}

#[derive(Serialize)]
struct WorkspaceDefaultApp {
    pub default_app_path: Option<String>,
}
async fn get_default_app(
    Extension(db): Extension<DB>,
    Path(w_id): Path<String>,
) -> JsonResult<WorkspaceDefaultApp> {
    let mut tx = db.begin().await?;
    let default_app_path = sqlx::query_scalar!(
        "SELECT default_app FROM workspace_settings WHERE workspace_id = $1",
        &w_id
    )
    .fetch_one(&mut *tx)
    .await
    .map_err(|err| Error::InternalErr(format!("getting default_app: {err}")))?;
    tx.commit().await?;

    Ok(Json(WorkspaceDefaultApp { default_app_path }))
}

async fn edit_error_handler(
    authed: ApiAuthed,
    Extension(db): Extension<DB>,
    Path(w_id): Path<String>,
    ApiAuthed { is_admin, username, .. }: ApiAuthed,
    Json(ee): Json<EditErrorHandler>,
) -> Result<String> {
    require_admin(is_admin, &username)?;

    let mut tx = db.begin().await?;

    sqlx::query_as!(
        Group,
        "INSERT INTO group_ (workspace_id, name, summary, extra_perms) VALUES ($1, $2, $3, $4) ON CONFLICT DO NOTHING",
        w_id,
        "error_handler",
        "The group the error handler acts on behalf of",
        serde_json::json!({username_to_permissioned_as(&authed.username): true})
    )
    .execute(&mut *tx)
    .await?;

    if let Some(error_handler) = &ee.error_handler {
        sqlx::query!(
            "UPDATE workspace_settings SET error_handler = $1, error_handler_extra_args = $2, error_handler_muted_on_cancel = $3 WHERE workspace_id = $4",
            error_handler,
            ee.error_handler_extra_args,
            ee.error_handler_muted_on_cancel.unwrap_or(false),
            &w_id
        )
        .execute(&mut *tx)
        .await?;
    } else {
        sqlx::query!(
            "UPDATE workspace_settings SET error_handler = NULL, error_handler_extra_args = NULL WHERE workspace_id = $1",
            &w_id,
        )
        .execute(&mut *tx)
        .await?;
    }
    audit_log(
        &mut *tx,
        &authed,
        "workspaces.edit_error_handler",
        ActionKind::Update,
        &w_id,
        Some(&authed.email),
        Some([("error_handler", &format!("{:?}", ee.error_handler)[..])].into()),
    )
    .await?;
    tx.commit().await?;

    Ok(format!("Edit error_handler for workspace {}", &w_id))
}

#[derive(Deserialize)]
struct NewEnvironmentVariable {
    name: String,
    value: Option<String>,
}

async fn set_environment_variable(
    authed: ApiAuthed,
    Extension(db): Extension<DB>,
    Path(w_id): Path<String>,
    Json(NewEnvironmentVariable { value, name }): Json<NewEnvironmentVariable>,
) -> Result<String> {
    require_admin(authed.is_admin, &authed.username)?;

    let mut tx = db.begin().await?;

    match value {
        Some(value) => {
            sqlx::query!(
                "INSERT INTO workspace_env (workspace_id, name, value) VALUES ($1, $2, $3) ON CONFLICT (workspace_id, name) DO UPDATE SET value = $3",
                &w_id,
                name,
                value
            )
            .execute(&mut *tx)
            .await?;

            audit_log(
                &mut *tx,
                &authed,
                "workspace.set_environment_variable",
                ActionKind::Create,
                &w_id,
                Some(&authed.email),
                None,
            )
            .await?;
            tx.commit().await?;
            Ok(format!("Set environment variable {}", name))
        }
        None => {
            sqlx::query!(
                "DELETE FROM workspace_env WHERE workspace_id = $1 AND name = $2",
                &w_id,
                name
            )
            .execute(&mut *tx)
            .await?;

            audit_log(
                &mut *tx,
                &authed,
                "workspace.delete_environment_variable",
                ActionKind::Delete,
                &w_id,
                Some(&authed.email),
                None,
            )
            .await?;
            tx.commit().await?;
            Ok(format!("Deleted environment variable {}", name))
        }
    }
}

#[derive(Serialize)]
pub struct GetEncryptionKeyResponse {
    key: String,
}

async fn get_encryption_key(
    authed: ApiAuthed,
    Extension(db): Extension<DB>,
    Path(w_id): Path<String>,
) -> JsonResult<GetEncryptionKeyResponse> {
    require_super_admin(&db, &authed.email).await?;

    let encryption_key_opt = sqlx::query_scalar!(
        "SELECT key FROM workspace_key WHERE workspace_id = $1",
        w_id
    )
    .fetch_optional(&db)
    .await?;

    let encryption_key = not_found_if_none(encryption_key_opt, "workspace_encryption_key", w_id)?;
    return Ok(Json(GetEncryptionKeyResponse { key: encryption_key }));
}

#[derive(Deserialize)]
struct SetEncryptionKeyRequest {
    new_key: String,
    skip_reencrypt: Option<bool>,
}

async fn set_encryption_key(
    authed: ApiAuthed,
    Extension(db): Extension<DB>,
    Path(w_id): Path<String>,
    Json(request): Json<SetEncryptionKeyRequest>,
) -> Result<()> {
    require_super_admin(&db, &authed.email).await?;

    if !WORKSPACE_KEY_REGEXP.is_match(request.new_key.as_str()) {
        return Err(Error::BadRequest(
            "Encryption key should be an alphanumeric string of 64 characters".to_string(),
        ));
    }

    let previous_encryption_key = build_crypt(&db, w_id.as_str()).await?;

    sqlx::query!(
        "UPDATE workspace_key SET key = $1 WHERE workspace_id = $2",
        request.new_key.clone(),
        w_id
    )
    .execute(&db)
    .await?;

    if !request.skip_reencrypt.unwrap_or(false) {
        let new_encryption_key = build_crypt(&db, w_id.as_str()).await?;

        let mut truncated_new_key = request.new_key.clone();
        truncated_new_key.truncate(8);
        tracing::warn!(
            "Re-encrypting all secrets for workspace {}. New key is {}***",
            w_id,
            truncated_new_key
        );

        let all_variables = sqlx::query!(
            "SELECT path, value, is_secret FROM variable WHERE workspace_id = $1",
            w_id
        )
        .fetch_all(&db)
        .await?;

        for variable in all_variables {
            if !variable.is_secret {
                continue;
            }
            let decrypted_value = decrypt(&previous_encryption_key, variable.value)?;
            let new_encrypted_value = encrypt(&new_encryption_key, decrypted_value.as_str());
            sqlx::query!(
                "UPDATE variable SET value = $1 WHERE workspace_id = $2 AND path = $3",
                new_encrypted_value,
                w_id,
                variable.path
            )
            .execute(&db)
            .await?;
        }
    }

    return Ok(());
}

#[derive(Serialize)]
struct UsedTriggers {
    pub websocket_used: bool,
    pub http_routes_used: bool,
    pub kafka_used: bool,
<<<<<<< HEAD
    pub database_used: bool,
=======
    pub nats_used: bool,
>>>>>>> 7255ad81
}

async fn get_used_triggers(
    authed: ApiAuthed,
    Extension(user_db): Extension<UserDB>,
    Path(w_id): Path<String>,
) -> JsonResult<UsedTriggers> {
    let mut tx = user_db.begin(&authed).await?;
    let websocket_used = sqlx::query_as!(
        UsedTriggers,
<<<<<<< HEAD
        r#"
        SELECT 
            
            EXISTS(SELECT 1 FROM websocket_trigger WHERE workspace_id = $1) AS "websocket_used!", 
           
            EXISTS(SELECT 1 FROM http_trigger WHERE workspace_id = $1) AS "http_routes_used!",
            EXISTS(SELECT 1 FROM kafka_trigger WHERE workspace_id = $1) as "kafka_used!",
            EXISTS(SELECT 1 FROM database_trigger WHERE workspace_id = $1) AS "database_used!"
        "#,
        w_id
=======
        r#"SELECT 
            EXISTS(SELECT 1 FROM websocket_trigger WHERE workspace_id = $1) as "websocket_used!", 
            EXISTS(SELECT 1 FROM http_trigger WHERE workspace_id = $1) as "http_routes_used!",
            EXISTS(SELECT 1 FROM kafka_trigger WHERE workspace_id = $1) as "kafka_used!",
            EXISTS(SELECT 1 FROM nats_trigger WHERE workspace_id = $1) as "nats_used!""#,
        w_id,
>>>>>>> 7255ad81
    )
    .fetch_one(&mut *tx)
    .await?;
    tx.commit().await?;

    Ok(Json(websocket_used))
}

async fn list_workspaces_as_super_admin(
    authed: ApiAuthed,
    Extension(db): Extension<DB>,
    Extension(user_db): Extension<UserDB>,
    Query(pagination): Query<Pagination>,
    ApiAuthed { email, .. }: ApiAuthed,
) -> JsonResult<Vec<Workspace>> {
    require_super_admin(&db, &email).await?;
    let (per_page, offset) = paginate(pagination);

    let mut tx = user_db.begin(&authed).await?;
    let workspaces = sqlx::query_as!(
        Workspace,
        "SELECT workspace.id, workspace.name, workspace.owner, workspace.deleted, workspace.premium, workspace_settings.color
         FROM workspace
         LEFT JOIN workspace_settings ON workspace.id = workspace_settings.workspace_id
         LIMIT $1 OFFSET $2",
        per_page as i32,
        offset as i32
    )
    .fetch_all(&mut *tx)
    .await?;
    tx.commit().await?;
    Ok(Json(workspaces))
}

async fn user_workspaces(
    Extension(db): Extension<DB>,
    ApiAuthed { email, .. }: ApiAuthed,
) -> JsonResult<WorkspaceList> {
    let mut tx = db.begin().await?;
    let workspaces = sqlx::query_as!(
        UserWorkspace,
        "SELECT workspace.id, workspace.name, usr.username, workspace_settings.color
         FROM workspace
         JOIN usr ON usr.workspace_id = workspace.id
         JOIN workspace_settings ON workspace_settings.workspace_id = workspace.id
         WHERE usr.email = $1 AND workspace.deleted = false",
        email
    )
    .fetch_all(&mut *tx)
    .await?;
    tx.commit().await?;
    Ok(Json(WorkspaceList { email, workspaces }))
}

async fn check_name_conflict<'c>(tx: &mut Transaction<'c, Postgres>, w_id: &str) -> Result<()> {
    let exists = sqlx::query_scalar!("SELECT EXISTS(SELECT 1 FROM workspace WHERE id = $1)", w_id)
        .fetch_one(&mut **tx)
        .await?
        .unwrap_or(false);
    if exists {
        return Err(windmill_common::error::Error::BadRequest(format!(
            "Workspace {} already exists",
            w_id
        )));
    }
    return Ok(());
}

lazy_static::lazy_static! {

    pub static ref CREATE_WORKSPACE_REQUIRE_SUPERADMIN: bool = {
        match std::env::var("CREATE_WORKSPACE_REQUIRE_SUPERADMIN") {
            Ok(val) => val == "true",
            Err(_) => true,
        }
    };

}

async fn create_workspace_require_superadmin() -> String {
    format!("{}", *CREATE_WORKSPACE_REQUIRE_SUPERADMIN)
}

async fn _check_nb_of_workspaces(db: &DB) -> Result<()> {
    let nb_workspaces = sqlx::query_scalar!(
        "SELECT COUNT(*) FROM workspace WHERE id != 'admins' AND deleted = false",
    )
    .fetch_one(db)
    .await?;
    if nb_workspaces.unwrap_or(0) >= 2 {
        return Err(Error::BadRequest(
            "You have reached the maximum number of workspaces (2 outside of default workspace 'admins') without an enterprise license. Archive/delete another workspace to create a new one"
                .to_string(),
        ));
    }
    return Ok(());
}

async fn create_workspace(
    authed: ApiAuthed,
    Extension(db): Extension<DB>,
    Json(nw): Json<CreateWorkspace>,
) -> Result<String> {
    if *CREATE_WORKSPACE_REQUIRE_SUPERADMIN {
        require_super_admin(&db, &authed.email).await?;
    }

    #[cfg(not(feature = "enterprise"))]
    _check_nb_of_workspaces(&db).await?;

    let mut tx: Transaction<'_, Postgres> = db.begin().await?;

    check_name_conflict(&mut tx, &nw.id).await?;
    sqlx::query!(
        "INSERT INTO workspace
            (id, name, owner)
            VALUES ($1, $2, $3)",
        nw.id,
        nw.name,
        authed.email,
    )
    .execute(&mut *tx)
    .await?;
    sqlx::query!(
        "INSERT INTO workspace_settings
            (workspace_id, color)
            VALUES ($1, $2)",
        nw.id,
        nw.color,
    )
    .execute(&mut *tx)
    .await?;
    let key = rd_string(64);
    sqlx::query!(
        "INSERT INTO workspace_key
            (workspace_id, kind, key)
            VALUES ($1, 'cloud', $2)",
        nw.id,
        &key
    )
    .execute(&mut *tx)
    .await?;

    // let mc = magic_crypt::new_magic_crypt!(key, 256);
    // sqlx::query!(
    //     "INSERT INTO variable
    //         (workspace_id, path, value, is_secret, description)
    //         VALUES ($1, 'g/all/pretty_secret', $2, true, 'This item is secret'),
    //             ($3, 'g/all/not_secret', $4, false, 'This item is not secret')",
    //     nw.id,
    //     crate::variables::encrypt(&mc, "pretty secret value"),
    //     nw.id,
    //     "finland does not actually exist",
    // )
    // .execute(&mut *tx)
    // .await?;

    let automate_username_creation = sqlx::query_scalar!(
        "SELECT value FROM global_settings WHERE name = $1",
        AUTOMATE_USERNAME_CREATION_SETTING,
    )
    .fetch_optional(&mut *tx)
    .await?
    .map(|v| v.as_bool())
    .flatten()
    .unwrap_or(false);

    let username = if automate_username_creation {
        if nw.username.is_some() && nw.username.unwrap().len() > 0 {
            return Err(Error::BadRequest(
                "username is not allowed when username creation is automated".to_string(),
            ));
        }
        get_instance_username_or_create_pending(&mut tx, &authed.email).await?
    } else {
        nw.username
            .ok_or(Error::BadRequest("username is required".to_string()))?
    };

    sqlx::query!(
        "INSERT INTO usr
            (workspace_id, email, username, is_admin)
            VALUES ($1, $2, $3, true)",
        nw.id,
        authed.email,
        username,
    )
    .execute(&mut *tx)
    .await?;

    sqlx::query!(
        "INSERT INTO group_
            VALUES ($1, 'all', 'The group that always contains all users of this workspace')",
        nw.id
    )
    .execute(&mut *tx)
    .await?;

    sqlx::query!(
        "INSERT INTO usr_to_group
            VALUES ($1, 'all', $2)",
        nw.id,
        username
    )
    .execute(&mut *tx)
    .await?;

    sqlx::query!(
        "INSERT INTO folder (workspace_id, name, display_name, owners, extra_perms, created_by, edited_at) VALUES ($1, 'app_themes', 'App Themes', ARRAY[]::TEXT[], '{\"g/all\": false}', $2, now()) ON CONFLICT DO NOTHING",
        nw.id,
        username,
    )
    .execute(&mut *tx)
    .await?;

    sqlx::query!(
        "INSERT INTO folder (workspace_id, name, display_name, owners, extra_perms, created_by, edited_at) VALUES ($1, 'app_custom', 'App Custom Components', ARRAY[]::TEXT[], '{\"g/all\": false}', $2, now()) ON CONFLICT DO NOTHING",
        nw.id,
        username,
    )
    .execute(&mut *tx)
    .await?;

    sqlx::query!(
        "INSERT INTO folder (workspace_id, name, display_name, owners, extra_perms, created_by, edited_at) VALUES ($1, 'app_groups', 'App Groups', ARRAY[]::TEXT[], '{\"g/all\": false}', $2, now()) ON CONFLICT DO NOTHING",
        nw.id,
        username,
    )
    .execute(&mut *tx)
    .await?;

    sqlx::query!(
        "INSERT INTO resource (workspace_id, path, value, description, resource_type, created_by, edited_at) VALUES ($1, 'f/app_themes/theme_0', '{\"name\": \"Default Theme\", \"value\": \"\"}', 'The default app theme', 'app_theme', $2, now()) ON CONFLICT DO NOTHING",
        nw.id,
        username,
    )
    .execute(&mut *tx)
    .await?;

    audit_log(
        &mut *tx,
        &authed,
        "workspaces.create",
        ActionKind::Create,
        &nw.id,
        Some(nw.name.as_str()),
        None,
    )
    .await?;
    tx.commit().await?;
    Ok(format!("Created workspace {}", &nw.id))
}

async fn edit_workspace(
    authed: ApiAuthed,
    Extension(db): Extension<DB>,
    Path(w_id): Path<String>,
    ApiAuthed { is_admin, username, .. }: ApiAuthed,
    Json(ew): Json<EditWorkspace>,
) -> Result<String> {
    require_admin(is_admin, &username)?;
    let mut tx = db.begin().await?;
    sqlx::query!(
        "UPDATE workspace SET name = $1, owner = $2 WHERE id = $3",
        ew.name,
        ew.owner,
        &w_id
    )
    .execute(&mut *tx)
    .await?;

    audit_log(
        &mut *tx,
        &authed,
        "workspaces.update",
        ActionKind::Update,
        &w_id,
        Some(&authed.email),
        None,
    )
    .await?;
    tx.commit().await?;

    Ok(format!("Updated workspace {}", &w_id))
}

async fn archive_workspace(
    Extension(db): Extension<DB>,
    Path(w_id): Path<String>,
    authed: ApiAuthed,
) -> Result<String> {
    require_admin(authed.is_admin, &authed.username)?;
    let mut tx = db.begin().await?;
    sqlx::query!("UPDATE workspace SET deleted = true WHERE id = $1", &w_id)
        .execute(&mut *tx)
        .await?;

    audit_log(
        &mut *tx,
        &authed,
        "workspaces.archive",
        ActionKind::Update,
        &w_id,
        Some(&authed.email),
        None,
    )
    .await?;
    tx.commit().await?;

    Ok(format!("Archived workspace {}", &w_id))
}

async fn leave_workspace(
    Extension(db): Extension<DB>,
    Path(w_id): Path<String>,
    authed: ApiAuthed,
) -> Result<String> {
    let mut tx = db.begin().await?;
    sqlx::query!(
        "DELETE FROM usr WHERE workspace_id = $1 AND email = $2",
        &w_id,
        &authed.email
    )
    .execute(&mut *tx)
    .await?;

    audit_log(
        &mut *tx,
        &authed,
        "workspaces.leave",
        ActionKind::Delete,
        &w_id,
        Some(&authed.email),
        None,
    )
    .await?;
    tx.commit().await?;

    Ok(format!("Left workspace {}", &w_id))
}

async fn unarchive_workspace(
    Extension(db): Extension<DB>,
    Path(w_id): Path<String>,
    authed: ApiAuthed,
) -> Result<String> {
    require_admin(authed.is_admin, &authed.username)?;
    let mut tx = db.begin().await?;
    sqlx::query!("UPDATE workspace SET deleted = false WHERE id = $1", &w_id)
        .execute(&mut *tx)
        .await?;

    audit_log(
        &mut *tx,
        &authed,
        "workspaces.unarchive",
        ActionKind::Update,
        &w_id,
        Some(&authed.email),
        None,
    )
    .await?;
    tx.commit().await?;

    Ok(format!("Unarchived workspace {}", &w_id))
}

async fn invite_user(
    ApiAuthed { username, is_admin, .. }: ApiAuthed,
    Extension(db): Extension<DB>,
    Extension(webhook): Extension<WebhookShared>,
    Path(w_id): Path<String>,
    Json(mut nu): Json<NewWorkspaceInvite>,
) -> Result<(StatusCode, String)> {
    require_admin(is_admin, &username)?;

    nu.email = nu.email.to_lowercase();

    let mut tx = db.begin().await?;

    let already_in_workspace = sqlx::query_scalar!(
        "SELECT EXISTS (SELECT 1 FROM usr WHERE workspace_id = $1 AND email = $2)",
        &w_id,
        nu.email
    )
    .fetch_one(&mut *tx)
    .await?
    .unwrap_or(false);

    if already_in_workspace {
        return Err(Error::BadRequest(format!(
            "user with email {} already exists in workspace {}",
            nu.email, w_id
        )));
    }

    sqlx::query!(
        "INSERT INTO workspace_invite
            (workspace_id, email, is_admin, operator)
            VALUES ($1, $2, $3, $4) ON CONFLICT (workspace_id, email)
            DO UPDATE SET is_admin = $3, operator = $4",
        &w_id,
        nu.email,
        nu.is_admin,
        nu.operator
    )
    .execute(&mut *tx)
    .await?;

    tx.commit().await?;

    send_email_if_possible(
        &format!("Invited to Windmill's workspace: {w_id}"),
        &format!(
            "You have been granted access to Windmill's workspace {w_id}

If you do not have an account on {}, login with SSO or ask an admin to create an account for you.",
            BASE_URL.read().await.clone()
        ),
        &nu.email,
    );

    webhook.send_instance_event(InstanceEvent::UserInvitedWorkspace {
        email: nu.email.clone(),
        workspace: w_id,
    });

    Ok((
        StatusCode::CREATED,
        format!("user with email {} invited", nu.email),
    ))
}

async fn add_user(
    authed: ApiAuthed,
    Extension(db): Extension<DB>,
    Extension(webhook): Extension<WebhookShared>,
    Path(w_id): Path<String>,
    Json(mut nu): Json<NewWorkspaceUser>,
) -> Result<(StatusCode, String)> {
    require_admin(authed.is_admin, &authed.username)?;
    nu.email = nu.email.to_lowercase();

    let mut tx = db.begin().await?;

    let already_exists_email = sqlx::query_scalar!(
        "SELECT EXISTS(SELECT 1 FROM usr WHERE workspace_id = $1 AND email = $2)",
        &w_id,
        nu.email,
    )
    .fetch_one(&mut *tx)
    .await?
    .unwrap_or(false);

    if already_exists_email {
        return Err(Error::BadRequest(format!(
            "user with email {} already exists in workspace {}",
            nu.email, w_id
        )));
    }

    let automate_username_creation = sqlx::query_scalar!(
        "SELECT value FROM global_settings WHERE name = $1",
        AUTOMATE_USERNAME_CREATION_SETTING,
    )
    .fetch_optional(&mut *tx)
    .await?
    .map(|v| v.as_bool())
    .flatten()
    .unwrap_or(false);

    let username = if automate_username_creation {
        if nu.username.is_some() && nu.username.unwrap().len() > 0 {
            return Err(Error::BadRequest(
                "username is not allowed when username creation is automated".to_string(),
            ));
        }
        get_instance_username_or_create_pending(&mut tx, &nu.email).await?
    } else {
        let username = nu
            .username
            .ok_or(Error::BadRequest("username is required".to_string()))?;

        if !VALID_USERNAME.is_match(&username) {
            return Err(windmill_common::error::Error::BadRequest(format!(
                "Usermame can only contain alphanumeric characters and underscores and must start with a letter"
            )));
        }

        username
    };

    sqlx::query!(
        "INSERT INTO usr
            (workspace_id, email, username, is_admin, operator)
            VALUES ($1, $2, $3, $4, $5)",
        &w_id,
        nu.email,
        username,
        nu.is_admin,
        nu.operator
    )
    .execute(&mut *tx)
    .await?;

    sqlx::query!(
        "DELETE FROM workspace_invite WHERE workspace_id = $1 AND email = $2",
        &w_id,
        nu.email
    )
    .execute(&mut *tx)
    .await?;

    sqlx::query_as!(
        Group,
        "INSERT INTO usr_to_group (workspace_id, usr, group_) VALUES ($1, $2, $3) ON CONFLICT DO NOTHING",
        &w_id,
        username,
        "all",
    )
    .execute(&mut *tx)
    .await?;

    audit_log(
        &mut *tx,
        &authed,
        "users.add_to_workspace",
        ActionKind::Create,
        &w_id,
        Some(&nu.email),
        None,
    )
    .await?;

    tx.commit().await?;

    handle_deployment_metadata(
        &authed.email,
        &authed.username,
        &db,
        &w_id,
        windmill_git_sync::DeployedObject::User { email: nu.email.clone() },
        Some(format!("Added user '{}' to workspace", &nu.email)),
        true,
    )
    .await?;

    send_email_if_possible(
        &format!("Added to Windmill's workspace: {w_id}"),
        &format!(
            "You have been granted access to Windmill's workspace {w_id} by {}

If you do not have an account on {}, login with SSO or ask an admin to create an account for you.",
            authed.email,
            BASE_URL.read().await.clone()
        ),
        &nu.email,
    );

    webhook.send_instance_event(InstanceEvent::UserAddedWorkspace {
        workspace: w_id.clone(),
        email: nu.email.clone(),
    });

    Ok((
        StatusCode::CREATED,
        format!("user with email {} added", nu.email),
    ))
}

async fn delete_invite(
    ApiAuthed { username, is_admin, .. }: ApiAuthed,
    Extension(db): Extension<DB>,
    Path(w_id): Path<String>,
    Json(nu): Json<NewWorkspaceInvite>,
) -> Result<(StatusCode, String)> {
    require_admin(is_admin, &username)?;

    let mut tx = db.begin().await?;

    sqlx::query!(
        "DELETE FROM workspace_invite WHERE
        workspace_id = $1 AND email = $2 AND is_admin = $3 AND operator = $4",
        &w_id,
        nu.email,
        nu.is_admin,
        nu.operator
    )
    .execute(&mut *tx)
    .await?;

    tx.commit().await?;

    Ok((
        StatusCode::CREATED,
        format!("invite to email {} deleted", nu.email),
    ))
}

async fn exists_username(
    Extension(db): Extension<DB>,
    Json(vu): Json<ValidateUsername>,
) -> Result<String> {
    let exists = sqlx::query_scalar!(
        "SELECT EXISTS(SELECT 1 FROM usr WHERE username = $1 AND workspace_id = $2)",
        vu.username,
        vu.id
    )
    .fetch_one(&db)
    .await?
    .unwrap_or(true);

    if exists {
        return Err(Error::BadRequest("username already taken".to_string()));
    }

    Ok("valid username".to_string())
}

async fn get_workspace_name(
    authed: ApiAuthed,
    Path(w_id): Path<String>,
    Extension(user_db): Extension<UserDB>,
) -> Result<String> {
    let mut tx = user_db.begin(&authed).await?;
    let workspace = sqlx::query_scalar!("SELECT name FROM workspace WHERE id = $1", &w_id)
        .fetch_one(&mut *tx)
        .await?;

    tx.commit().await?;

    Ok(workspace)
}

#[derive(Deserialize)]
struct ChangeWorkspaceName {
    new_name: String,
}

#[derive(Deserialize)]
struct ChangeWorkspaceColor {
    color: Option<String>,
}

async fn change_workspace_name(
    authed: ApiAuthed,
    Path(w_id): Path<String>,
    Extension(db): Extension<DB>,
    Json(rw): Json<ChangeWorkspaceName>,
) -> Result<String> {
    require_admin(authed.is_admin, &authed.username)?;

    let mut tx = db.begin().await?;

    sqlx::query!(
        "UPDATE workspace SET name = $1 WHERE id = $2",
        &rw.new_name,
        &w_id
    )
    .execute(&mut *tx)
    .await?;

    audit_log(
        &mut *tx,
        &authed,
        "workspace.change_workspace_name",
        ActionKind::Update,
        &w_id,
        Some(&authed.email),
        None,
    )
    .await?;

    tx.commit().await?;

    Ok(format!("updated workspace name to {}", &rw.new_name))
}

async fn change_workspace_color(
    authed: ApiAuthed,
    Path(w_id): Path<String>,
    Extension(db): Extension<DB>,
    Json(rw): Json<ChangeWorkspaceColor>,
) -> Result<String> {
    require_admin(authed.is_admin, &authed.username)?;

    let mut tx = db.begin().await?;

    sqlx::query!(
        "UPDATE workspace_settings SET color = $1 WHERE workspace_id = $2",
        rw.color,
        &w_id
    )
    .execute(&mut *tx)
    .await?;

    tx.commit().await?;

    Ok(format!(
        "updated workspace color to {}",
        rw.color.as_deref().unwrap_or("no color")
    ))
}

async fn get_usage(Extension(db): Extension<DB>, Path(w_id): Path<String>) -> Result<String> {
    let usage = sqlx::query_scalar!(
        "
    SELECT usage.usage FROM usage 
    WHERE is_workspace = true 
    AND month_ = EXTRACT(YEAR FROM current_date) * 12 + EXTRACT(MONTH FROM current_date)
    AND id = $1",
        w_id
    )
    .fetch_optional(&db)
    .await?
    .unwrap_or(0);
    Ok(usage.to_string())
}

#[cfg(feature = "enterprise")]
pub async fn get_critical_alerts(
    Extension(db): Extension<DB>,
    Path(w_id): Path<String>,
    authed: ApiAuthed,
    Query(params): Query<crate::utils::AlertQueryParams>,
) -> JsonResult<serde_json::Value> {
    require_admin_or_devops(authed.is_admin, &authed.username, &authed.email, &db).await?;

    crate::utils::get_critical_alerts(db, params, Some(w_id)).await
}

#[cfg(not(feature = "enterprise"))]
pub async fn get_critical_alerts() -> Error {
    Error::NotFound("Critical Alerts require EE".to_string())
}

#[cfg(feature = "enterprise")]
pub async fn acknowledge_critical_alert(
    Extension(db): Extension<DB>,
    Path((w_id, id)): Path<(String, i32)>,
    authed: ApiAuthed,
) -> Result<String> {
    require_admin_or_devops(authed.is_admin, &authed.username, &authed.email, &db).await?;
    crate::utils::acknowledge_critical_alert(db, Some(w_id), id).await
}

#[cfg(not(feature = "enterprise"))]
pub async fn acknowledge_critical_alert() -> Error {
    Error::NotFound("Critical Alerts require EE".to_string())
}

#[cfg(feature = "enterprise")]
pub async fn acknowledge_all_critical_alerts(
    Extension(db): Extension<DB>,
    Path(w_id): Path<String>,
    authed: ApiAuthed,
) -> Result<String> {
    require_admin(authed.is_admin, &authed.username)?;
    crate::utils::acknowledge_all_critical_alerts(db, Some(w_id)).await
}

#[cfg(not(feature = "enterprise"))]
pub async fn acknowledge_all_critical_alerts() -> Error {
    Error::NotFound("Critical Alerts require EE".to_string())
}

#[cfg(feature = "enterprise")]
#[derive(Deserialize)]
pub struct MuteCriticalAlertRequest {
    pub mute_critical_alerts: Option<bool>,
}

#[cfg(feature = "enterprise")]
async fn mute_critical_alerts(
    Extension(db): Extension<DB>,
    Path(w_id): Path<String>,
    ApiAuthed { is_admin, username, .. }: ApiAuthed,
    Json(m_r): Json<MuteCriticalAlertRequest>,
) -> Result<String> {
    require_admin(is_admin, &username)?;

    let mute_alerts = m_r.mute_critical_alerts.unwrap_or(false);

    if mute_alerts {
        sqlx::query!(
            "UPDATE alerts SET acknowledged_workspace = true, acknowledged = true WHERE workspace_id = $1",
            &w_id
        )
    .execute(&db)
    .await?;
    }

    sqlx::query!(
        "UPDATE workspace_settings SET mute_critical_alerts = $1 WHERE workspace_id = $2",
        mute_alerts,
        &w_id
    )
    .execute(&db)
    .await?;

    Ok(format!(
        "Updated mute criticital alert ui settings for workspace: {}",
        &w_id
    ))
}

#[cfg(not(feature = "enterprise"))]
pub async fn mute_critical_alerts() -> Error {
    Error::NotFound("Critical Alerts require EE".to_string())
}<|MERGE_RESOLUTION|>--- conflicted
+++ resolved
@@ -17,6 +17,7 @@
     db::DB,
     users::{WorkspaceInvite, VALID_USERNAME},
     utils::require_super_admin,
+    variables::{decrypt, encrypt},
     webhook_util::WebhookShared,
 };
 
@@ -35,7 +36,7 @@
 use windmill_common::db::UserDB;
 use windmill_common::s3_helpers::LargeFileStorage;
 use windmill_common::users::username_to_permissioned_as;
-use windmill_common::variables::{build_crypt, decrypt, encrypt};
+use windmill_common::variables::build_crypt;
 use windmill_common::worker::to_raw_value;
 #[cfg(feature = "enterprise")]
 use windmill_common::workspaces::WorkspaceDeploymentUISettings;
@@ -1302,11 +1303,8 @@
     pub websocket_used: bool,
     pub http_routes_used: bool,
     pub kafka_used: bool,
-<<<<<<< HEAD
+    pub nats_used: bool,
     pub database_used: bool,
-=======
-    pub nats_used: bool,
->>>>>>> 7255ad81
 }
 
 async fn get_used_triggers(
@@ -1317,7 +1315,6 @@
     let mut tx = user_db.begin(&authed).await?;
     let websocket_used = sqlx::query_as!(
         UsedTriggers,
-<<<<<<< HEAD
         r#"
         SELECT 
             
@@ -1325,17 +1322,10 @@
            
             EXISTS(SELECT 1 FROM http_trigger WHERE workspace_id = $1) AS "http_routes_used!",
             EXISTS(SELECT 1 FROM kafka_trigger WHERE workspace_id = $1) as "kafka_used!",
+            EXISTS(SELECT 1 FROM nats_trigger WHERE workspace_id = $1) as "nats_used!",
             EXISTS(SELECT 1 FROM database_trigger WHERE workspace_id = $1) AS "database_used!"
         "#,
         w_id
-=======
-        r#"SELECT 
-            EXISTS(SELECT 1 FROM websocket_trigger WHERE workspace_id = $1) as "websocket_used!", 
-            EXISTS(SELECT 1 FROM http_trigger WHERE workspace_id = $1) as "http_routes_used!",
-            EXISTS(SELECT 1 FROM kafka_trigger WHERE workspace_id = $1) as "kafka_used!",
-            EXISTS(SELECT 1 FROM nats_trigger WHERE workspace_id = $1) as "nats_used!""#,
-        w_id,
->>>>>>> 7255ad81
     )
     .fetch_one(&mut *tx)
     .await?;
