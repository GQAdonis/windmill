#[cfg(unix)]
use std::{
    collections::HashMap,
    os::unix::fs::PermissionsExt,
    path::{Path, PathBuf},
    process::Stdio,
};

#[cfg(windows)]
use std::{
    collections::HashMap,
    path::{Path, PathBuf},
    process::Stdio,
};

use anyhow::anyhow;
use itertools::Itertools;
use serde_json::value::RawValue;
use tokio::process::Command;
use uuid::Uuid;
use windmill_common::{
    error,
    jobs::QueuedJob,
    worker::{to_raw_value, write_file, write_file_at_user_defined_location, WORKER_CONFIG},
};
use windmill_parser_yaml::{AnsibleRequirements, ResourceOrVariablePath};
use windmill_queue::{append_logs, CanceledBy};

use crate::{
    bash_executor::BIN_BASH,
    common::{
        get_reserved_variables, read_and_check_result, start_child_process, transform_json,
        OccupancyMetrics,
    },
    handle_child::handle_child,
    python_executor::{create_dependencies_dir, handle_python_reqs, uv_pip_compile, PyVersion},
    AuthedClientBackgroundTask, DISABLE_NSJAIL, DISABLE_NUSER, HOME_ENV, NSJAIL_PATH, PATH_ENV,
    PROXY_ENVS, TZ_ENV,
};

lazy_static::lazy_static! {
    static ref ANSIBLE_PLAYBOOK_PATH: String =
    std::env::var("ANSIBLE_PLAYBOOK_PATH").unwrap_or("/usr/local/bin/ansible-playbook".to_string());

    static ref ANSIBLE_GALAXY_PATH: String =
    std::env::var("ANSIBLE_GALAXY_PATH").unwrap_or("/usr/local/bin/ansible-galaxy".to_string());
}

const NSJAIL_CONFIG_RUN_ANSIBLE_CONTENT: &str = include_str!("../nsjail/run.ansible.config.proto");

async fn handle_ansible_python_deps(
    job_dir: &str,
    requirements_o: Option<String>,
    ansible_reqs: Option<&AnsibleRequirements>,
    w_id: &str,
    job_id: &Uuid,
    db: &sqlx::Pool<sqlx::Postgres>,
    worker_name: &str,
    worker_dir: &str,
    mem_peak: &mut i32,
    canceled_by: &mut Option<CanceledBy>,
    occupancy_metrics: &mut OccupancyMetrics,
) -> error::Result<Vec<String>> {
    create_dependencies_dir(job_dir).await;

    let mut additional_python_paths: Vec<String> = WORKER_CONFIG
        .read()
        .await
        .additional_python_paths
        .clone()
        .unwrap_or_else(|| vec![])
        .clone();

    let requirements = match requirements_o {
        Some(r) => r,
        None => {
            let requirements = ansible_reqs
                .map(|x| x.python_reqs.join("\n"))
                .unwrap_or("".to_string());
            if requirements.is_empty() {
                "".to_string()
            } else {
                uv_pip_compile(
                    job_id,
                    &requirements,
                    mem_peak,
                    canceled_by,
                    job_dir,
                    db,
                    worker_name,
                    w_id,
                    &mut Some(occupancy_metrics),
                    PyVersion::Py311,
                    false,
                    false,
                )
                .await
                .map_err(|e| {
                    error::Error::ExecutionErr(format!("pip compile failed: {}", e.to_string()))
                })?
            }
        }
    };

    if requirements.len() > 0 {
        let mut venv_path = handle_python_reqs(
            requirements
                .split("\n")
                .filter(|x| !x.starts_with("--"))
                .collect(),
            job_id,
            w_id,
            mem_peak,
            canceled_by,
            db,
            worker_name,
            job_dir,
            worker_dir,
            &mut Some(occupancy_metrics),
<<<<<<< HEAD
            crate::python_executor::PyVersion::Py311,
            false,
=======
            true,
            true,
>>>>>>> 1b922f3b
        )
        .await?;
        additional_python_paths.append(&mut venv_path);
    }
    Ok(additional_python_paths)
}

async fn install_galaxy_collections(
    collections_yml: &str,
    job_dir: &str,
    job_id: &Uuid,
    worker_name: &str,
    w_id: &str,
    mem_peak: &mut i32,
    canceled_by: &mut Option<CanceledBy>,
    db: &sqlx::Pool<sqlx::Postgres>,
    occupancy_metrics: &mut OccupancyMetrics,
) -> anyhow::Result<()> {
    write_file(job_dir, "requirements.yml", collections_yml)?;

    append_logs(
        job_id,
        w_id,
        "\n\n--- ANSIBLE GALAXY INSTALL ---\n".to_string(),
        db,
    )
    .await;
    let mut galaxy_command = Command::new(ANSIBLE_GALAXY_PATH.as_str());
    galaxy_command
        .current_dir(job_dir)
        .env_clear()
        .envs(PROXY_ENVS.clone())
        .env("PATH", PATH_ENV.as_str())
        .env("TZ", TZ_ENV.as_str())
        // .env("BASE_INTERNAL_URL", base_internal_url)
        // .env("HOME", HOME_ENV.as_str())
        .args(vec![
            "collection",
            "install",
            "-r",
            "requirements.yml",
            "-p",
            "./",
        ])
        .stdout(Stdio::piped())
        .stderr(Stdio::piped());

    let child = start_child_process(galaxy_command, ANSIBLE_GALAXY_PATH.as_str()).await?;
    handle_child(
        job_id,
        db,
        mem_peak,
        canceled_by,
        child,
        !*DISABLE_NSJAIL,
        worker_name,
        w_id,
        "ansible galaxy install",
        None,
        false,
        &mut Some(occupancy_metrics),
    )
    .await?;

    Ok(())
}

#[cfg(not(feature = "enterprise"))]
fn check_ansible_exists() -> Result<(), error::Error> {
    if !Path::new(ANSIBLE_PLAYBOOK_PATH.as_str()).exists() {
        let msg = format!("Couldn't find ansible-playbook at {}. This probably means that you are not using the windmill-full image. Please use the image `windmill-full` for your instance in order to run Ansible jobs.", ANSIBLE_PLAYBOOK_PATH.as_str());
        return Err(error::Error::NotFound(msg));
    }
    Ok(())
}

#[cfg(feature = "enterprise")]
fn check_ansible_exists() -> Result<(), error::Error> {
    if !Path::new(ANSIBLE_PLAYBOOK_PATH.as_str()).exists() {
        let msg = format!("Couldn't find ansible-playbook at {}. This probably means that you are not using the windmill-full image. Please use the image `windmill-ee-full` for your instance in order to run Ansible jobs.", ANSIBLE_PLAYBOOK_PATH.as_str());
        return Err(error::Error::NotFound(msg));
    }
    Ok(())
}

pub async fn handle_ansible_job(
    requirements_o: Option<String>,
    job_dir: &str,
    worker_dir: &str,
    worker_name: &str,
    job: &QueuedJob,
    mem_peak: &mut i32,
    canceled_by: &mut Option<CanceledBy>,
    db: &sqlx::Pool<sqlx::Postgres>,
    client: &AuthedClientBackgroundTask,
    inner_content: &String,
    shared_mount: &str,
    base_internal_url: &str,
    envs: HashMap<String, String>,
    occupancy_metrics: &mut OccupancyMetrics,
) -> windmill_common::error::Result<Box<RawValue>> {
    check_ansible_exists()?;

    let (logs, reqs, playbook) = windmill_parser_yaml::parse_ansible_reqs(inner_content)?;
    append_logs(&job.id, &job.workspace_id, logs, db).await;
    write_file(job_dir, "main.yml", &playbook)?;

    let additional_python_paths = handle_ansible_python_deps(
        job_dir,
        requirements_o,
        reqs.as_ref(),
        &job.workspace_id,
        &job.id,
        db,
        worker_name,
        worker_dir,
        mem_peak,
        canceled_by,
        occupancy_metrics,
    )
    .await?;

    let interpolated_args;
    if let Some(args) = &job.args {
        let mut args = args.0.clone();
        if let Some(reqs) = reqs.clone() {
            for (name, path) in reqs.resources.iter().chain(reqs.vars.iter()) {
                args.insert(name.clone(), to_raw_value(path));
            }
        }
        if let Some(x) = transform_json(client, &job.workspace_id, &args, job, db).await? {
            write_file(
                job_dir,
                "args.json",
                &serde_json::to_string(&x).unwrap_or_else(|_| "{}".to_string()),
            )?;
            interpolated_args = Some(x);
        } else {
            write_file(
                job_dir,
                "args.json",
                &serde_json::to_string(&args).unwrap_or_else(|_| "{}".to_string()),
            )?;
            interpolated_args = Some(args);
        }
    } else {
        interpolated_args = None;
        write_file(job_dir, "args.json", "{}")?;
    };
    write_file(job_dir, "result.json", "")?;

    let cmd_options: Vec<String> = reqs
        .as_ref()
        .map(|r| r.options.clone())
        .map(|r| get_cmd_options(r))
        .unwrap_or_default();

    let inventories: Vec<String> = reqs
        .as_ref()
        .map(|x| {
            x.inventories
                .clone()
                .iter()
                .flat_map(|i| vec!["-i".to_string(), i.name.clone()].into_iter())
                .collect()
        })
        .unwrap_or_else(|| vec![]);

    let authed_client = client.get_authed().await;
    let mut nsjail_extra_mounts = vec![];
    if let Some(r) = reqs {
        nsjail_extra_mounts = create_file_resources(
            &job.id,
            &job.workspace_id,
            job_dir,
            interpolated_args.as_ref(),
            &r,
            &authed_client,
            db,
        )
        .await?;

        if let Some(collections) = r.collections {
            install_galaxy_collections(
                collections.as_str(),
                job_dir,
                &job.id,
                worker_name,
                &job.workspace_id,
                mem_peak,
                canceled_by,
                db,
                occupancy_metrics,
            )
            .await?;
        }
    }
    append_logs(
        &job.id,
        &job.workspace_id,
        "\n\n--- ANSIBLE PLAYBOOK EXECUTION ---\n".to_string(),
        db,
    )
    .await;
    let ansible_cfg_content = format!(
        r#"
[defaults]
collections_path = ./
roles_path = ./roles
home={job_dir}/.ansible
local_tmp={job_dir}/.ansible/tmp
remote_tmp={job_dir}/.ansible/tmp
"#
    );
    write_file(job_dir, "ansible.cfg", &ansible_cfg_content)?;

    let mut reserved_variables = get_reserved_variables(job, &authed_client.token, db).await?;
    let additional_python_paths_folders = additional_python_paths.join(":");

    if !*DISABLE_NSJAIL {
        let shared_deps = additional_python_paths
            .into_iter()
            .map(|pp| {
                format!(
                    r#"
mount {{
    src: "{pp}"
    dst: "{pp}"
    is_bind: true
    rw: false
}}
        "#
                )
            })
            .join("\n");
        let _ = write_file(
            job_dir,
            "run.config.proto",
            &NSJAIL_CONFIG_RUN_ANSIBLE_CONTENT
                .replace("{JOB_DIR}", job_dir)
                .replace("{CLONE_NEWUSER}", &(!*DISABLE_NUSER).to_string())
                .replace("{SHARED_MOUNT}", shared_mount)
                .replace("{SHARED_DEPENDENCIES}", shared_deps.as_str())
                .replace("{FILE_RESOURCES}", nsjail_extra_mounts.join("\n").as_str())
                .replace(
                    "{ADDITIONAL_PYTHON_PATHS}",
                    additional_python_paths_folders.as_str(),
                ),
        )?;
    } else {
        reserved_variables.insert("PYTHONPATH".to_string(), additional_python_paths_folders);
    }

    let mut cmd_args = vec!["main.yml", "--extra-vars", "@args.json"];
    cmd_args.extend(inventories.iter().map(|s| s.as_str()));
    cmd_args.extend(cmd_options.iter().map(|s| s.as_str()));

    let child = if !*DISABLE_NSJAIL {
        let wrapper = format!(
            r#"set -eou pipefail
{0} "$@"
if [ -f "result" ]; then
    cat result > result_nsjail_mount.json
fi
if [ -f "result.json" ]; then
    cat result.json > result_nsjail_mount.json
fi
"#,
            ANSIBLE_PLAYBOOK_PATH.as_str()
        );

        let file = write_file(job_dir, "wrapper.sh", &wrapper)?;

        #[cfg(unix)]
        file.metadata()?.permissions().set_mode(0o777);
        // let mut nsjail_cmd = Command::new(NSJAIL_PATH.as_str());
        let mut nsjail_cmd = Command::new(NSJAIL_PATH.as_str());
        nsjail_cmd
            .current_dir(job_dir)
            .env_clear()
            .envs(PROXY_ENVS.clone())
            // inject PYTHONPATH here - for some reason I had to do it in nsjail conf
            .envs(reserved_variables)
            .env("PATH", PATH_ENV.as_str())
            .env("TZ", TZ_ENV.as_str())
            .env("BASE_INTERNAL_URL", base_internal_url)
            .env("BASE_URL", base_internal_url)
            .args(
                vec![
                    "--config",
                    "run.config.proto",
                    "--",
                    BIN_BASH.as_str(),
                    "/tmp/wrapper.sh",
                ]
                .into_iter()
                .chain(cmd_args),
            )
            .stdout(Stdio::piped())
            .stderr(Stdio::piped());
        start_child_process(nsjail_cmd, NSJAIL_PATH.as_str()).await?
    } else {
        let mut ansible_cmd = Command::new(ANSIBLE_PLAYBOOK_PATH.as_str());
        ansible_cmd
            .current_dir(job_dir)
            .env_clear()
            .envs(envs)
            .envs(reserved_variables)
            .env("PATH", PATH_ENV.as_str())
            .env("TZ", TZ_ENV.as_str())
            .env("BASE_INTERNAL_URL", base_internal_url)
            .env("HOME", HOME_ENV.as_str())
            .args(cmd_args)
            .stdout(Stdio::piped())
            .stderr(Stdio::piped());

        #[cfg(windows)]
        ansible_cmd.env("USERPROFILE", crate::USERPROFILE_ENV.as_str());

        start_child_process(ansible_cmd, ANSIBLE_PLAYBOOK_PATH.as_str()).await?
    };

    handle_child(
        &job.id,
        db,
        mem_peak,
        canceled_by,
        child,
        !*DISABLE_NSJAIL,
        worker_name,
        &job.workspace_id,
        "python run",
        job.timeout,
        false,
        &mut Some(occupancy_metrics),
    )
    .await?;
    read_and_check_result(job_dir).await
}

fn get_cmd_options(r: windmill_parser_yaml::AnsiblePlaybookOptions) -> Vec<String> {
    let mut ret = vec![];

    if let Some(v) = r.verbosity {
        if v.chars().all(|c| c == 'v') && v.len() <= 6 {
            ret.push(format!("-{}", v));
        }
    }

    if let Some(o) = r.timeout {
        ret.push("--timeout".to_string());
        ret.push(o.to_string());
    }

    if let Some(o) = r.forks {
        ret.push("--forks".to_string());
        ret.push(o.to_string());
    }

    if r.flush_cache.is_some() {
        ret.push("--flush-cache".to_string());
    }

    if r.force_handlers.is_some() {
        ret.push("--force-handlers".to_string());
    }

    ret
}

fn define_nsjail_mount(job_dir: &str, path: &PathBuf) -> anyhow::Result<String> {
    Ok(format!(
        r#"
mount {{
    src: "{0}/{1}"
    dst: "/tmp/{1}"
    is_bind: true
    rw: false
    mandatory: false
}}
        "#,
        job_dir,
        path.strip_prefix(job_dir)?
            .to_str()
            .ok_or(anyhow!("Invalid path."))?
    ))
}

async fn create_file_resources(
    job_id: &Uuid,
    w_id: &str,
    job_dir: &str,
    args: Option<&HashMap<String, Box<RawValue>>>,
    r: &AnsibleRequirements,
    client: &crate::AuthedClient,
    db: &sqlx::Pool<sqlx::Postgres>,
) -> error::Result<Vec<String>> {
    let mut logs = String::new();
    let mut nsjail_mounts: Vec<String> = vec![];

    for inventory in &r.inventories {
        let content;
        if let Some(resource_path) = &inventory.pinned_resource {
            content = client
                .get_resource_value_interpolated::<serde_json::Value>(
                    resource_path,
                    Some(job_id.to_string()),
                )
                .await?;
        } else {
            let o = args
                .as_ref()
                .and_then(|g| g.get(&inventory.name))
                .ok_or(anyhow!(
                    "Specified inventory was missing in the script arguments"
                ))?;

            content = serde_json::from_str(o.get())
                .map_err(|e| anyhow!("Failed to parse inventory arg: {}", e))?;

            if content == serde_json::value::Value::Null {
                Err(anyhow!("The inventory argument was left empty. If you do not wish to specify an inventory for this script, remove the `inventory:` section from the yaml."))?;
            }
        }

        let validated_path = write_file_at_user_defined_location(
            job_dir,
            &inventory.name,
            content
                .get("content")
                .and_then(|v| v.as_str())
                .ok_or(anyhow!(
                    "Invalid inventory resource, `content` field absent or invalid"
                ))?,
            None,
        )
        .map_err(|e| anyhow!("Couldn't write inventory: {}", e))?;

        nsjail_mounts.push(
            define_nsjail_mount(job_dir, &validated_path)
                .map_err(|e| anyhow!("Inventory path (a.k.a. `name`) is invalid: {}", e))?,
        );

        logs.push_str(&format!("\nCreated inventory `{}`", inventory.name));
    }

    for file_res in &r.file_resources {
        let r =
            get_resource_or_variable_content(client, &file_res.resource_path, job_id.to_string())
                .await?;
        let path = file_res.target_path.clone();
        let validated_path =
            write_file_at_user_defined_location(job_dir, path.as_str(), &r, file_res.mode)
                .map_err(|e| anyhow!("Couldn't write text file at {}: {}", path, e))?;

        nsjail_mounts.push(
            define_nsjail_mount(job_dir, &validated_path)
                .map_err(|e| anyhow!("File resource path is invalid: {}", e))?,
        );

        logs.push_str(&format!(
            "\nCreated {} from {:?}",
            file_res.target_path, file_res.resource_path
        ));
    }
    append_logs(job_id, w_id, logs, db).await;

    Ok(nsjail_mounts)
}

async fn get_resource_or_variable_content(
    client: &crate::AuthedClient,
    path: &ResourceOrVariablePath,
    job_id: String,
) -> anyhow::Result<String> {
    Ok(match path {
        ResourceOrVariablePath::Resource(p) => {
            let r = client
                .get_resource_value_interpolated::<serde_json::Value>(&p, Some(job_id))
                .await?;

            r.get("content")
                .and_then(|v| v.as_str())
                .ok_or(anyhow!(
                    "Invalid text file resource {}, `content` field absent or invalid",
                    p
                ))?
                .to_string()
        }
        ResourceOrVariablePath::Variable(p) => client.get_variable_value(&p).await?,
    })
}<|MERGE_RESOLUTION|>--- conflicted
+++ resolved
@@ -117,13 +117,10 @@
             job_dir,
             worker_dir,
             &mut Some(occupancy_metrics),
-<<<<<<< HEAD
             crate::python_executor::PyVersion::Py311,
             false,
-=======
             true,
             true,
->>>>>>> 1b922f3b
         )
         .await?;
         additional_python_paths.append(&mut venv_path);
