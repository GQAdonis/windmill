--- conflicted
+++ resolved
@@ -75,15 +75,9 @@
         read_result, start_child_process, OccupancyMetrics,
     },
     handle_child::handle_child,
-<<<<<<< HEAD
-    AuthedClientBackgroundTask, DISABLE_NSJAIL, DISABLE_NUSER, HOME_ENV, HTTPS_PROXY, HTTP_PROXY,
+    AuthedClientBackgroundTask, DISABLE_NSJAIL, DISABLE_NUSER, HOME_ENV, PROXY_ENVS,
     INSTANCE_PYTHON_VERSION, LOCK_CACHE_DIR, NO_PROXY, NSJAIL_PATH, PATH_ENV, PIP_CACHE_DIR,
     PIP_EXTRA_INDEX_URL, PIP_INDEX_URL, PY_INSTALL_DIR, TZ_ENV, UV_CACHE_DIR,
-=======
-    AuthedClientBackgroundTask, DISABLE_NSJAIL, DISABLE_NUSER, HOME_ENV, LOCK_CACHE_DIR,
-    NSJAIL_PATH, PATH_ENV, PIP_CACHE_DIR, PIP_EXTRA_INDEX_URL, PIP_INDEX_URL, PROXY_ENVS, TZ_ENV,
-    UV_CACHE_DIR,
->>>>>>> 41acd56e
 };
 
 #[derive(Eq, PartialEq, Clone, Copy)]
@@ -1392,7 +1386,6 @@
                 .clone()
                 .map(handle_ephemeral_token);
 
-<<<<<<< HEAD
             if let Some(url) = pip_index_url.as_ref() {
                 vars.push(("INDEX_URL", url));
             }
@@ -1401,15 +1394,6 @@
             }
             if let Some(host) = PIP_TRUSTED_HOST.as_ref() {
                 vars.push(("TRUSTED_HOST", host));
-            }
-            if let Some(http_proxy) = HTTP_PROXY.as_ref() {
-                vars.push(("HTTP_PROXY", http_proxy));
-            }
-            if let Some(https_proxy) = HTTPS_PROXY.as_ref() {
-                vars.push(("HTTPS_PROXY", https_proxy));
-            }
-            if let Some(no_proxy) = NO_PROXY.as_ref() {
-                vars.push(("NO_PROXY", no_proxy));
             }
         } else {
             if let Some(url) = pip_extra_index_url.as_ref() {
@@ -1431,25 +1415,6 @@
             if let Some(host) = PIP_TRUSTED_HOST.as_ref() {
                 vars.push(("TRUSTED_HOST", host));
             }
-            if let Some(http_proxy) = HTTP_PROXY.as_ref() {
-                vars.push(("HTTP_PROXY", http_proxy));
-            }
-            if let Some(https_proxy) = HTTPS_PROXY.as_ref() {
-                vars.push(("HTTPS_PROXY", https_proxy));
-            }
-            if let Some(no_proxy) = NO_PROXY.as_ref() {
-                vars.push(("NO_PROXY", no_proxy));
-            }
-=======
-        if let Some(url) = pip_index_url.as_ref() {
-            vars.push(("INDEX_URL", url));
-        }
-        if let Some(cert_path) = PIP_INDEX_CERT.as_ref() {
-            vars.push(("PIP_INDEX_CERT", cert_path));
-        }
-        if let Some(host) = PIP_TRUSTED_HOST.as_ref() {
-            vars.push(("TRUSTED_HOST", host));
->>>>>>> 41acd56e
         }
 
         let py_cache_dir = py_version.to_cache_dir();
