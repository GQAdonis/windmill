--- conflicted
+++ resolved
@@ -17,11 +17,8 @@
 use windmill_parser_go::parse_go_imports;
 use std::{
     borrow::Borrow, collections::HashMap, io, os::unix::process::ExitStatusExt, panic,
-<<<<<<< HEAD
     process::Stdio, time::{Duration, SystemTime}, sync::atomic::Ordering,
-=======
-    process::Stdio, time::Duration, sync::{atomic::Ordering, Arc},
->>>>>>> e1712e63
+    sync::{Arc},
 };
 use tracing::{trace_span, Instrument};
 use uuid::Uuid;
@@ -772,13 +769,9 @@
             }
             match next_job {
                 Ok(Some(job)) => {
-<<<<<<< HEAD
                     println!("{:?}",  SystemTime::now());
 
-=======
-
                     let token = create_token_for_owner_in_bg(&db, &job).await;
->>>>>>> e1712e63
                     let label_values = [
                         &job.workspace_id,
                         job.language.as_ref().map(|l| l.as_str()).unwrap_or(""),
@@ -834,27 +827,9 @@
                             .await
                             .expect("could not create shared dir");
                     }
-<<<<<<< HEAD
-                    let tx = db.begin().await.expect("could not start token transaction");
                     println!("bef token: {:?}",  SystemTime::now());
 
-                    let (tx, token) = create_token_for_owner(
-                        tx,
-                        &job.workspace_id,
-                        &job.permissioned_as,
-                        "ephemeral-script",
-                        *SESSION_TOKEN_EXPIRY,
-                        &job.email,
-                    )
-                    .await.expect("could not create job token");
-                    tx.commit().await.expect("could not commit job token");
-                    println!("create token for owner {:?}",  SystemTime::now());
-
-                    let authed_client = AuthedClient { base_internal_url: base_internal_url.to_string(), token: token.clone(), workspace: job.workspace_id.to_string(), client: OnceCell::new() };
-=======
-
                     let authed_client = AuthedClientBackgroundTask { base_internal_url: base_internal_url.to_string(), token: token, workspace: job.workspace_id.to_string(), client: OnceCell::new() };
->>>>>>> e1712e63
                     let is_flow = job.job_kind == JobKind::Flow || job.job_kind == JobKind::FlowPreview || job.job_kind == JobKind::FlowDependencies;
 
                     if let Some(err) = handle_queued_job(
@@ -1707,20 +1682,15 @@
     base_internal_url: &str,
     worker_name: &str
 ) -> error::Result<serde_json::Value> {
-    // let mut start = Instant::now();
+    let mut start = Instant::now();
     logs.push_str("\n\n--- DENO CODE EXECUTION ---\n");
     set_logs(logs, &job.id, db).await;
     
-    // logs.push_str(format!("st: {:?}\n", start.elapsed().as_millis()).as_str());
-    // start = Instant::now();
+    logs.push_str(format!("st: {:?}\n", start.elapsed().as_millis()).as_str());
+    start = Instant::now();
     let _ = write_file(job_dir, "main.ts", inner_content).await?;
 
-    let sig = trace_span!("parse_deno_signature")
-        .in_scope(|| windmill_parser_ts::parse_deno_signature(inner_content, true))?;
-    let client = client.get_authed().await;
-    create_args_and_out_file(&client, job, job_dir).await?;
-
-    let spread = sig.args.into_iter().map(|x| x.name).join(",");
+    let spread =  windmill_parser_ts::parse_deno_signature(inner_content, true)?.args.into_iter().map(|x| x.name).join(",");
     let wrapper_content: String = format!(
         r#"
 import {{ main }} from "./main.ts";
@@ -1764,10 +1734,16 @@
       }}"#,
     );
     write_file(job_dir, "import_map.json", &import_map).await?;
+
+
+
+    let client = client.get_authed().await;
+    create_args_and_out_file(&client, job, job_dir).await?;
     let mut reserved_variables = get_reserved_variables(job, &client.token, db).await?;
     reserved_variables.insert("RUST_LOG".to_string(), "info".to_string());
-
+    
     let common_deno_proc_envs = get_common_deno_proc_envs(&client.token, base_internal_url);
+
     //do not cache local dependencies
     let reload = format!("--reload={base_internal_url}");
     let child = async {
@@ -1805,13 +1781,13 @@
     }
     .instrument(trace_span!("create_deno_jail"))
     .await?;
-    // logs.push_str(format!("prepare: {:?}\n", start.elapsed().as_millis()).as_str());
-    // start = Instant::now();
+    logs.push_str(format!("prepare: {:?}\n", start.elapsed().as_millis()).as_str());
+    start = Instant::now();
     handle_child(&job.id, db, logs, child, false, worker_name, &job.workspace_id).await?;
-    // logs.push_str(format!("execute: {:?}\n", start.elapsed().as_millis()).as_str());
-    // start = Instant::now();
+    logs.push_str(format!("execute: {:?}\n", start.elapsed().as_millis()).as_str());
+    start = Instant::now();
     let r = read_result(job_dir).await;
-    // logs.push_str(format!("rr: {:?}\n", start.elapsed().as_millis()).as_str());
+    logs.push_str(format!("rr: {:?}\n", start.elapsed().as_millis()).as_str());
     r
 }
 
