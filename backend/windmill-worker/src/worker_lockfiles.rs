use std::collections::HashMap;
use std::path::{Component, Path, PathBuf};

use async_recursion::async_recursion;
use serde_json::value::RawValue;
use serde_json::{json, Value};
use sha2::Digest;
use sqlx::types::Json;
use uuid::Uuid;
use windmill_common::error::Error;
use windmill_common::error::Result;
use windmill_common::flows::{FlowModule, FlowModuleValue, FlowNodeId};
use windmill_common::get_latest_deployed_hash_for_path;
use windmill_common::jobs::JobPayload;
use windmill_common::scripts::ScriptHash;
#[cfg(feature = "python")]
use windmill_common::worker::PythonAnnotations;
use windmill_common::worker::{to_raw_value, to_raw_value_owned, write_file};

use windmill_common::{
    apps::AppScriptId,
    cache::{self, RawData},
    error::{self, to_anyhow},
    flows::{add_virtual_items_if_necessary, FlowValue},
    jobs::QueuedJob,
    scripts::ScriptLang,
    DB,
};
use windmill_git_sync::{handle_deployment_metadata, DeployedObject};
#[cfg(feature = "python")]
use windmill_parser_py_imports::parse_relative_imports;
use windmill_parser_ts::parse_expr_for_imports;
use windmill_queue::{append_logs, CanceledBy, PushIsolationLevel};

use crate::common::OccupancyMetrics;
use crate::csharp_executor::generate_nuget_lockfile;

#[cfg(feature = "php")]
use crate::php_executor::{composer_install, parse_php_imports};
#[cfg(feature = "python")]
use crate::python_executor::{
    create_dependencies_dir, handle_python_reqs, uv_pip_compile, PyVersion, USE_PIP_COMPILE,
    USE_PIP_INSTALL,
};
#[cfg(feature = "rust")]
use crate::rust_executor::generate_cargo_lockfile;
use crate::{
    bun_executor::gen_bun_lockfile, deno_executor::generate_deno_lock,
    go_executor::install_go_dependencies,
};

pub async fn update_script_dependency_map(
    job_id: &Uuid,
    db: &DB,
    w_id: &str,
    parent_path: &Option<String>,
    script_path: &str,
    relative_imports: Vec<String>,
) -> error::Result<()> {
    let importer_kind = "script";
    if !relative_imports.is_empty() {
        let mut logs = "".to_string();
        logs.push_str("\n--- RELATIVE IMPORTS ---\n\n");
        logs.push_str(&relative_imports.join("\n"));

        let mut tx = db.begin().await?;
        tx =
            clear_dependency_parent_path(parent_path, script_path, w_id, importer_kind, tx).await?;

        tx = clear_dependency_map_for_item(script_path, w_id, importer_kind, tx, &None).await?;

        tx = add_relative_imports_to_dependency_map(
            script_path,
            w_id,
            relative_imports,
            importer_kind,
            tx,
            &mut logs,
            None,
        )
        .await?;
        tx.commit().await?;
        append_logs(job_id, w_id, logs, db).await;
    }
    Ok(())
}

async fn add_relative_imports_to_dependency_map<'c>(
    script_path: &str,
    w_id: &str,
    relative_imports: Vec<String>,
    importer_kind: &str,
    mut tx: sqlx::Transaction<'c, sqlx::Postgres>,
    logs: &mut String,
    node_id: Option<String>,
) -> error::Result<sqlx::Transaction<'c, sqlx::Postgres>> {
    for import in relative_imports {
        sqlx::query!(
            "INSERT INTO dependency_map (workspace_id, importer_path, importer_kind, imported_path, importer_node_id)
                 VALUES ($1, $2, $4::text::IMPORTER_KIND, $3, $5) ON CONFLICT DO NOTHING",
            w_id,
            script_path,
            import,
            importer_kind,
            node_id.clone().unwrap_or_default()
        )
        .execute(&mut *tx)
        .await?;
        logs.push_str(&format!("{}\n", import));
    }
    Ok(tx)
}

async fn clear_dependency_map_for_item<'c>(
    item_path: &str,
    w_id: &str,
    importer_kind: &str,
    mut tx: sqlx::Transaction<'c, sqlx::Postgres>,
    importer_node_id: &Option<String>,
) -> Result<sqlx::Transaction<'c, sqlx::Postgres>> {
    sqlx::query!(
        "DELETE FROM dependency_map
                 WHERE importer_path = $1 AND importer_kind = $3::text::IMPORTER_KIND
                 AND workspace_id = $2 AND ($4::text IS NULL OR importer_node_id = $4::text)",
        item_path,
        w_id,
        importer_kind,
        importer_node_id.clone()
    )
    .execute(&mut *tx)
    .await?;
    Ok(tx)
}

async fn clear_dependency_parent_path<'c>(
    parent_path: &Option<String>,
    item_path: &str,
    w_id: &str,
    importer_kind: &str,
    mut tx: sqlx::Transaction<'c, sqlx::Postgres>,
) -> Result<sqlx::Transaction<'c, sqlx::Postgres>> {
    if parent_path
        .as_ref()
        .is_some_and(|x| !x.is_empty() && x != item_path)
    {
        sqlx::query!(
            "DELETE FROM dependency_map
                 WHERE importer_path = $1 AND importer_kind = $3::text::IMPORTER_KIND
                 AND workspace_id = $2",
            parent_path.clone().unwrap(),
            w_id,
            importer_kind
        )
        .execute(&mut *tx)
        .await?;
    }
    Ok(tx)
}

fn try_normalize(path: &Path) -> Option<PathBuf> {
    let mut ret = PathBuf::new();

    for component in path.components() {
        match component {
            Component::Prefix(..) | Component::RootDir => return None,
            Component::CurDir => {}
            Component::ParentDir => {
                if !ret.pop() {
                    return None;
                }
            }
            Component::Normal(c) => {
                ret.push(c);
            }
        }
    }

    Some(ret)
}

fn parse_bun_relative_imports(raw_code: &str, script_path: &str) -> error::Result<Vec<String>> {
    let mut relative_imports = vec![];
    let r = parse_expr_for_imports(raw_code)?;
    for import in r {
        let import = import.trim_end_matches(".ts");
        if import.starts_with("/") {
            relative_imports.push(import.trim_start_matches("/").to_string());
        } else if import.starts_with(".") {
            let normalized = try_normalize(std::path::Path::new(&format!(
                "{}/../{}",
                script_path, import
            )));
            if let Some(normalized) = normalized {
                let normalized = normalized.to_str().unwrap().to_string();
                relative_imports.push(normalized);
            } else {
                tracing::error!("error canonicalizing path: {:?}", normalized);
            }
        }
    }

    Ok(relative_imports)
}

pub fn extract_relative_imports(
    raw_code: &str,
    script_path: &str,
    language: &Option<ScriptLang>,
) -> Option<Vec<String>> {
    match language {
        #[cfg(feature = "python")]
        Some(ScriptLang::Python3) => parse_relative_imports(&raw_code, script_path).ok(),
        Some(ScriptLang::Bun) | Some(ScriptLang::Bunnative) => {
            parse_bun_relative_imports(&raw_code, script_path).ok()
        }
        _ => None,
    }
}
#[tracing::instrument(level = "trace", skip_all)]
pub async fn handle_dependency_job(
    job: &QueuedJob,
    preview_data: Option<&RawData>,
    mem_peak: &mut i32,
    canceled_by: &mut Option<CanceledBy>,
    job_dir: &str,
    db: &sqlx::Pool<sqlx::Postgres>,
    worker_name: &str,
    worker_dir: &str,
    base_internal_url: &str,
    token: &str,
    occupancy_metrics: &mut OccupancyMetrics,
) -> error::Result<Box<RawValue>> {
    let script_path = job.script_path();
    let raw_deps = job
        .args
        .as_ref()
        .map(|x| {
            x.get("raw_deps")
                .is_some_and(|y| y.to_string().as_str() == "true")
        })
        .unwrap_or(false);
    let npm_mode = if job
        .language
        .as_ref()
        .map(|v| v == &ScriptLang::Bun)
        .unwrap_or(false)
    {
        Some(
            job.args
                .as_ref()
                .map(|x| {
                    x.get("npm_mode")
                        .is_some_and(|y| y.to_string().as_str() == "true")
                })
                .unwrap_or(false),
        )
    } else {
        None
    };

    // `JobKind::Dependencies` job store either:
    // - A saved script `hash` in the `script_hash` column.
    // - Preview raw lock and code in the `queue` or `job` table.
    let script_data = match job.script_hash {
        Some(hash) => &cache::script::fetch(db, hash).await?.0,
        _ => match preview_data {
            Some(RawData::Script(data)) => data,
            _ => return Err(Error::InternalErr("expected script hash".into())),
        },
    };
    let content = capture_dependency_job(
        &job.id,
        job.language.as_ref().map(|v| Ok(v)).unwrap_or_else(|| {
            Err(Error::InternalErr(
                "Job Language required for dependency jobs".to_owned(),
            ))
        })?,
        &script_data.code,
        mem_peak,
        canceled_by,
        job_dir,
        db,
        worker_name,
        &job.workspace_id,
        worker_dir,
        base_internal_url,
        token,
        script_path,
        raw_deps,
        npm_mode,
        occupancy_metrics,
    )
    .await;

    match content {
        Ok(content) => {
            if job.script_hash.is_none() {
                // it a one-off raw script dependency job, no need to update the db
                return Ok(to_raw_value_owned(
                    json!({ "status": "Successful lock file generation", "lock": content }),
                ));
            }

            let hash = job.script_hash.unwrap_or(ScriptHash(0));
            let w_id = &job.workspace_id;
            sqlx::query!(
                "UPDATE script SET lock = $1 WHERE hash = $2 AND workspace_id = $3",
                &content,
                &hash.0,
                w_id
            )
            .execute(db)
            .await?;

            // `lock` has been updated; invalidate the cache.
            cache::script::invalidate(hash);

            let (deployment_message, parent_path) =
                get_deployment_msg_and_parent_path_from_args(job.args.clone());

            if let Err(e) = handle_deployment_metadata(
                &job.email,
                &job.created_by,
                &db,
                &w_id,
                DeployedObject::Script {
                    hash,
                    path: script_path.to_string(),
                    parent_path: parent_path.clone(),
                },
                deployment_message.clone(),
                false,
            )
            .await
            {
                tracing::error!(%e, "error handling deployment metadata");
            }

            let relative_imports =
                extract_relative_imports(&script_data.code, script_path, &job.language);
            if let Some(relative_imports) = relative_imports {
                update_script_dependency_map(
                    &job.id,
                    db,
                    w_id,
                    &parent_path,
                    script_path,
                    relative_imports,
                )
                .await?;
                let already_visited = job
                    .args
                    .as_ref()
                    .map(|x| {
                        x.get("already_visited")
                            .map(|v| serde_json::from_str::<Vec<String>>(v.get()).ok())
                            .flatten()
                    })
                    .flatten()
                    .unwrap_or_default();
                if let Err(e) = trigger_dependents_to_recompute_dependencies(
                    w_id,
                    script_path,
                    deployment_message,
                    parent_path,
                    &job.email,
                    &job.created_by,
                    &job.permissioned_as,
                    db,
                    already_visited,
                )
                .await
                {
                    tracing::error!(%e, "error triggering dependents to recompute dependencies");
                }
            }

            Ok(to_raw_value_owned(
                json!({ "status": "Successful lock file generation", "lock": content }),
            ))
        }
        Err(error) => {
            let logs2 = sqlx::query_scalar!(
                "SELECT logs FROM job_logs WHERE job_id = $1 AND workspace_id = $2",
                &job.id,
                &job.workspace_id
            )
            .fetch_optional(db)
            .await?
            .flatten()
            .unwrap_or_else(|| "no logs".to_string());
            sqlx::query!(
                "UPDATE script SET lock_error_logs = $1 WHERE hash = $2 AND workspace_id = $3",
                &format!("{logs2}\n{error}"),
                &job.script_hash.unwrap_or(ScriptHash(0)).0,
                &job.workspace_id
            )
            .execute(db)
            .await?;
            Err(Error::ExecutionErr(format!("Error locking file: {error}")))?
        }
    }
}

async fn trigger_dependents_to_recompute_dependencies(
    w_id: &str,
    script_path: &str,
    deployment_message: Option<String>,
    parent_path: Option<String>,
    email: &str,
    created_by: &str,
    permissioned_as: &str,
    db: &sqlx::Pool<sqlx::Postgres>,
    mut already_visited: Vec<String>,
) -> error::Result<()> {
    let script_importers = sqlx::query!(
        "SELECT importer_path, importer_kind::text, array_agg(importer_node_id) as importer_node_ids FROM dependency_map
         WHERE imported_path = $1
         AND workspace_id = $2
         GROUP BY importer_path, importer_kind",
        script_path,
        w_id
    )
    .fetch_all(db)
    .await?;

    already_visited.push(script_path.to_string());
    for s in script_importers.iter() {
        if already_visited.contains(&s.importer_path) {
            continue;
        }
        let tx = PushIsolationLevel::IsolatedRoot(db.clone());
        let mut args: HashMap<String, Box<RawValue>> = HashMap::new();
        if let Some(ref dm) = deployment_message {
            args.insert("deployment_message".to_string(), to_raw_value(&dm));
        }
        if let Some(ref p_path) = parent_path {
            args.insert("common_dependency_path".to_string(), to_raw_value(&p_path));
        }

        args.insert(
            "already_visited".to_string(),
            to_raw_value(&already_visited),
        );
        let kind = s.importer_kind.clone().unwrap_or_default();
        let job_payload = if kind == "script" {
            let r = get_latest_deployed_hash_for_path(db, w_id, s.importer_path.as_str()).await;
            if let Ok(r) = r {
                JobPayload::Dependencies {
                    path: s.importer_path.clone(),
                    hash: r.0,
                    language: r.6,
                    dedicated_worker: r.7,
                }
            } else {
                tracing::error!(
                    "error getting latest deployed hash for path {path}: {err}",
                    path = s.importer_path,
                    err = r.unwrap_err()
                );
                continue;
            }
        } else if kind == "flow" {
            args.insert(
                "nodes_to_relock".to_string(),
                to_raw_value(&s.importer_node_ids),
            );
            let r = sqlx::query_scalar!(
                "SELECT versions[array_upper(versions, 1)] FROM flow WHERE path = $1 AND workspace_id = $2",
                s.importer_path,
                w_id,
            ).fetch_one(db)
            .await
            .map_err(to_anyhow);
            match r {
                Ok(Some(version)) => JobPayload::FlowDependencies {
                    path: s.importer_path.clone(),
                    dedicated_worker: None,
                    version: version,
                },
                Ok(None) => {
                    tracing::error!(
                        "no flow version found for path {path}",
                        path = s.importer_path
                    );
                    continue;
                }
                Err(err) => {
                    tracing::error!(
                        "error getting latest deployed flow version for path {path}: {err}",
                        path = s.importer_path,
                    );
                    continue;
                }
            }
        } else {
            tracing::error!(
                "unexpected importer kind: {kind} for path {path}",
                kind = kind,
                path = s.importer_path
            );
            continue;
        };

        let (job_uuid, new_tx) = windmill_queue::push(
            db,
            tx,
            &w_id,
            job_payload,
            windmill_queue::PushArgs { args: &args, extra: None },
            &created_by,
            email,
            permissioned_as.to_string(),
            None,
            None,
            None,
            None,
            None,
            false,
            false,
            None,
            true,
            None,
            None,
            None,
            None,
            None,
        )
        .await?;
        tracing::info!(
            "pushed dependency job due to common python path: {job_uuid} for path {path}",
            path = s.importer_path,
        );
        new_tx.commit().await?;
    }
    Ok(())
}

pub async fn handle_flow_dependency_job(
    job: &QueuedJob,
    preview_data: Option<&RawData>,
    mem_peak: &mut i32,
    canceled_by: &mut Option<CanceledBy>,
    job_dir: &str,
    db: &sqlx::Pool<sqlx::Postgres>,
    worker_name: &str,
    worker_dir: &str,
    base_internal_url: &str,
    token: &str,
    occupancy_metrics: &mut OccupancyMetrics,
) -> error::Result<Box<serde_json::value::RawValue>> {
    let job_path = job.script_path.clone().ok_or_else(|| {
        error::Error::InternalErr(
            "Cannot resolve flow dependencies for flow without path".to_string(),
        )
    })?;

    let skip_flow_update = job
        .args
        .as_ref()
        .map(|x| {
            x.get("skip_flow_update")
                .map(|v| serde_json::from_str::<bool>(v.get()).ok())
                .flatten()
        })
        .flatten()
        .unwrap_or(false);

    let version = if skip_flow_update {
        None
    } else {
        Some(
            job.script_hash
                .clone()
                .ok_or_else(|| {
                    Error::InternalErr(
                        "Flow Dependency requires script hash (flow version)".to_owned(),
                    )
                })?
                .0,
        )
    };

    let (deployment_message, parent_path) =
        get_deployment_msg_and_parent_path_from_args(job.args.clone());

    let nodes_to_relock = job
        .args
        .as_ref()
        .map(|x| {
            x.get("nodes_to_relock")
                .map(|v| serde_json::from_str::<Vec<String>>(v.get()).ok())
                .flatten()
        })
        .flatten();

    // `JobKind::FlowDependencies` job store either:
    // - A saved flow version `id` in the `script_hash` column.
    // - Preview raw flow in the `queue` or `job` table.
    let mut flow = match job.script_hash {
        Some(ScriptHash(id)) => cache::flow::fetch_version(db, id).await?,
        _ => match preview_data {
            Some(RawData::Flow(data)) => data.clone(),
            _ => return Err(Error::InternalErr("expected script hash".into())),
        },
    }
    .value()?
    .clone();

    let mut tx = db.begin().await?;

    tx = clear_dependency_parent_path(&parent_path, &job_path, &job.workspace_id, "flow", tx)
        .await?;
    let modified_ids;
    (flow.modules, tx, modified_ids) = lock_modules(
        flow.modules,
        job,
        mem_peak,
        canceled_by,
        job_dir,
        db,
        tx,
        worker_name,
        worker_dir,
        &job_path,
        base_internal_url,
        token,
        &nodes_to_relock,
        occupancy_metrics,
    )
    .await?;
    let new_flow_value = Json(serde_json::value::to_raw_value(&flow).map_err(to_anyhow)?);

    // Re-check cancellation to ensure we don't accidentally override a flow.
    if sqlx::query_scalar!("SELECT canceled FROM queue WHERE id = $1", job.id)
        .fetch_optional(db)
        .await
        .map(|v| Some(true) == v)
        .unwrap_or_else(|err| {
            tracing::error!(%job.id, %err, "error checking cancellation for job {0}: {err}", job.id);
            false
        })
    {
        return Ok(to_raw_value_owned(json!({
            "status": "Flow lock generation was canceled",
        })));
    }

    if !skip_flow_update {
        let version = version.ok_or_else(|| {
            Error::InternalErr("Flow Dependency requires script hash (flow version)".to_owned())
        })?;

        sqlx::query!(
            "UPDATE flow SET value = $1 WHERE path = $2 AND workspace_id = $3",
            &new_flow_value as &Json<Box<RawValue>>,
            job_path,
            job.workspace_id
        )
        .execute(&mut *tx)
        .await?;
        sqlx::query!(
            "UPDATE flow_version SET value = $1 WHERE id = $2",
            &new_flow_value as &Json<Box<RawValue>>,
            version
        )
        .execute(&mut *tx)
        .await?;

        // Compute a lite version of the flow value (`RawScript` => `FlowScript`).
        let mut value_lite = flow.clone();
        tx = reduce_flow(
            tx,
            &mut value_lite.modules,
            &job_path,
            &job.workspace_id,
            flow.failure_module.as_ref(),
            flow.same_worker,
        )
        .await?;
        sqlx::query!(
            "INSERT INTO flow_version_lite (id, value) VALUES ($1, $2)
             ON CONFLICT (id) DO UPDATE SET value = EXCLUDED.value",
            version,
            Json(value_lite) as Json<FlowValue>,
        )
        .execute(&mut *tx)
        .await?;

        tx.commit().await?;

        if let Err(e) = handle_deployment_metadata(
            &job.email,
            &job.created_by,
            &db,
            &job.workspace_id,
            DeployedObject::Flow { path: job_path, parent_path, version },
            deployment_message,
            false,
        )
        .await
        {
            tracing::error!(%e, "error handling deployment metadata");
        }
    }

    Ok(to_raw_value_owned(json!({
        "status": "Successful lock file generation",
        "modified_ids": modified_ids,
        "updated_flow_value": new_flow_value,
    })))
}

fn get_deployment_msg_and_parent_path_from_args(
    args: Option<Json<HashMap<String, Box<RawValue>>>>,
) -> (Option<String>, Option<String>) {
    let args_map = args.map(|json_hashmap| json_hashmap.0);
    let deployment_message = args_map
        .clone()
        .map(|hashmap| {
            hashmap
                .get("deployment_message")
                .map(|map_value| serde_json::from_str::<String>(map_value.get()).ok())
                .flatten()
        })
        .flatten();
    let parent_path = args_map
        .clone()
        .map(|hashmap| {
            hashmap
                .get("parent_path")
                .map(|map_value| serde_json::from_str::<String>(map_value.get()).ok())
                .flatten()
        })
        .flatten();
    (deployment_message, parent_path)
}

async fn lock_modules<'c>(
    modules: Vec<FlowModule>,
    job: &QueuedJob,
    mem_peak: &mut i32,
    canceled_by: &mut Option<CanceledBy>,
    job_dir: &str,
    db: &sqlx::Pool<sqlx::Postgres>,
    mut tx: sqlx::Transaction<'c, sqlx::Postgres>,
    worker_name: &str,
    worker_dir: &str,
    job_path: &str,
    base_internal_url: &str,
    token: &str,
    locks_to_reload: &Option<Vec<String>>,
    occupancy_metrics: &mut OccupancyMetrics,
    // (modules to replace old seq (even unmmodified ones), new transaction, modified ids) )
) -> Result<(
    Vec<FlowModule>,
    sqlx::Transaction<'c, sqlx::Postgres>,
    Vec<String>,
)> {
    let mut new_flow_modules = Vec::new();
    let mut modified_ids = Vec::new();
    for mut e in modules.into_iter() {
        let mut nmodified_ids = Vec::new();
        let FlowModuleValue::RawScript {
            lock,
            path,
            content,
            mut language,
            input_transforms,
            tag,
            custom_concurrency_key,
            concurrent_limit,
            concurrency_time_window_s,
            is_trigger,
        } = e.get_value()?
        else {
            match e.get_value()? {
                FlowModuleValue::ForloopFlow {
                    iterator,
                    modules,
                    modules_node,
                    skip_failures,
                    parallel,
                    parallelism,
                } => {
                    let nmodules;
                    (nmodules, tx, nmodified_ids) = Box::pin(lock_modules(
                        modules,
                        job,
                        mem_peak,
                        canceled_by,
                        job_dir,
                        db,
                        tx,
                        worker_name,
                        worker_dir,
                        job_path,
                        base_internal_url,
                        token,
                        locks_to_reload,
                        occupancy_metrics,
                    ))
                    .await?;
                    e.value = FlowModuleValue::ForloopFlow {
                        iterator,
                        modules: nmodules,
                        modules_node,
                        skip_failures,
                        parallel,
                        parallelism,
                    }
                    .into()
                }
                FlowModuleValue::BranchAll { branches, parallel } => {
                    let mut nbranches = vec![];
                    nmodified_ids = vec![];
                    for mut b in branches {
                        let nmodules;
                        let inner_modified_ids;
                        (nmodules, tx, inner_modified_ids) = Box::pin(lock_modules(
                            b.modules,
                            job,
                            mem_peak,
                            canceled_by,
                            job_dir,
                            db,
                            tx,
                            worker_name,
                            worker_dir,
                            job_path,
                            base_internal_url,
                            token,
                            locks_to_reload,
                            occupancy_metrics,
                        ))
                        .await?;
                        nmodified_ids.extend(inner_modified_ids);
                        b.modules = nmodules;
                        nbranches.push(b)
                    }
                    e.value = FlowModuleValue::BranchAll { branches: nbranches, parallel }.into()
                }
                FlowModuleValue::WhileloopFlow { modules, modules_node, skip_failures } => {
                    let nmodules;
                    (nmodules, tx, nmodified_ids) = Box::pin(lock_modules(
                        modules,
                        job,
                        mem_peak,
                        canceled_by,
                        job_dir,
                        db,
                        tx,
                        worker_name,
                        worker_dir,
                        job_path,
                        base_internal_url,
                        token,
                        locks_to_reload,
                        occupancy_metrics,
                    ))
                    .await?;
                    e.value = FlowModuleValue::WhileloopFlow {
                        modules: nmodules,
                        modules_node,
                        skip_failures,
                    }
                    .into()
                }
                FlowModuleValue::BranchOne { branches, default, default_node } => {
                    let mut nbranches = vec![];
                    nmodified_ids = vec![];
                    for mut b in branches {
                        let nmodules;
                        let inner_modified_ids;

                        (nmodules, tx, inner_modified_ids) = Box::pin(lock_modules(
                            b.modules,
                            job,
                            mem_peak,
                            canceled_by,
                            job_dir,
                            db,
                            tx,
                            worker_name,
                            worker_dir,
                            job_path,
                            base_internal_url,
                            token,
                            locks_to_reload,
                            occupancy_metrics,
                        ))
                        .await?;
                        nmodified_ids.extend(inner_modified_ids);
                        b.modules = nmodules;
                        nbranches.push(b)
                    }
                    let ndefault;
                    (ndefault, tx, nmodified_ids) = Box::pin(lock_modules(
                        default,
                        job,
                        mem_peak,
                        canceled_by,
                        job_dir,
                        db,
                        tx,
                        worker_name,
                        worker_dir,
                        job_path,
                        base_internal_url,
                        token,
                        locks_to_reload,
                        occupancy_metrics,
                    ))
                    .await?;
                    e.value = FlowModuleValue::BranchOne {
                        branches: nbranches,
                        default: ndefault,
                        default_node,
                    }
                    .into();
                }
                _ => (),
            };
            modified_ids.extend(nmodified_ids);
            new_flow_modules.push(e);
            continue;
        };

        if let Some(locks_to_reload) = locks_to_reload {
            if !locks_to_reload.contains(&e.id) {
                new_flow_modules.push(e);
                continue;
            }
        } else {
            if lock.as_ref().is_some_and(|x| !x.trim().is_empty()) {
                let skip_creating_new_lock = skip_creating_new_lock(&language, &content);
                if skip_creating_new_lock {
                    new_flow_modules.push(e);
                    continue;
                }
            }
        }

        modified_ids.push(e.id.clone());

        let new_lock = capture_dependency_job(
            &job.id,
            &language,
            &content,
            mem_peak,
            canceled_by,
            job_dir,
            db,
            worker_name,
            &job.workspace_id,
            worker_dir,
            base_internal_url,
            token,
            &format!(
                "{}/flow",
                &path.clone().unwrap_or_else(|| job_path.to_string())
            ),
            false,
            None,
            occupancy_metrics,
        )
        .await;
        //
        let lock = match new_lock {
            Ok(new_lock) => {
                let dep_path = path.clone().unwrap_or_else(|| job_path.to_string());
                tx = clear_dependency_map_for_item(
                    &job_path,
                    &job.workspace_id,
                    "flow",
                    tx,
                    &Some(e.id.clone()),
                )
                .await?;
                let relative_imports = extract_relative_imports(
                    &content,
                    &format!("{dep_path}/flow"),
                    &Some(language.clone()),
                );
                if let Some(relative_imports) = relative_imports {
                    let mut logs = "".to_string();
                    logs.push_str(format!("\n\n--- RELATIVE IMPORTS of {} ---\n\n", e.id).as_str());

                    tx = add_relative_imports_to_dependency_map(
                        &dep_path,
                        &job.workspace_id,
                        relative_imports,
                        "flow",
                        tx,
                        &mut logs,
                        Some(e.id.clone()),
                    )
                    .await?;
                    append_logs(&job.id, &job.workspace_id, logs, db).await;
                }

                if language == ScriptLang::Bun || language == ScriptLang::Bunnative {
                    let anns = windmill_common::worker::TypeScriptAnnotations::parse(&content);
                    if anns.native && language == ScriptLang::Bun {
                        language = ScriptLang::Bunnative;
                    } else if !anns.native && language == ScriptLang::Bunnative {
                        language = ScriptLang::Bun;
                    };
                }
                Some(new_lock)
            }
            Err(error) => {
                // TODO: Record flow raw script error lock logs
                tracing::warn!(
                    path = path,
                    language = ?language,
                    error = ?error,
                    "Failed to generate flow lock for raw script"
                );
                None
            }
        };
        e.value = windmill_common::worker::to_raw_value(&FlowModuleValue::RawScript {
            lock,
            path,
            input_transforms,
            content,
            language,
            tag,
            custom_concurrency_key,
            concurrent_limit,
            concurrency_time_window_s,
            is_trigger,
        });
        new_flow_modules.push(e);
        continue;
    }
    Ok((new_flow_modules, tx, modified_ids))
}

async fn insert_flow_node<'c>(
    mut tx: sqlx::Transaction<'c, sqlx::Postgres>,
    path: &str,
    workspace_id: &str,
    code: Option<&String>,
    lock: Option<&String>,
    flow: Option<&Json<Box<RawValue>>>,
) -> Result<(sqlx::Transaction<'c, sqlx::Postgres>, FlowNodeId)> {
    let hash = {
        let mut hasher = sha2::Sha256::new();
        hasher.update(code.unwrap_or(&Default::default()));
        hasher.update(lock.unwrap_or(&Default::default()));
        hasher.update(flow.unwrap_or(&Default::default()).get());
        format!("{:x}", hasher.finalize())
    };

    // Insert the flow node if it doesn't exist.
    let id = sqlx::query_scalar!(
        r#"
        INSERT INTO flow_node (path, workspace_id, hash_v2, lock, code, flow)
        VALUES ($1, $2, $3, $4, $5, $6)
        ON CONFLICT (path, workspace_id, hash_v2) DO UPDATE SET path = EXCLUDED.path -- trivial update to return the id
        RETURNING id
        "#,
        path,
        workspace_id,
        hash,
        lock,
        code,
        flow as Option<&Json<Box<RawValue>>>
    )
    .fetch_one(&mut *tx)
    .await?;
    Ok((tx, FlowNodeId(id)))
}

async fn insert_app_script(
    db: &sqlx::Pool<sqlx::Postgres>,
    app: i64,
    code: String,
    lock: Option<String>,
) -> Result<AppScriptId> {
    let code_sha256 = format!("{:x}", sha2::Sha256::digest(&code));
    let hash = {
        let mut hasher = sha2::Sha256::new();
        hasher.update(app.to_le_bytes());
        hasher.update(&code_sha256);
        hasher.update(lock.as_ref().unwrap_or(&Default::default()));
        format!("{:x}", hasher.finalize())
    };

    // Insert the app script if it doesn't exist.
    sqlx::query_scalar!(
        r#"
        INSERT INTO app_script (app, hash, lock, code, code_sha256)
        VALUES ($1, $2, $3, $4, $5)
        ON CONFLICT (hash) DO UPDATE SET app = EXCLUDED.app -- trivial update to return the id
        RETURNING id
        "#,
        app,
        hash,
        lock,
        code,
        code_sha256
    )
    .fetch_one(db)
    .await
    .map(AppScriptId)
    .map_err(Into::into)
}

async fn insert_flow_modules<'c>(
    mut tx: sqlx::Transaction<'c, sqlx::Postgres>,
    path: &str,
    workspace_id: &str,
    failure_module: Option<&Box<FlowModule>>,
    same_worker: bool,
    modules: &mut Vec<FlowModule>,
    modules_node: &mut Option<FlowNodeId>,
) -> Result<sqlx::Transaction<'c, sqlx::Postgres>> {
    tx = Box::pin(reduce_flow(
        tx,
        modules,
        path,
        workspace_id,
        failure_module,
        same_worker,
    ))
    .await?;
    add_virtual_items_if_necessary(modules);
    if modules.is_empty() || crate::worker_flow::is_simple_modules(modules, failure_module) {
        return Ok(tx);
    }
    let id;
    (tx, id) = insert_flow_node(
        tx,
        path,
        workspace_id,
        None,
        None,
        Some(&Json(to_raw_value(&FlowValue {
            modules: std::mem::take(modules),
            failure_module: failure_module.cloned(),
            same_worker,
            ..Default::default()
        }))),
    )
    .await?;
    *modules_node = Some(id);
    Ok(tx)
}

async fn reduce_flow<'c>(
    mut tx: sqlx::Transaction<'c, sqlx::Postgres>,
    modules: &mut Vec<FlowModule>,
    path: &str,
    workspace_id: &str,
    failure_module: Option<&Box<FlowModule>>,
    same_worker: bool,
) -> Result<sqlx::Transaction<'c, sqlx::Postgres>> {
    use FlowModuleValue::*;
    for module in &mut *modules {
        let mut val =
            serde_json::from_str::<FlowModuleValue>(module.value.get()).map_err(|err| {
                Error::InternalErr(format!(
                    "reduce_flow: Failed to parse flow module value: {}",
                    err
                ))
            })?;
        match &mut val {
            RawScript { .. } => {
                // In order to avoid an unnecessary `.clone()` of `val`, take ownership of it's content
                // using `std::mem::replace`.
                let RawScript {
                    lock,
                    content,
                    language,
                    input_transforms,
                    tag,
                    custom_concurrency_key,
                    concurrent_limit,
                    concurrency_time_window_s,
                    is_trigger,
                    ..
                } = std::mem::replace(&mut val, Identity)
                else {
                    unreachable!()
                };
                let id;
                (tx, id) =
                    insert_flow_node(tx, path, workspace_id, Some(&content), lock.as_ref(), None)
                        .await?;
                val = FlowScript {
                    input_transforms,
                    id,
                    tag,
                    language,
                    custom_concurrency_key,
                    concurrent_limit,
                    concurrency_time_window_s,
                    is_trigger,
                };
            }
            ForloopFlow { modules, modules_node, .. }
            | WhileloopFlow { modules, modules_node, .. } => {
                tx = insert_flow_modules(
                    tx,
                    path,
                    workspace_id,
                    failure_module,
                    same_worker,
                    modules,
                    modules_node,
                )
                .await?;
            }
            BranchOne { branches, default, default_node, .. } => {
                for branch in branches.iter_mut() {
                    tx = insert_flow_modules(
                        tx,
                        path,
                        workspace_id,
                        failure_module,
                        same_worker,
                        &mut branch.modules,
                        &mut branch.modules_node,
                    )
                    .await?;
                }
                tx = insert_flow_modules(
                    tx,
                    path,
                    workspace_id,
                    failure_module,
                    same_worker,
                    default,
                    default_node,
                )
                .await?;
            }
            BranchAll { branches, .. } => {
                for branch in branches.iter_mut() {
                    tx = insert_flow_modules(
                        tx,
                        path,
                        workspace_id,
                        failure_module,
                        same_worker,
                        &mut branch.modules,
                        &mut branch.modules_node,
                    )
                    .await?;
                }
            }
            _ => {}
        }
        module.value = to_raw_value(&val);
    }
    Ok(tx)
}

async fn reduce_app(db: &sqlx::Pool<sqlx::Postgres>, value: &mut Value, app: i64) -> Result<()> {
    match value {
        Value::Object(object) => {
            if let Some(Value::Object(script)) = object.get_mut("inlineScript") {
                if script
                    .get("language")
                    .and_then(|x| x.as_str())
                    .is_some_and(|x| x == "frontend")
                {
                    return Ok(());
                }
                // replace `content` with an empty string:
                let Some(Value::String(code)) = script.get_mut("content").map(std::mem::take)
                else {
                    return Err(error::Error::InternalErr(
                        "Missing `content` in inlineScript".to_string(),
                    ));
                };
                // remove `lock`:
                let lock = script.remove("lock").and_then(|x| match x {
                    Value::String(s) => Some(s),
                    _ => None,
                });
                let id = insert_app_script(db, app, code, lock).await?;
                // insert the `id` into the `script` object:
                script.insert("id".to_string(), json!(id.0));
            } else {
                for (_, value) in object {
                    Box::pin(reduce_app(db, value, app)).await?;
                }
            }
        }
        Value::Array(array) => {
            for value in array {
                Box::pin(reduce_app(db, value, app)).await?;
            }
        }
        _ => {}
    }
    Ok(())
}

fn skip_creating_new_lock(language: &ScriptLang, content: &str) -> bool {
    if language == &ScriptLang::Bun || language == &ScriptLang::Bunnative {
        let anns = windmill_common::worker::TypeScriptAnnotations::parse(&content);
        if anns.native && language == &ScriptLang::Bun {
            return false;
        } else if !anns.native && language == &ScriptLang::Bunnative {
            return false;
        };
    }
    true
}

#[async_recursion]
async fn lock_modules_app(
    value: Value,
    job: &QueuedJob,
    mem_peak: &mut i32,
    canceled_by: &mut Option<CanceledBy>,
    job_dir: &str,
    db: &sqlx::Pool<sqlx::Postgres>,
    worker_name: &str,
    worker_dir: &str,
    job_path: &str,
    base_internal_url: &str,
    token: &str,
    occupancy_metrics: &mut OccupancyMetrics,
) -> Result<Value> {
    match value {
        Value::Object(mut m) => {
            if m.contains_key("inlineScript") {
                let v = m.get_mut("inlineScript").unwrap();
                if let Some(v) = v.as_object_mut() {
                    if v.contains_key("content") && v.contains_key("language") {
                        if let Ok(language) =
                            serde_json::from_value::<ScriptLang>(v.get("language").unwrap().clone())
                        {
                            let content = v
                                .get("content")
                                .unwrap()
                                .as_str()
                                .unwrap_or_default()
                                .to_string();
                            let mut logs = "".to_string();
                            if v.get("lock")
                                .is_some_and(|x| !x.as_str().unwrap().trim().is_empty())
                            {
                                if skip_creating_new_lock(&language, &content) {
                                    logs.push_str(
                                        "Found already locked inline script. Skipping lock...\n",
                                    );
                                    return Ok(Value::Object(m.clone()));
                                }
                            }
                            logs.push_str("Found lockable inline script. Generating lock...\n");
                            let new_lock = capture_dependency_job(
                                &job.id,
                                &language,
                                &content,
                                mem_peak,
                                canceled_by,
                                job_dir,
                                db,
                                worker_name,
                                &job.workspace_id,
                                worker_dir,
                                base_internal_url,
                                token,
                                &format!("{}/app", job.script_path()),
                                false,
                                None,
                                occupancy_metrics,
                            )
                            .await;
                            match new_lock {
                                Ok(new_lock) => {
                                    append_logs(&job.id, &job.workspace_id, logs, db).await;
                                    let anns =
                                        windmill_common::worker::TypeScriptAnnotations::parse(
                                            &content,
                                        );
                                    let nlang = if anns.native && language == ScriptLang::Bun {
                                        Some(ScriptLang::Bunnative)
                                    } else if !anns.native && language == ScriptLang::Bunnative {
                                        Some(ScriptLang::Bun)
                                    } else {
                                        None
                                    };
                                    if let Some(nlang) = nlang {
                                        v.insert(
                                            "language".to_string(),
                                            serde_json::Value::String(nlang.as_str().to_string()),
                                        );
                                    }
                                    v.insert(
                                        "lock".to_string(),
                                        serde_json::Value::String(new_lock),
                                    );
                                    return Ok(Value::Object(m.clone()));
                                }
                                Err(e) => {
                                    tracing::warn!(
                                        language = ?language,
                                        error = ?e,
                                        logs = ?logs,
                                        "Failed to generate flow lock for inline script"
                                    );
                                    ()
                                }
                            }
                        }
                    }
                }
            }
            for (a, b) in m.clone().into_iter() {
                m.insert(
                    a.clone(),
                    lock_modules_app(
                        b,
                        job,
                        mem_peak,
                        canceled_by,
                        job_dir,
                        db,
                        worker_name,
                        worker_dir,
                        job_path,
                        base_internal_url,
                        token,
                        occupancy_metrics,
                    )
                    .await?,
                );
            }
            Ok(Value::Object(m))
        }
        Value::Array(a) => {
            let mut nv = vec![];
            for b in a.clone().into_iter() {
                nv.push(
                    lock_modules_app(
                        b,
                        job,
                        mem_peak,
                        canceled_by,
                        job_dir,
                        db,
                        worker_name,
                        worker_dir,
                        job_path,
                        base_internal_url,
                        token,
                        occupancy_metrics,
                    )
                    .await?,
                );
            }
            Ok(Value::Array(nv))
        }
        a @ _ => Ok(a),
    }
}

pub async fn handle_app_dependency_job(
    job: &QueuedJob,
    mem_peak: &mut i32,
    canceled_by: &mut Option<CanceledBy>,
    job_dir: &str,
    db: &sqlx::Pool<sqlx::Postgres>,
    worker_name: &str,
    worker_dir: &str,
    base_internal_url: &str,
    token: &str,
    occupancy_metrics: &mut OccupancyMetrics,
) -> error::Result<()> {
    let job_path = job.script_path.clone().ok_or_else(|| {
        error::Error::InternalErr(
            "Cannot resolve app dependencies for app without path".to_string(),
        )
    })?;

    let id = job
        .script_hash
        .clone()
        .ok_or_else(|| Error::InternalErr("App Dependency requires script hash".to_owned()))?
        .0;
    let record = sqlx::query!("SELECT app_id, value FROM app_version WHERE id = $1", id)
        .fetch_optional(db)
        .await?
        .map(|record| (record.app_id, record.value));

    if let Some((app_id, value)) = record {
        let value = lock_modules_app(
            value,
            job,
            mem_peak,
            canceled_by,
            job_dir,
            db,
            worker_name,
            worker_dir,
            &job_path,
            base_internal_url,
            token,
            occupancy_metrics,
        )
        .await?;

        // Compute a lite version of the app value (w/ `inlineScript.{lock,code}`).
        let mut value_lite = value.clone();
        reduce_app(db, &mut value_lite, app_id).await?;
        if let Value::Object(object) = &mut value_lite {
            object.insert("version".to_string(), json!(id));
        }
        sqlx::query!(
            "INSERT INTO app_version_lite (id, value) VALUES ($1, $2)
             ON CONFLICT (id) DO UPDATE SET value = EXCLUDED.value",
            id,
            sqlx::types::Json(to_raw_value(&value_lite)) as sqlx::types::Json<Box<RawValue>>,
        )
        .execute(db)
        .await?;

        // Re-check cancelation to ensure we don't accidentially override an app.
        if sqlx::query_scalar!("SELECT canceled FROM queue WHERE id = $1", job.id)
            .fetch_optional(db)
            .await
            .map(|v| Some(true) == v)
            .unwrap_or_else(|err| {
                tracing::error!(%job.id, %err, "error checking cancelation for job {0}: {err}", job.id);
                false
            })
        {
            return Ok(());
        }

        sqlx::query!("UPDATE app_version SET value = $1 WHERE id = $2", value, id,)
            .execute(db)
            .await?;

        let (deployment_message, parent_path) =
            get_deployment_msg_and_parent_path_from_args(job.args.clone());

        if let Err(e) = handle_deployment_metadata(
            &job.email,
            &job.created_by,
            &db,
            &job.workspace_id,
            DeployedObject::App { path: job_path, version: id, parent_path },
            deployment_message,
            false,
        )
        .await
        {
            tracing::error!(%e, "error handling deployment metadata");
        }

        // tx = PushIsolationLevel::Transaction(new_tx);
        // tx = handle_deployment_metadata(
        //     tx,
        //     &authed,
        //     &db,
        //     &w_id,
        //     DeployedObject::App { path: app.path.clone(), version: v_id },
        //     app.deployment_message,
        // )
        // .await?;

        // match tx {
        //     PushIsolationLevel::Transaction(tx) => tx.commit().await?,
        //     _ => {
        //         return Err(Error::InternalErr(
        //             "Expected a transaction here".to_string(),
        //         ));
        //     }
        // }

        Ok(())
    } else {
        Ok(())
    }
}

#[cfg(feature = "python")]
async fn python_dep(
    reqs: String,
    job_id: &Uuid,
    mem_peak: &mut i32,
    canceled_by: &mut Option<CanceledBy>,
    job_dir: &str,
    db: &sqlx::Pool<sqlx::Postgres>,
    worker_name: &str,
    w_id: &str,
    worker_dir: &str,
    occupancy_metrics: &mut Option<&mut OccupancyMetrics>,
    annotated_pyv: Option<u32>,
    annotations: PythonAnnotations,
    no_uv_compile: bool,
    no_uv_install: bool,
) -> std::result::Result<String, Error> {
    create_dependencies_dir(job_dir).await;

    /*
        Unlike `handle_python_deps` which we use for running scripts (deployed and drafts)
        This one used specifically for deploying scripts
        So we can get final_version right away and include in lockfile
        And the precendence is following:

            1. Annotation version
            2. Instance version
            3. 311

        Also it is worth noting, that if we receive annotated_pyv,
        we just parse it instead.
    */

    let annotated_version = if let Some(pyv) = annotated_pyv {
        PyVersion::from_numeric(pyv)
    } else {
        PyVersion::from_py_annotations(annotations)
    };
    let final_version = annotated_version.unwrap_or(PyVersion::from_instance_version().await);

    let req: std::result::Result<String, Error> = uv_pip_compile(
        job_id,
        &reqs,
        mem_peak,
        canceled_by,
        job_dir,
        db,
        worker_name,
        w_id,
        occupancy_metrics,
        final_version,
        annotations.no_cache,
        no_uv_compile,
    )
    .await;
    // install the dependencies to pre-fill the cache
    if let Ok(req) = req.as_ref() {
        let r = handle_python_reqs(
            req.split("\n").filter(|x| !x.starts_with("--")).collect(),
            job_id,
            w_id,
            mem_peak,
            canceled_by,
            db,
            worker_name,
            job_dir,
            worker_dir,
            occupancy_metrics,
            final_version,
            no_uv_install,
        )
        .await;

        if let Err(e) = r {
            tracing::error!(
                "Failed to install python dependencies to prefill the cache: {:?} \n",
                e
            );
        }
    }
    req
}

async fn capture_dependency_job(
    job_id: &Uuid,
    job_language: &ScriptLang,
    job_raw_code: &str,
    mem_peak: &mut i32,
    canceled_by: &mut Option<CanceledBy>,
    job_dir: &str,
    db: &sqlx::Pool<sqlx::Postgres>,
    worker_name: &str,
    w_id: &str,
    #[allow(unused_variables)] worker_dir: &str,
    base_internal_url: &str,
    token: &str,
    script_path: &str,
    raw_deps: bool,
    npm_mode: Option<bool>,
    occupancy_metrics: &mut OccupancyMetrics,
) -> error::Result<String> {
    match job_language {
        ScriptLang::Python3 => {
<<<<<<< HEAD
            let annotations = PythonAnnotations::parse(job_raw_code);
            let mut annotated_pyv =
                PyVersion::from_py_annotations(annotations).map(|v| v.to_numeric());

            let reqs = if raw_deps {
                job_raw_code.to_string()
            } else {
                let mut already_visited = vec![];

                windmill_parser_py_imports::parse_python_imports(
                    job_raw_code,
                    &w_id,
                    script_path,
                    &db,
                    &mut already_visited,
                    &mut annotated_pyv,
                )
                .await?
                .join("\n")
            };

            let PythonAnnotations { no_uv, no_uv_install, no_uv_compile, .. } = annotations;
=======
            #[cfg(not(feature = "python"))]
            return Err(Error::InternalErr(
                "Python requires the python feature to be enabled".to_string(),
            ));

            #[cfg(feature = "python")]
            {
                let reqs = if raw_deps {
                    job_raw_code.to_string()
                } else {
                    let mut already_visited = vec![];

                    windmill_parser_py_imports::parse_python_imports(
                        job_raw_code,
                        &w_id,
                        script_path,
                        &db,
                        &mut already_visited,
                    )
                    .await?
                    .join("\n")
                };

                let PythonAnnotations { no_uv, no_uv_install, no_uv_compile, .. } =
                    PythonAnnotations::parse(job_raw_code);

                if no_uv || no_uv_install || no_uv_compile || *USE_PIP_COMPILE || *USE_PIP_INSTALL {
                    if let Err(e) = sqlx::query!(
                        r#"
                          INSERT INTO metrics (id, value) 
                               VALUES ('no_uv_usage_py', $1)
                        "#,
                        serde_json::to_value("").map_err(to_anyhow)?
                    )
                    .execute(db)
                    .await
                    {
                        tracing::error!("Error inserting no_uv_usage_py to db: {:?}", e);
                    }
                }
>>>>>>> 0770613f

                python_dep(
                    reqs,
                    job_id,
                    mem_peak,
                    canceled_by,
                    job_dir,
                    db,
                    worker_name,
                    w_id,
                    worker_dir,
                    &mut Some(occupancy_metrics),
                    no_uv_compile | no_uv,
                    no_uv_install | no_uv,
                )
                .await
            }
<<<<<<< HEAD

            python_dep(
                reqs,
                job_id,
                mem_peak,
                canceled_by,
                job_dir,
                db,
                worker_name,
                w_id,
                worker_dir,
                &mut Some(occupancy_metrics),
                annotated_pyv,
                annotations,
                no_uv_compile | no_uv,
                no_uv_install | no_uv,
            )
            .await
=======
>>>>>>> 0770613f
        }
        ScriptLang::Ansible => {
            #[cfg(not(feature = "python"))]
            return Err(Error::InternalErr(
                "Ansible requires the python feature to be enabled".to_string(),
            ));

            #[cfg(feature = "python")]
            {
                if raw_deps {
                    return Err(Error::ExecutionErr(
                        "Raw dependencies not supported for ansible".to_string(),
                    ));
                }
                let (_logs, reqs, _) = windmill_parser_yaml::parse_ansible_reqs(job_raw_code)?;
                let reqs = reqs.map(|r| r.python_reqs.join("\n")).unwrap_or_default();

                if *USE_PIP_COMPILE || *USE_PIP_INSTALL {
                    if let Err(e) = sqlx::query!(
                        r#"
                        INSERT INTO metrics (id, value) 
                            VALUES ('no_uv_usage_ansible', $1)
                        "#,
                        serde_json::to_value("").map_err(to_anyhow)?
                    )
                    .execute(db)
                    .await
                    {
                        tracing::error!("Error inserting no_uv_usage_ansible to db: {:?}", e);
                    };
                }

                python_dep(
                    reqs,
                    job_id,
                    mem_peak,
                    canceled_by,
                    job_dir,
                    db,
                    worker_name,
                    w_id,
                    worker_dir,
                    &mut Some(occupancy_metrics),
                    false,
                    false,
                )
                .await
            }
<<<<<<< HEAD

            python_dep(
                reqs,
                job_id,
                mem_peak,
                canceled_by,
                job_dir,
                db,
                worker_name,
                w_id,
                worker_dir,
                &mut Some(occupancy_metrics),
                None,
                PythonAnnotations::default(),
                false,
                false,
            )
            .await
=======
>>>>>>> 0770613f
        }
        ScriptLang::Go => {
            if raw_deps {
                return Err(Error::ExecutionErr(
                    "Raw dependencies not supported for go".to_string(),
                ));
            }
            install_go_dependencies(
                job_id,
                job_raw_code,
                mem_peak,
                canceled_by,
                job_dir,
                db,
                false,
                false,
                false,
                worker_name,
                w_id,
                occupancy_metrics,
            )
            .await
        }
        ScriptLang::Deno => {
            if raw_deps {
                return Err(Error::ExecutionErr(
                    "Raw dependencies not supported for deno".to_string(),
                ));
            }
            generate_deno_lock(
                job_id,
                job_raw_code,
                mem_peak,
                canceled_by,
                job_dir,
                Some(db),
                w_id,
                worker_name,
                base_internal_url,
                &mut Some(occupancy_metrics),
            )
            .await
        }
        ScriptLang::Bun | ScriptLang::Bunnative => {
            let npm_mode = npm_mode.unwrap_or_else(|| {
                windmill_common::worker::TypeScriptAnnotations::parse(job_raw_code).npm
            });
            if !raw_deps {
                let _ = write_file(job_dir, "main.ts", job_raw_code)?;
            }
            let req = gen_bun_lockfile(
                mem_peak,
                canceled_by,
                job_id,
                w_id,
                Some(db),
                token,
                script_path,
                job_dir,
                base_internal_url,
                worker_name,
                true,
                if raw_deps {
                    Some(job_raw_code.to_string())
                } else {
                    None
                },
                npm_mode,
                &mut Some(occupancy_metrics),
            )
            .await?;
            if req.is_some() && !raw_deps {
                crate::bun_executor::prebundle_bun_script(
                    job_raw_code,
                    req.as_ref(),
                    script_path,
                    job_id,
                    w_id,
                    Some(db.clone()),
                    &job_dir,
                    base_internal_url,
                    worker_name,
                    &token,
                    &mut Some(occupancy_metrics),
                )
                .await?;
            }
            Ok(req.unwrap_or_else(String::new))
        }
        ScriptLang::Php => {
            #[cfg(not(feature = "php"))]
            return Err(Error::InternalErr(
                "PHP requires the php feature to be enabled".to_string(),
            ));

            #[cfg(feature = "php")]
            {
                let reqs = if raw_deps {
                    if job_raw_code.is_empty() {
                        return Ok("".to_string());
                    }
                    job_raw_code.to_string()
                } else {
                    match parse_php_imports(job_raw_code)? {
                        Some(reqs) => reqs,
                        None => {
                            return Ok("".to_string());
                        }
                    }
                };
                composer_install(
                    mem_peak,
                    canceled_by,
                    job_id,
                    w_id,
                    db,
                    job_dir,
                    worker_name,
                    reqs,
                    None,
                    occupancy_metrics,
                )
                .await
            }
        }
        ScriptLang::Rust => {
            if raw_deps {
                return Err(Error::ExecutionErr(
                    "Raw dependencies not supported for rust".to_string(),
                ));
            }

            #[cfg(not(feature = "rust"))]
            return Err(Error::InternalErr(
                "Rust requires the rust feature to be enabled".to_string(),
            ));

            #[cfg(feature = "rust")]
            let lockfile = generate_cargo_lockfile(
                job_id,
                job_raw_code,
                mem_peak,
                canceled_by,
                job_dir,
                db,
                worker_name,
                w_id,
                occupancy_metrics,
            )
            .await?;

            #[cfg(feature = "rust")]
            Ok(lockfile)
        }
        ScriptLang::CSharp => {
            if raw_deps {
                return Err(Error::ExecutionErr(
                    "Raw dependencies not supported for C#".to_string(),
                ));
            }

            generate_nuget_lockfile(
                job_id,
                job_raw_code,
                mem_peak,
                canceled_by,
                job_dir,
                db,
                worker_name,
                w_id,
                occupancy_metrics,
            )
            .await
        }
        ScriptLang::Postgresql => Ok("".to_owned()),
        ScriptLang::Mysql => Ok("".to_owned()),
        ScriptLang::Bigquery => Ok("".to_owned()),
        ScriptLang::Snowflake => Ok("".to_owned()),
        ScriptLang::Mssql => Ok("".to_owned()),
        ScriptLang::Graphql => Ok("".to_owned()),
        ScriptLang::Bash => Ok("".to_owned()),
        ScriptLang::Powershell => Ok("".to_owned()),
        ScriptLang::Nativets => Ok("".to_owned()),
    }
}<|MERGE_RESOLUTION|>--- conflicted
+++ resolved
@@ -1686,56 +1686,32 @@
 ) -> error::Result<String> {
     match job_language {
         ScriptLang::Python3 => {
-<<<<<<< HEAD
-            let annotations = PythonAnnotations::parse(job_raw_code);
-            let mut annotated_pyv =
-                PyVersion::from_py_annotations(annotations).map(|v| v.to_numeric());
-
-            let reqs = if raw_deps {
-                job_raw_code.to_string()
-            } else {
-                let mut already_visited = vec![];
-
-                windmill_parser_py_imports::parse_python_imports(
-                    job_raw_code,
-                    &w_id,
-                    script_path,
-                    &db,
-                    &mut already_visited,
-                    &mut annotated_pyv,
-                )
-                .await?
-                .join("\n")
-            };
-
-            let PythonAnnotations { no_uv, no_uv_install, no_uv_compile, .. } = annotations;
-=======
             #[cfg(not(feature = "python"))]
             return Err(Error::InternalErr(
                 "Python requires the python feature to be enabled".to_string(),
             ));
-
             #[cfg(feature = "python")]
             {
-                let reqs = if raw_deps {
-                    job_raw_code.to_string()
-                } else {
-                    let mut already_visited = vec![];
-
-                    windmill_parser_py_imports::parse_python_imports(
-                        job_raw_code,
-                        &w_id,
-                        script_path,
-                        &db,
-                        &mut already_visited,
-                    )
-                    .await?
-                    .join("\n")
-                };
-
-                let PythonAnnotations { no_uv, no_uv_install, no_uv_compile, .. } =
-                    PythonAnnotations::parse(job_raw_code);
-
+              let annotations = PythonAnnotations::parse(job_raw_code);
+              let mut annotated_pyv =
+                  PyVersion::from_py_annotations(annotations).map(|v| v.to_numeric());
+
+              let reqs = if raw_deps {
+                  job_raw_code.to_string()
+              } else {
+                  let mut already_visited = vec![];
+
+                  windmill_parser_py_imports::parse_python_imports(
+                      job_raw_code,
+                      &w_id,
+                      script_path,
+                      &db,
+                      &mut already_visited,
+                      &mut annotated_pyv,
+                  )
+                  .await?
+                  .join("\n")
+              };
                 if no_uv || no_uv_install || no_uv_compile || *USE_PIP_COMPILE || *USE_PIP_INSTALL {
                     if let Err(e) = sqlx::query!(
                         r#"
@@ -1750,25 +1726,6 @@
                         tracing::error!("Error inserting no_uv_usage_py to db: {:?}", e);
                     }
                 }
->>>>>>> 0770613f
-
-                python_dep(
-                    reqs,
-                    job_id,
-                    mem_peak,
-                    canceled_by,
-                    job_dir,
-                    db,
-                    worker_name,
-                    w_id,
-                    worker_dir,
-                    &mut Some(occupancy_metrics),
-                    no_uv_compile | no_uv,
-                    no_uv_install | no_uv,
-                )
-                .await
-            }
-<<<<<<< HEAD
 
             python_dep(
                 reqs,
@@ -1787,8 +1744,7 @@
                 no_uv_install | no_uv,
             )
             .await
-=======
->>>>>>> 0770613f
+          }
         }
         ScriptLang::Ansible => {
             #[cfg(not(feature = "python"))]
@@ -1837,27 +1793,6 @@
                 )
                 .await
             }
-<<<<<<< HEAD
-
-            python_dep(
-                reqs,
-                job_id,
-                mem_peak,
-                canceled_by,
-                job_dir,
-                db,
-                worker_name,
-                w_id,
-                worker_dir,
-                &mut Some(occupancy_metrics),
-                None,
-                PythonAnnotations::default(),
-                false,
-                false,
-            )
-            .await
-=======
->>>>>>> 0770613f
         }
         ScriptLang::Go => {
             if raw_deps {
