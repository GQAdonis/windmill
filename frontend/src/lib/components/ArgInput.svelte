--- conflicted
+++ resolved
@@ -6,13 +6,8 @@
 		emptyString,
 		getSchemaFromProperties
 	} from '$lib/utils'
-<<<<<<< HEAD
 	import { DollarSign, Pipette, Plus, X, Check } from 'lucide-svelte'
-	import { createEventDispatcher, tick } from 'svelte'
-=======
-	import { DollarSign, Pipette, Plus, X } from 'lucide-svelte'
 	import { createEventDispatcher, onMount, tick } from 'svelte'
->>>>>>> d1794c98
 	import Multiselect from 'svelte-multiselect'
 	import { fade } from 'svelte/transition'
 	import JsonEditor from './apps/editor/settingsPanel/inputEditor/JsonEditor.svelte'
