--- conflicted
+++ resolved
@@ -242,17 +242,12 @@
 			| undefined
 	) {
 		scriptEditor?.disableCollaboration()
-<<<<<<< HEAD
 		let getInitBlockTemplate = $databaseTrigger?.codeTemplate != undefined
 		script.content = initialCode(language, kind, template, getInitBlockTemplate)
 		if (getInitBlockTemplate) {
 			script.content += '\r\n' + $databaseTrigger?.codeTemplate
 		}
-		scriptEditor?.inferSchema(script.content, language)
-=======
-		script.content = initialCode(language, kind, template)
 		scriptEditor?.inferSchema(script.content, language, true)
->>>>>>> d440a71e
 		if (script.content != editor?.getCode()) {
 			setCode(script.content)
 		}
