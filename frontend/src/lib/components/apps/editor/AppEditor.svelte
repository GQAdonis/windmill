--- conflicted
+++ resolved
@@ -37,13 +37,10 @@
 	import { page } from '$app/stores'
 	import CssSettings from './componentsPanel/CssSettings.svelte'
 	import { initHistory } from '$lib/history'
-<<<<<<< HEAD
 	import { Tour } from '../../tutorial'
-=======
 	import ComponentNavigation from './component/ComponentNavigation.svelte'
 	import ItemPicker from '$lib/components/ItemPicker.svelte'
 	import VariableEditor from '$lib/components/VariableEditor.svelte'
->>>>>>> bc440f8d
 
 	export let app: App
 	export let path: string
@@ -155,13 +152,11 @@
 	let variableEditor: VariableEditor | undefined = undefined
 </script>
 
-<<<<<<< HEAD
+<svelte:window on:hashchange={hashchange} />
+
 {#if tour}
 	<Tour tutorial="app" />
 {/if}
-=======
-<svelte:window on:hashchange={hashchange} />
->>>>>>> bc440f8d
 
 {#if $connectingInput.opened}
 	<div
