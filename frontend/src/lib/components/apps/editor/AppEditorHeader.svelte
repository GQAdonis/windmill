--- conflicted
+++ resolved
@@ -1463,10 +1463,9 @@
 											<div class="mt-10" />
 											<FlowProgressBar {job} class="py-4" />
 											<div class="w-full mt-10 mb-20">
-<<<<<<< HEAD
 												{#if job?.id}
 													<FlowStatusViewer
-														jobId={job.id}
+														jobId={job?.id}
 														on:jobsLoaded={({ detail }) => {
 															job = detail
 														}}
@@ -1474,14 +1473,6 @@
 												{:else}
 													<Loader2 class="animate-spin" />
 												{/if}
-=======
-												<FlowStatusViewer
-													jobId={job?.id ?? ''}
-													on:jobsLoaded={({ detail }) => {
-														job = detail
-													}}
-												/>
->>>>>>> 9bdf0e68
 											</div>
 										{/if}
 									</div>
