<script lang="ts">
<<<<<<< HEAD
	import { Calendar, Mail, Webhook, Unplug, Database } from 'lucide-svelte'
=======
	import { Calendar, Mail, Webhook, Unplug, PlugZap } from 'lucide-svelte'
>>>>>>> 7255ad81
	import TriggerButton from './TriggerButton.svelte'

	import Popover from '$lib/components/Popover.svelte'
	import TriggerCount from './TriggerCount.svelte'
	import { createEventDispatcher, onMount, type ComponentType } from 'svelte'
	import { Route } from 'lucide-svelte'
	import { getContext } from 'svelte'
	import { type TriggerContext } from '$lib/components/triggers'
	import { FlowService, ScriptService } from '$lib/gen'
	import { enterpriseLicense, workspaceStore } from '$lib/stores'
	import KafkaIcon from '$lib/components/icons/KafkaIcon.svelte'
	import NatsIcon from '$lib/components/icons/NatsIcon.svelte'

	const { selectedTrigger, triggersCount } = getContext<TriggerContext>('TriggerContext')

	export let path: string
	export let newItem: boolean
	export let isFlow: boolean
	export let selected: boolean
	export let showOnlyWithCount: boolean
	export let triggersToDisplay: (
		| 'webhooks'
		| 'schedules'
		| 'routes'
		| 'websockets'
		| 'kafka'
		| 'nats'
		| 'emails'
<<<<<<< HEAD
		| 'database'
	)[] = ['webhooks', 'schedules', 'routes', 'websockets', 'kafka', 'database', 'emails']
=======
		| 'eventStreams'
	)[] = showOnlyWithCount
		? ['webhooks', 'schedules', 'routes', 'websockets', 'kafka', 'nats', 'emails']
		: ['webhooks', 'schedules', 'routes', 'websockets', 'eventStreams', 'emails']
>>>>>>> 7255ad81
	const dispatch = createEventDispatcher()

	onMount(() => {
		if (!newItem) {
			loadCount()
		}
	})

	async function loadCount() {
		if (isFlow) {
			$triggersCount = await FlowService.getTriggersCountOfFlow({
				workspace: $workspaceStore!,
				path
			})
		} else {
			$triggersCount = await ScriptService.getTriggersCountOfScript({
				workspace: $workspaceStore!,
				path
			})
		}
	}

	const triggerTypeConfig: {
		[key: string]: { icon: ComponentType; countKey?: string }
	} = {
		webhooks: { icon: Webhook, countKey: 'webhook_count' },
		schedules: { icon: Calendar, countKey: 'schedule_count' },
		routes: { icon: Route, countKey: 'http_routes_count' },
		websockets: { icon: Unplug, countKey: 'websocket_count' },
		kafka: { icon: KafkaIcon, countKey: 'kafka_count' },
<<<<<<< HEAD
		database: { icon: Database, countKey: 'database_count' },
		emails: { icon: Mail, countKey: 'email_count' }
=======
		nats: { icon: NatsIcon, countKey: 'nats_count' },
		emails: { icon: Mail, countKey: 'email_count' },
		eventStreams: { icon: PlugZap }
	}

	function camelCaseToWords(s: string) {
		const result = s.replace(/([A-Z])/g, ' $1')
		return result.charAt(0).toUpperCase() + result.slice(1).toLowerCase()
>>>>>>> 7255ad81
	}
</script>

{#each triggersToDisplay as type}
	{@const { icon, countKey } = triggerTypeConfig[type]}
	{#if (!showOnlyWithCount || ((countKey && $triggersCount?.[countKey]) || 0) > 0) && !(type === 'kafka' && !$enterpriseLicense) && !(type === 'nats' && !$enterpriseLicense)}
		<Popover>
			<svelte:fragment slot="text">{camelCaseToWords(type)}</svelte:fragment>
			<TriggerButton
				on:click={() => {
					$selectedTrigger = type === 'eventStreams' ? 'kafka' : type
					dispatch('select')
				}}
				selected={selected &&
					($selectedTrigger === type ||
						(type === 'eventStreams' &&
							($selectedTrigger === 'kafka' || $selectedTrigger === 'nats')))}
			>
				{#if countKey}
					<TriggerCount count={$triggersCount?.[countKey]} />
				{/if}
				<svelte:component this={icon} size={12} />
			</TriggerButton>
		</Popover>
	{/if}
{/each}<|MERGE_RESOLUTION|>--- conflicted
+++ resolved
@@ -1,9 +1,5 @@
 <script lang="ts">
-<<<<<<< HEAD
-	import { Calendar, Mail, Webhook, Unplug, Database } from 'lucide-svelte'
-=======
-	import { Calendar, Mail, Webhook, Unplug, PlugZap } from 'lucide-svelte'
->>>>>>> 7255ad81
+	import { Calendar, Mail, Webhook, Unplug, Database, PlugZap } from 'lucide-svelte'
 	import TriggerButton from './TriggerButton.svelte'
 
 	import Popover from '$lib/components/Popover.svelte'
@@ -32,15 +28,11 @@
 		| 'kafka'
 		| 'nats'
 		| 'emails'
-<<<<<<< HEAD
+		| 'eventStreams'
 		| 'database'
-	)[] = ['webhooks', 'schedules', 'routes', 'websockets', 'kafka', 'database', 'emails']
-=======
-		| 'eventStreams'
 	)[] = showOnlyWithCount
 		? ['webhooks', 'schedules', 'routes', 'websockets', 'kafka', 'nats', 'emails']
 		: ['webhooks', 'schedules', 'routes', 'websockets', 'eventStreams', 'emails']
->>>>>>> 7255ad81
 	const dispatch = createEventDispatcher()
 
 	onMount(() => {
@@ -71,19 +63,15 @@
 		routes: { icon: Route, countKey: 'http_routes_count' },
 		websockets: { icon: Unplug, countKey: 'websocket_count' },
 		kafka: { icon: KafkaIcon, countKey: 'kafka_count' },
-<<<<<<< HEAD
 		database: { icon: Database, countKey: 'database_count' },
-		emails: { icon: Mail, countKey: 'email_count' }
-=======
+		emails: { icon: Mail, countKey: 'email_count' },
 		nats: { icon: NatsIcon, countKey: 'nats_count' },
-		emails: { icon: Mail, countKey: 'email_count' },
 		eventStreams: { icon: PlugZap }
 	}
 
 	function camelCaseToWords(s: string) {
 		const result = s.replace(/([A-Z])/g, ' $1')
 		return result.charAt(0).toUpperCase() + result.slice(1).toLowerCase()
->>>>>>> 7255ad81
 	}
 </script>
 
