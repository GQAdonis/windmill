--- conflicted
+++ resolved
@@ -572,11 +572,7 @@
 export const BUN_PREPROCESSOR_MODULE_CODE = `
 export async function preprocessor(
 	wm_trigger: {
-<<<<<<< HEAD
-		kind: 'http' | 'email' | 'webhook' | 'websocket' | 'kafka' | 'database',
-=======
-		kind: 'http' | 'email' | 'webhook' | 'websocket' | 'kafka' | 'nats',
->>>>>>> 7255ad81
+		kind: 'http' | 'email' | 'webhook' | 'websocket' | 'kafka' | 'nats' | 'database',
 		http?: {
 			route: string // The route path, e.g. "/users/:id"
 			path: string // The actual path called, e.g. "/users/123"
@@ -593,13 +589,12 @@
 			topic: string
 			group_id: string
 		},
-<<<<<<< HEAD
 		database?: {
 			schema_name: string,
 			table_name: string,
 			transaction_type : 'insert' | 'update' | 'delete',
 			row: unknown
-=======
+		}
 		nats?: {
 			servers: string[]
 			subject: string
@@ -607,7 +602,6 @@
 			status?: number
 			description?: string
 			length: number
->>>>>>> 7255ad81
 		}
 	},
 	/* your other args */ 
@@ -621,11 +615,7 @@
 const DENO_PREPROCESSOR_MODULE_CODE = `
 export async function preprocessor(
 	wm_trigger: {
-<<<<<<< HEAD
-		kind: 'http' | 'email' | 'webhook' | 'websocket' | 'kafka' | 'database',
-=======
-		kind: 'http' | 'email' | 'webhook' | 'websocket' | 'kafka' | 'nats',
->>>>>>> 7255ad81
+		kind: 'http' | 'email' | 'webhook' | 'websocket' | 'kafka' | 'nats' | 'database',
 		http?: {
 			route: string // The route path, e.g. "/users/:id"
 			path: string // The actual path called, e.g. "/users/123"
@@ -642,13 +632,12 @@
 			topic: string
 			group_id: string
 		},
-<<<<<<< HEAD
 		database?: {
 			schema_name: string,
 			table_name: string,
 			transaction_type : 'insert' | 'update' | 'delete',
 			row: unknown
-=======
+		}
 		nats?: {
 			servers: string[]
 			subject: string
@@ -656,7 +645,6 @@
 			status?: number
 			description?: string
 			length: number
->>>>>>> 7255ad81
 		}
 	},
 	/* your other args */ 
