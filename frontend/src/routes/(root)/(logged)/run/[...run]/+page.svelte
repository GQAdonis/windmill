<script lang="ts">
	import { page } from '$app/stores'
	import { base } from '$lib/base'
	import {
		JobService,
		type Job,
		ScriptService,
		type Script,
		type WorkflowStatus,
		type NewScript,
		ConcurrencyGroupsService,
		MetricsService,
		type ScriptArgs
	} from '$lib/gen'
	import {
		canWrite,
		computeSharableHash,
		copyToClipboard,
		displayDate,
		emptyString,
		encodeState,
		isFlowPreview,
		isScriptPreview,
		truncateHash,
		truncateRev
	} from '$lib/utils'
	import BarsStaggered from '$lib/components/icons/BarsStaggered.svelte'

	import {
		Activity,
		ArrowRight,
		Calendar,
		CheckCircle2,
		Circle,
		FastForward,
		Hourglass,
		List,
		Pen,
		RefreshCw,
		TimerOff,
		Trash,
		XCircle,
		Code2,
		ClipboardCopy,
		MoreVertical,
		GitBranch
	} from 'lucide-svelte'

	import DisplayResult from '$lib/components/DisplayResult.svelte'
	import {
		enterpriseLicense,
		initialArgsStore,
		superadmin,
		userStore,
		userWorkspaces,
		workspaceStore
	} from '$lib/stores'
	import FlowStatusViewer from '$lib/components/FlowStatusViewer.svelte'
	import HighlightCode from '$lib/components/HighlightCode.svelte'
	import TestJobLoader from '$lib/components/TestJobLoader.svelte'
	import LogViewer from '$lib/components/LogViewer.svelte'
	import {
		ActionRow,
		Button,
		Popup,
		Skeleton,
		Tab,
		Alert,
		MenuItem,
		DrawerContent
	} from '$lib/components/common'
	import FlowMetadata from '$lib/components/FlowMetadata.svelte'
	import JobArgs from '$lib/components/JobArgs.svelte'
	import FlowProgressBar from '$lib/components/flows/FlowProgressBar.svelte'
	import JobProgressBar from '$lib/components/jobs/JobProgressBar.svelte'
	import Tabs from '$lib/components/common/tabs/Tabs.svelte'
	import Badge from '$lib/components/common/badge/Badge.svelte'
	import Tooltip from '$lib/components/Tooltip.svelte'
	import { goto } from '$lib/navigation'
	import { sendUserToast } from '$lib/toast'
	import { forLater } from '$lib/forLater'
	import ButtonDropdown from '$lib/components/common/button/ButtonDropdown.svelte'
	import PersistentScriptDrawer from '$lib/components/PersistentScriptDrawer.svelte'
	import Portal from '$lib/components/Portal.svelte'

	import MemoryFootprintViewer from '$lib/components/MemoryFootprintViewer.svelte'
	import Drawer from '$lib/components/common/drawer/Drawer.svelte'
	import { Highlight } from 'svelte-highlight'
	import { json } from 'svelte-highlight/languages'
	import Toggle from '$lib/components/Toggle.svelte'
	import WorkflowTimeline from '$lib/components/WorkflowTimeline.svelte'
	import ScheduleEditor from '$lib/components/ScheduleEditor.svelte'
	import Popover from '$lib/components/Popover.svelte'
	import HighlightTheme from '$lib/components/HighlightTheme.svelte'
	import PreprocessedArgsDisplay from '$lib/components/runs/PreprocessedArgsDisplay.svelte'
	import ExecutionDuration from '$lib/components/ExecutionDuration.svelte'
	import CustomPopover from '$lib/components/CustomPopover.svelte'
	import { isWindmillTooBigObject } from '$lib/components/job_args'

	let job: Job | undefined
	let jobUpdateLastFetch: Date | undefined

	let scriptProgress: number | undefined = undefined
	let currentJobIsLongRunning: boolean = false

	let viewTab: 'result' | 'logs' | 'code' | 'stats' = 'result'
	let selectedJobStep: string | undefined = undefined
	let branchOrIterationN: number = 0

	let selectedJobStepIsTopLevel: boolean | undefined = undefined
	let selectedJobStepType: 'single' | 'forloop' | 'branchall' = 'single'
	let restartBranchNames: [number, string][] = []

	let testIsLoading = false
	let testJobLoader: TestJobLoader

	let persistentScriptDrawer: PersistentScriptDrawer
	let getLogs: (() => Promise<void>) | undefined = undefined

	let showExplicitProgressTip: boolean =
		(localStorage.getItem('hideExplicitProgressTip') ?? 'false') == 'false'
	$: job?.logs == undefined && job && viewTab == 'logs' && getLogs?.()

	let lastJobId: string | undefined = undefined
	let concurrencyKey: string | undefined = undefined
	$: job?.id && lastJobId !== job.id && getConcurrencyKey(job)
	async function getConcurrencyKey(job: Job) {
		lastJobId = job.id
		concurrencyKey = await ConcurrencyGroupsService.getConcurrencyKey({ id: job.id })
	}

	async function deleteCompletedJob(id: string): Promise<void> {
		await JobService.deleteCompletedJob({ workspace: $workspaceStore!, id })
		getJob()
	}

	async function cancelJob(id: string) {
		try {
			if (forceCancel) {
				await JobService.forceCancelQueuedJob({ workspace: $workspaceStore!, id, requestBody: {} })
				setTimeout(getJob, 5000)
			} else {
				await JobService.cancelQueuedJob({ workspace: $workspaceStore!, id, requestBody: {} })
			}
			sendUserToast(`job ${id} canceled`)
		} catch (err) {
			sendUserToast('could not cancel job', true)
		}
	}

	async function restartFlow(
		id: string | undefined,
		stepId: string | undefined,
		branchOrIterationN: number
	) {
		if (id === undefined || stepId === undefined) {
			return
		}
		let run = await JobService.restartFlowAtStep({
			workspace: $workspaceStore!,
			id,
			stepId,
			branchOrIterationN,
			requestBody: {}
		})
		await goto('/run/' + run + '?workspace=' + $workspaceStore)
	}

	// If we get results, focus on that tab. Else, focus on logs
	function initView(): void {
		if (job && 'result' in job && job.result != undefined) {
			viewTab = 'result'
		} else if (viewTab == 'result') {
			viewTab = 'logs'
		}
	}

	async function getJob() {
		await testJobLoader?.watchJob($page.params.run)
		initView()
	}

	function onSelectedJobStepChange() {
		if (selectedJobStep !== undefined && job?.flow_status?.modules !== undefined) {
			selectedJobStepIsTopLevel =
				job?.flow_status?.modules.map((m) => m.id).indexOf(selectedJobStep) >= 0
			let moduleDefinition = job?.raw_flow?.modules.find((m) => m.id == selectedJobStep)
			if (moduleDefinition?.value.type == 'forloopflow') {
				selectedJobStepType = 'forloop'
			} else if (moduleDefinition?.value.type == 'branchall') {
				selectedJobStepType = 'branchall'
				moduleDefinition?.value.branches.forEach((branch, idx) => {
					restartBranchNames.push([
						idx,
						emptyString(branch.summary) ? `Branch #${idx}` : branch.summary!
					])
				})
			} else {
				selectedJobStepType = 'single'
			}
		}
	}

	let persistentScriptDefinition: Script | undefined = undefined

	async function onJobLoaded() {
		// We want to set up scriptProgress once job is loaded
		// We need this to show progress bar if job has progress and is finished
		if (job && job.type == 'CompletedJob') {
			// If error occured and job is completed
			// than we fetch progress from server to display on what progress did it fail
			// Could be displayed after run or as a historical page
			// If opening page without running job (e.g. reloading page after run) progress will be displayed instantly
			MetricsService.getJobProgress({
				workspace: job.workspace_id ?? 'NO_WORKSPACE',
				id: job.id
			}).then((progress) => {
				// Returned progress is not always 100%, could be 65%, 33%, anything
				// Its ok if its a failure and we want to keep that value
				// But we want progress to be 100% if job has been succeeded
				scriptProgress = progress
			})
		}

		if (job === undefined || job.job_kind !== 'script' || job.script_hash === undefined) {
			return
		}
		const script = await ScriptService.getScriptByHash({
			workspace: $workspaceStore!,
			hash: job.script_hash
		})
		if (script.restart_unless_cancelled ?? false) {
			persistentScriptDefinition = script
		}
	}

	$: {
		if ($workspaceStore && $page.params.run && testJobLoader) {
			forceCancel = false
			getJob()
		}
	}

	$: selectedJobStep !== undefined && onSelectedJobStepChange()
	$: job && onJobLoaded()

	let notfound = false
	let forceCancel = false

	let debugViewer: Drawer
	let debugContent: any = undefined
	async function debugInfo() {
		if (job?.id) {
			debugContent = await JobService.getFlowDebugInfo({ workspace: $workspaceStore!, id: job?.id })
			debugViewer?.openDrawer()
		} else {
			sendUserToast('Job has no id', true)
		}
	}

	function removeSensitiveInfos(
		jobs: { [job: string]: { args: any; result: any; logs: string } },
		redactSensitive: boolean
	) {
		if (!redactSensitive) {
			return jobs
		}
		if (jobs === undefined || typeof jobs !== 'object') {
			return []
		}
		return Object.fromEntries(
			Object.entries(jobs).map(([k, job]) => {
				return [
					k,
					{
						...job,
						args: '[redacted]',
						result: '[redacted]',
						logs: '[redacted]'
					}
				]
			})
		)
	}

	let redactSensitive = false

	function asWorkflowStatus(x: any): Record<string, WorkflowStatus> {
		return x as Record<string, WorkflowStatus>
	}

	function forkPreview() {
		if (isFlowPreview(job?.job_kind)) {
			$initialArgsStore = job?.args
			const state = {
				flow: { value: job?.raw_flow },
				path: job?.script_path + '_fork'
			}
			window.open(`/flows/add#${encodeState(state)}`)
		} else {
			$initialArgsStore = job?.args
			let n: NewScript = {
				path: job?.script_path + '_fork',
				summary: 'Fork of preview of ' + job?.script_path,
				language: job?.language as NewScript['language'],
				description: '',
				content: job?.raw_code ?? ''
			}
			window.open(`/scripts/add#${encodeState(n)}`)
		}
	}

	let scheduleEditor: ScheduleEditor

	let runImmediatelyLoading = false
	async function runImmediately() {
		runImmediatelyLoading = true
		try {
			let args = job?.args as ScriptArgs
			if (isWindmillTooBigObject(args)) {
				args = (await JobService.getJobArgs({
					workspace: $workspaceStore!,
					id: job?.id!
				})) as ScriptArgs
			}

			const commonArgs = {
				workspace: $workspaceStore!,
				requestBody: args
			}
			if (job?.job_kind == 'script' || job?.job_kind == 'flow') {
				let id

				if (job?.job_kind == 'script') {
					id = await JobService.runScriptByHash({
						...commonArgs,
						hash: job.script_hash!
					})
				} else {
					id = await JobService.runFlowByPath({
						...commonArgs,
						path: job.script_path!
					})
				}

				await goto('/run/' + id + '?workspace=' + $workspaceStore)
			} else {
				sendUserToast('Cannot run this job immediately', true)
			}
		} finally {
			runImmediatelyLoading = false
		}
	}
</script>

<HighlightTheme />

<ScheduleEditor bind:this={scheduleEditor} />

{#if (job?.job_kind == 'flow' || isFlowPreview(job?.job_kind)) && job?.['running'] && job?.parent_job == undefined}
	<Drawer bind:this={debugViewer} size="800px">
		<DrawerContent title="Debug Detail" on:close={debugViewer.closeDrawer}>
			<svelte:fragment slot="actions">
				<div class="flex items-center gap-1">
					<div class="w-60 pt-2">
						<Toggle bind:checked={redactSensitive} options={{ right: 'Redact args/result/logs' }} />
					</div>
					<Button
						on:click={() =>
							copyToClipboard(
								JSON.stringify(removeSensitiveInfos(debugContent, redactSensitive), null, 4)
							)}
						color="light"
						size="xs"
					>
						<div class="flex gap-2 items-center">Copy <ClipboardCopy /> </div>
					</Button>
				</div>
			</svelte:fragment>
			<pre
				><code class="text-2xs p-2">
					<Highlight
						language={json}
						code={JSON.stringify(removeSensitiveInfos(debugContent, redactSensitive), null, 4)}
					/>
			</code></pre
			>
		</DrawerContent>
	</Drawer>
{/if}

<TestJobLoader
	lazyLogs
	bind:scriptProgress
	on:done={() => job?.['result'] != undefined && (viewTab = 'result')}
	bind:this={testJobLoader}
	bind:getLogs
	bind:isLoading={testIsLoading}
	bind:job
	bind:jobUpdateLastFetch
	workspaceOverride={$workspaceStore}
	bind:notfound
/>

<Portal name="persistent-run">
	<PersistentScriptDrawer bind:this={persistentScriptDrawer} />
</Portal>

{#if notfound || (job?.workspace_id != undefined && $workspaceStore != undefined && job?.workspace_id != $workspaceStore)}
	<div class="max-w-7xl px-4 mx-auto w-full">
		<div class="flex flex-col gap-6">
			<h1 class="text-red-400 mt-6">Job {$page.params.run} not found in {$workspaceStore}</h1>
			<h2>Are you in the right workspace?</h2>
			<div class="flex flex-col gap-2">
				{#each $userWorkspaces as workspace}
					<div>
						<Button
							variant="border"
							on:click={() => {
								goto(`/run/${$page.params.run}?workspace=${workspace.id}`)
							}}
						>
							See in {workspace.name}
						</Button>
					</div>
				{/each}
				<div>
					<Button href="{base}/runs">Go to runs page</Button>
				</div>
			</div>
		</div>
	</div>
{:else}
	<Skeleton
		class="max-w-7xl px-4 mx-auto w-full"
		loading={!job}
		layout={[0.75, [2, 0, 2], 2.25, [{ h: 1.5, w: 40 }]]}
	/>
	<ActionRow class="max-w-7xl px-4 mx-auto w-full">
		<svelte:fragment slot="left">
			{@const isScript = job?.job_kind === 'script'}
			{@const runsHref = `/runs/${job?.script_path}${!isScript ? '?jobKind=flow' : ''}`}
			<div class="flex gap-2 items-center">
				{#if job && 'deleted' in job && !job?.deleted && ($superadmin || ($userStore?.is_admin ?? false))}
					<ButtonDropdown target="body" hasPadding={false}>
						<svelte:fragment slot="buttonReplacement">
							<Button nonCaptureEvent variant="border" size="sm" startIcon={{ icon: Trash }} />
						</svelte:fragment>
						<svelte:fragment slot="items">
							<MenuItem
								on:click={() => {
									job?.id && deleteCompletedJob(job.id)
								}}
							>
								<span class="text-red-600"> Delete result, logs and args (admin only) </span>
							</MenuItem>
						</svelte:fragment>
					</ButtonDropdown>
					{#if job?.job_kind === 'script' || job?.job_kind === 'flow'}
						<Button
							href={runsHref}
							variant="border"
							color="blue"
							size="sm"
							startIcon={{ icon: List }}
						>
							View runs
						</Button>
					{/if}
				{/if}
			</div>
		</svelte:fragment>
		<svelte:fragment slot="right">
			{@const stem = `/${job?.job_kind}s`}
			{@const isScript = job?.job_kind === 'script'}
			{@const viewHref = `${stem}/get/${isScript ? job?.script_hash : job?.script_path}`}
			{#if (job?.job_kind == 'flow' || isFlowPreview(job?.job_kind)) && job?.['running'] && job?.parent_job == undefined}
				<div class="inline">
					<ButtonDropdown hasPadding={false}>
						<svelte:fragment slot="buttonReplacement">
							<Button nonCaptureEvent size="xs" color="light">
								<div class="flex flex-row items-center">
									<MoreVertical size={14} />
								</div>
							</Button>
						</svelte:fragment>
						<svelte:fragment slot="items">
							<MenuItem on:click={debugInfo}>Show Flow Debug Info</MenuItem>
						</svelte:fragment>
					</ButtonDropdown>
				</div>
			{/if}
			{#if isFlowPreview(job?.job_kind) || isScriptPreview(job?.job_kind)}
				<Button
					color="dark"
					size="md"
					variant="border"
					startIcon={{ icon: GitBranch }}
					on:click={forkPreview}
				>
					Fork {isFlowPreview(job?.job_kind) ? 'flow' : 'code'} preview
				</Button>
			{/if}
			{#if persistentScriptDefinition !== undefined}
				<Button
					color="blue"
					size="md"
					startIcon={{ icon: Activity }}
					on:click={() => {
						persistentScriptDrawer.open?.(persistentScriptDefinition)
					}}
				>
					Current runs
				</Button>
			{/if}
			{#if job?.type != 'CompletedJob' && (!job?.schedule_path || job?.['running'] == true)}
				{#if !forceCancel}
					<Button
						color="red"
						size="md"
						startIcon={{ icon: TimerOff }}
						on:click|once={() => {
							if (job?.id) {
								cancelJob(job?.id)
								setTimeout(() => {
									forceCancel = true
								}, 3001)
							}
						}}
					>
						Cancel
					</Button>
				{:else}
					<Button
						color="red"
						size="md"
						startIcon={{ icon: TimerOff }}
						on:click|once={() => {
							if (job?.id) {
								cancelJob(job?.id)
							}
						}}
					>
						Force Cancel
					</Button>
				{/if}
			{/if}
			{#if job?.schedule_path}
				<Button
					size="sm"
					on:click={() => {
						if (!job || !job.schedule_path) {
							return
						}
						scheduleEditor?.openEdit(job.schedule_path, job.job_kind == 'flow')
					}}
					startIcon={{ icon: Calendar }}>Edit schedule</Button
				>
			{/if}
			{#if job?.type === 'CompletedJob' && job?.job_kind === 'flow' && selectedJobStep !== undefined && selectedJobStepIsTopLevel}
				{#if selectedJobStepType == 'single'}
					<Button
						title={`Re-start this flow from step ${selectedJobStep} (included). ${
							!$enterpriseLicense ? ' This is a feature only available in enterprise edition.' : ''
						}`}
						variant="border"
						color="blue"
						disabled={!$enterpriseLicense}
						on:click|once={() => {
							restartFlow(job?.id, selectedJobStep, 0)
						}}
						startIcon={{ icon: RefreshCw }}
					>
						Re-start from
						<Badge baseClass="ml-1" color="indigo">
							{selectedJobStep}
						</Badge>
					</Button>
				{:else}
					<Popup floatingConfig={{ strategy: 'absolute', placement: 'bottom-start' }}>
						<svelte:fragment slot="button">
							<Button
								title={`Re-start this flow from step ${selectedJobStep} (included). ${
									!$enterpriseLicense
										? ' This is a feature only available in enterprise edition.'
										: ''
								}`}
								variant="border"
								color="blue"
								disabled={!$enterpriseLicense}
								startIcon={{ icon: RefreshCw }}
								nonCaptureEvent={true}
							>
								Re-start from
								<Badge baseClass="ml-1" color="indigo">
									{selectedJobStep}
								</Badge>
							</Button>
						</svelte:fragment>
						<label class="block text-primary">
							<div class="pb-1 text-sm text-secondary"
								>{selectedJobStepType == 'forloop' ? 'From iteration #:' : 'From branch:'}</div
							>
							<div class="flex w-full">
								{#if selectedJobStepType === 'forloop'}
									<input
										type="number"
										min="0"
										bind:value={branchOrIterationN}
										class="!w-32 grow"
										on:click|stopPropagation={() => {}}
									/>
								{:else}
									<select
										bind:value={branchOrIterationN}
										class="!w-32 grow"
										on:click|stopPropagation={() => {}}
									>
										{#each restartBranchNames as [branchIdx, branchName]}
											<option value={branchIdx}>{branchName}</option>
										{/each}
									</select>
								{/if}

								<Button
									size="xs"
									color="blue"
									buttonType="button"
									btnClasses="!p-1 !w-[34px] !ml-1"
									aria-label="Restart flow"
									on:click|once={() => {
										restartFlow(job?.id, selectedJobStep, branchOrIterationN)
									}}
								>
									<ArrowRight size={18} />
								</Button>
							</div>
						</label>
					</Popup>
				{/if}
			{/if}
			{#if job?.job_kind === 'script' || job?.job_kind === 'flow'}
				<CustomPopover noPadding appearTimeout={0}>
					<Button
						on:click|once={() => {
							goto(viewHref + `#${computeSharableHash(job?.args)}`)
						}}
						color="blue"
						size="sm"
						startIcon={{ icon: RefreshCw }}>Run again</Button
					>
					<svelte:fragment slot="overlay">
						<div class="flex flex-row gap-2">
							<Button size="xs" loading={runImmediatelyLoading} on:click={() => runImmediately()}>
								Run immediately with same args
							</Button>
						</div>
					</svelte:fragment>
				</CustomPopover>
			{/if}
			{#if job?.job_kind === 'script' || job?.job_kind === 'flow'}
				{#if !$userStore?.operator}
					{#if canWrite(job?.script_path ?? '', {}, $userStore)}
						<Button
							on:click|once={() => {
								$initialArgsStore = job?.args
								goto(`${stem}/edit/${job?.script_path}${isScript ? `` : `?nodraft=true`}`)
							}}
							color="blue"
							size="sm"
							startIcon={{ icon: Pen }}>Edit</Button
						>
					{/if}
				{/if}
				<Button
					href={viewHref}
					color="blue"
					size="sm"
					startIcon={{
						icon:
							job?.job_kind === 'script' ? Code2 : job?.job_kind === 'flow' ? BarsStaggered : Code2
					}}
				>
					View {job?.job_kind}
				</Button>
			{/if}
		</svelte:fragment>
	</ActionRow>
	<div class="w-full">
		<h1
			class="flex flex-row flex-wrap justify-between items-center gap-x-4 py-6 max-w-7xl mx-auto px-4"
		>
			<div class="flex flex-row flex-wrap gap-6 items-center">
				{#if job}
					{#if 'success' in job && job.success}
						{#if job.is_skipped}
							<FastForward class="text-green-600" size={14} />
						{:else}
							<CheckCircle2 class="text-green-600" size={14} />
						{/if}
					{:else if job && 'success' in job}
						<XCircle class="text-red-700" size={14} />
					{:else if job && 'running' in job && job.running}
						<Circle class="text-yellow-500 fill-current" size={14} />
					{:else if job && 'running' in job && job.scheduled_for && forLater(job.scheduled_for)}
						<Calendar class="text-secondary" size={14} />
					{:else if job && 'running' in job && job.scheduled_for}
						<Hourglass class="text-tertiary" size={14} />
					{/if}
					{job.script_path ?? (job.job_kind == 'dependencies' ? 'lock dependencies' : 'No path')}
					<div class="flex flex-row gap-2 items-center flex-wrap">
						{#if job.script_hash}
							<a href="{base}/scripts/get/{job.script_hash}?workspace={$workspaceStore}"
								><Badge color="gray">{truncateHash(job.script_hash)}</Badge></a
							>
						{/if}
						{#if job && 'job_kind' in job}
							<div>
								<Badge color="blue">{job.job_kind}</Badge>
							</div>
						{/if}
						{#if job && job.flow_status && job.job_kind === 'script'}
							<PreprocessedArgsDisplay flowStatus={job.flow_status} />
						{/if}
						{#if persistentScriptDefinition}
							<button on:click={() => persistentScriptDrawer.open?.(persistentScriptDefinition)}
								><Badge color="red">persistent</Badge></button
							>
						{/if}
						{#if job && 'priority' in job}
							<div>
								<Badge color="blue">priority: {job.priority}</Badge>
							</div>
						{/if}
						{#if job.tag && !['deno', 'python3', 'flow', 'other', 'go', 'postgresql', 'mysql', 'bigquery', 'snowflake', 'mssql', 'graphql', 'nativets', 'bash', 'powershell', 'php', 'rust', 'other', 'ansible', 'csharp', 'dependency'].includes(job.tag)}
							<div>
								<Badge color="indigo">Tag: {job.tag}</Badge>
							</div>
						{/if}
						{#if !job.visible_to_owner}
							<div
								><Badge color="red"
									>only visible to you <Tooltip
										>The option to hide this run from the owner of this script or flow was activated</Tooltip
									>
								</Badge></div
							>
						{/if}
						{#if job?.['labels'] && Array.isArray(job?.['labels']) && job?.['labels'].length > 0}
							{#each job?.['labels'] as label}
								<div>
									<Badge>Label: {label}</Badge>
								</div>
							{/each}
						{/if}
						{#if concurrencyKey}
							<div>
								<Popover notClickable>
									<svelte:fragment slot="text">
										This job has concurrency limits enabled with the key
										<a
											href={`${base}/runs/?job_kinds=all&graph=ConcurrencyChart&concurrency_key=${concurrencyKey}`}
										>
											{concurrencyKey}
										</a>
									</svelte:fragment>
									<a
										href={`${base}/runs/?job_kinds=all&graph=ConcurrencyChart&concurrency_key=${concurrencyKey}`}
									>
										<Badge>Concurrency: {truncateRev(concurrencyKey, 20)}</Badge></a
									>
								</Popover>
							</div>
						{/if}
					</div>
				{/if}
			</div>
		</h1>
		{#if job?.['deleted']}
			<div class="max-w-7xl mx-auto w-full px-4">
				<Alert type="error" title="Deleted">
					The content of this run was deleted (by an admin, no less)
				</Alert>
			</div>
			<div class="my-4" />
		{/if}

		<!-- Arguments and actions -->
		<div
			class="flex flex-col gap-y-8 sm:grid sm:grid-cols-3 sm:gap-10 max-w-7xl mx-auto w-full px-4"
		>
			<div class="col-span-2">
				<JobArgs
					workspace={job?.workspace_id ?? $workspaceStore ?? 'no_w'}
					id={job?.id}
					args={job?.args}
				/>
			</div>
			<div>
				<Skeleton loading={!job} layout={[[9.5]]} />
				{#if job}
					<FlowMetadata {job} {scheduleEditor} />
					{#if currentJobIsLongRunning && showExplicitProgressTip && !scriptProgress && 'running' in job}
						<Alert
							class="mt-4 p-1 flex flex-row relative text-center"
							size="xs"
							type="info"
							title="tip: Track progress of longer jobs"
							tooltip="For better transparency and verbosity, you can try setting progress from within the script."
							documentationLink="https://www.windmill.dev/docs/advanced/explicit_progress"
						>
							<button
								type="button"
								on:click={() => {
									localStorage.setItem('hideExplicitProgressTip', 'true')
									showExplicitProgressTip = false
								}}
								class="absolute m-2 top-0 right-0 inline-flex rounded-md bg-surface-secondary text-gray-400 hover:text-tertiary focus:outline-none"
							>
								<span class="sr-only">Close</span>
								<svg class="h-5 w-5" viewBox="0 0 20 20" fill="currentColor" aria-hidden="true">
									<path
										d="M6.28 5.22a.75.75 0 00-1.06 1.06L8.94 10l-3.72 3.72a.75.75 0 101.06 1.06L10 11.06l3.72 3.72a.75.75 0 101.06-1.06L11.06 10l3.72-3.72a.75.75 0 00-1.06-1.06L10 8.94 6.28 5.22z"
									/>
								</svg>
							</button>
						</Alert>
					{/if}
				{/if}
			</div>
		</div>

		{#if job?.['scheduled_for'] && forLater(job?.['scheduled_for'])}
			<div class="max-w-7xl mx-auto w-full px-4">
				<h2 class="mt-10">Scheduled to be executed later: {displayDate(job?.['scheduled_for'])}</h2>
			</div>
		{/if}
		{#if job?.job_kind !== 'flow' && job?.job_kind !== 'singlescriptflow' && !isFlowPreview(job?.job_kind)}
			{#if ['python3', 'bun', 'deno'].includes(job?.language ?? '') && (job?.job_kind == 'script' || isScriptPreview(job?.job_kind))}
				<ExecutionDuration bind:job bind:longRunning={currentJobIsLongRunning} />
			{/if}
			<div class="max-w-7xl mx-auto w-full px-4 mb-10">
				{#if job?.flow_status && typeof job.flow_status == 'object' && !('_metadata' in job.flow_status)}
					<div class="mt-10" />
					<WorkflowTimeline
						flow_status={asWorkflowStatus(job.flow_status)}
						flowDone={job.type == 'CompletedJob'}
					/>
				{/if}
				{#if scriptProgress}
					<JobProgressBar {job} {scriptProgress} class="py-4" hideStepTitle={true} />
				{/if}
				<!-- Logs and outputs-->
				<div class="mr-2 sm:mr-0 mt-12">
					<Tabs bind:selected={viewTab}>
						<Tab value="result">Result</Tab>
						<Tab value="logs">Logs</Tab>
						<Tab value="stats">Metrics</Tab>
						{#if isScriptPreview(job?.job_kind)}
							<Tab value="code">Code</Tab>
						{/if}
					</Tabs>

					<Skeleton loading={!job} layout={[[5]]} />
					{#if job}
						<div class="flex flex-row border rounded-md p-2 mt-2 overflow-auto min-h-[600px]">
							{#if viewTab == 'logs'}
								<div class="w-full">
									<LogViewer
										jobId={job.id}
										duration={job?.['duration_ms']}
										mem={job?.['mem_peak']}
										isLoading={job?.['running'] == false}
										content={job?.logs}
										tag={job?.tag}
									/>
								</div>
							{:else if viewTab == 'code'}
								{#if job && 'raw_code' in job && job.raw_code}
									<div class="text-xs">
										<HighlightCode lines language={job.language} code={job.raw_code} />
									</div>
								{:else if job}
									No code is available
								{:else}
									<Skeleton layout={[[5]]} />
								{/if}
							{:else if viewTab == 'stats'}
								<div class="w-full">
									<MemoryFootprintViewer jobId={job.id} bind:jobUpdateLastFetch />
								</div>
							{:else if job !== undefined && 'result' in job && job.result !== undefined}
								<DisplayResult
									workspaceId={job?.workspace_id}
									jobId={job?.id}
									result={job.result}
									language={job.language}
								/>
							{:else if job}
								No output is available yet
							{/if}
						</div>
					{/if}
				</div>
			</div>
		{:else if !job?.['deleted']}
			<div class="mt-10" />
			<FlowProgressBar
				{job}
				bind:currentSubJobProgress={scriptProgress}
				class="py-4 max-w-7xl mx-auto px-4"
			/>
			<div class="w-full mt-10">
				<FlowStatusViewer
<<<<<<< HEAD
					jobId={job?.id ?? ""}
=======
					jobId={job?.id ?? ''}
>>>>>>> 9bdf0e68
					on:jobsLoaded={({ detail }) => {
						job = detail
					}}
					initialJob={job}
					workspaceId={$workspaceStore}
					bind:selectedJobStep
				/>
			</div>
		{/if}
	</div>
{/if}<|MERGE_RESOLUTION|>--- conflicted
+++ resolved
@@ -912,11 +912,7 @@
 			/>
 			<div class="w-full mt-10">
 				<FlowStatusViewer
-<<<<<<< HEAD
-					jobId={job?.id ?? ""}
-=======
 					jobId={job?.id ?? ''}
->>>>>>> 9bdf0e68
 					on:jobsLoaded={({ detail }) => {
 						job = detail
 					}}
