<script lang="ts">
	import { page } from '$app/stores'
	import { base } from '$lib/base'
	import {
		JobService,
		ScriptService,
		WorkspaceService,
		type Script,
		type TriggersCount,
		type WorkspaceDeployUISettings
	} from '$lib/gen'
	import {
		defaultIfEmptyString,
		emptyString,
		canWrite,
		truncateHash,
		copyToClipboard
	} from '$lib/utils'
	import Tooltip from '$lib/components/Tooltip.svelte'
	import ShareModal from '$lib/components/ShareModal.svelte'
	import {
		enterpriseLicense,
		hubBaseUrlStore,
		userStore,
		workspaceStore
	} from '$lib/stores'
	import { isDeployable, ALL_DEPLOYABLE } from '$lib/utils_deployable'

	import { onDestroy } from 'svelte'
	import HighlightCode from '$lib/components/HighlightCode.svelte'
	import {
		Tabs,
		Tab,
		TabContent,
		Badge,
		Alert,
		DrawerContent,
		Drawer,
		Button
	} from '$lib/components/common'
	import Skeleton from '$lib/components/common/skeleton/Skeleton.svelte'
	import RunForm from '$lib/components/RunForm.svelte'
	import { goto } from '$lib/navigation'
	import MoveDrawer from '$lib/components/MoveDrawer.svelte'

	import { sendUserToast } from '$lib/toast'
	import DeployWorkspaceDrawer from '$lib/components/DeployWorkspaceDrawer.svelte'

	import SavedInputs from '$lib/components/SavedInputs.svelte'
	import WebhooksPanel from '$lib/components/triggers/webhook_triggers/WebhooksPanel.svelte'
	import DetailPageLayout from '$lib/components/details/DetailPageLayout.svelte'
	import DetailPageHeader from '$lib/components/details/DetailPageHeader.svelte'
	import CliHelpBox from '$lib/components/CliHelpBox.svelte'
	import {
		Activity,
		Archive,
		ArchiveRestore,
		Eye,
		FolderOpen,
		GitFork,
		Globe2,
		History,
		Loader2,
		Pen,
		ChevronUpSquare,
		Share,
		Table2,
		Trash,
		Play,
		ClipboardCopy
	} from 'lucide-svelte'
	import { SCRIPT_VIEW_SHOW_PUBLISH_TO_HUB } from '$lib/consts'
	import { scriptToHubUrl } from '$lib/hub'
	import SharedBadge from '$lib/components/SharedBadge.svelte'
	import ScriptVersionHistory from '$lib/components/ScriptVersionHistory.svelte'
	import RunPageSchedules from '$lib/components/RunPageSchedules.svelte'
	import { createAppFromScript } from '$lib/components/details/createAppFromScript'
	import { importStore } from '$lib/components/apps/store'
	import TimeAgo from '$lib/components/TimeAgo.svelte'
	import ClipboardPanel from '$lib/components/details/ClipboardPanel.svelte'
	import PersistentScriptDrawer from '$lib/components/PersistentScriptDrawer.svelte'
	import GfmMarkdown from '$lib/components/GfmMarkdown.svelte'
	import EmailTriggerPanel from '$lib/components/details/EmailTriggerPanel.svelte'
	import Star from '$lib/components/Star.svelte'
	import LogViewer from '$lib/components/LogViewer.svelte'
	import RoutesPanel from '$lib/components/triggers/http_triggers/RoutesPanel.svelte'
	import { Highlight } from 'svelte-highlight'
	import json from 'svelte-highlight/languages/json'
	import { writable } from 'svelte/store'
	import TriggersBadge from '$lib/components/graph/renderers/triggers/TriggersBadge.svelte'
<<<<<<< HEAD
	import WebsocketTriggersPanel from '$lib/components/triggers/websocket_triggers/WebsocketTriggersPanel.svelte'
	import DatabaseTriggersPanel from '$lib/components/triggers/database_triggers/DatabaseTriggersPanel.svelte'
=======
	import WebsocketTriggersPanel from '$lib/components/triggers/WebsocketTriggersPanel.svelte'
	import KafkaTriggersPanel from '$lib/components/triggers/KafkaTriggersPanel.svelte'
>>>>>>> d440a71e

	let script: Script | undefined
	let topHash: string | undefined
	let can_write = false
	let deploymentInProgress = false
	let intervalId: NodeJS.Timeout
	let shareModal: ShareModal
	let runForm: RunForm

	let scheduledForStr: string | undefined = undefined
	let invisible_to_owner: boolean | undefined = undefined
	let overrideTag: string | undefined = undefined

	$: cliCommand = `wmill script run ${script?.path} -d '${JSON.stringify(args)}'`

	$: loading = !script

	let previousHash: string | undefined = undefined
	$: if ($workspaceStore) {
		if (previousHash != $page.params.hash) {
			previousHash = $page.params.hash
			loadScript($page.params.hash)
		}
	}

	const triggersCount = writable<TriggersCount | undefined>(undefined)

	async function deleteScript(hash: string): Promise<void> {
		try {
			await ScriptService.deleteScriptByHash({ workspace: $workspaceStore!, hash })
			loadScript(hash)
		} catch (err) {
			console.error(err)
			sendUserToast(`Could not delete this script ${err.body}`, true)
		}
	}

	async function archiveScript(hash: string): Promise<void> {
		await ScriptService.archiveScriptByHash({ workspace: $workspaceStore!, hash })
		loadScript(hash)
	}

	async function unarchiveScript(hash: string): Promise<void> {
		const r = await ScriptService.getScriptByHash({ workspace: $workspaceStore!, hash })
		const ns = await ScriptService.createScript({
			workspace: $workspaceStore!,
			requestBody: {
				...r,
				parent_hash: hash,
				lock: r.lock
			}
		})
		sendUserToast(`Unarchived script`)
		loadScript(ns)
		goto(`/scripts/get/${ns}`)
	}

	async function syncer(): Promise<void> {
		if (script?.hash) {
			const status = await ScriptService.getScriptDeploymentStatus({
				workspace: $workspaceStore!,
				hash: script?.hash!
			})
			if (status.lock != undefined || status.lock_error_logs != undefined) {
				deploymentInProgress = false
				script.lock = status.lock
				script.lock_error_logs = status.lock_error_logs
				clearInterval(intervalId)
			}
		}
	}
	let starred: boolean | undefined = undefined

	async function loadTriggersCount(path: string) {
		$triggersCount = await ScriptService.getTriggersCountOfScript({
			workspace: $workspaceStore!,
			path: path
		})
	}

	async function loadScript(hash: string): Promise<void> {
		try {
			script = await ScriptService.getScriptByHash({
				workspace: $workspaceStore!,
				hash,
				withStarredInfo: true
			})
			starred = script.starred
		} catch {
			script = await ScriptService.getScriptByPath({
				workspace: $workspaceStore!,
				path: hash,
				withStarredInfo: true
			})
			starred = script.starred
			hash = script.hash
		}
		can_write =
			script.workspace_id == $workspaceStore &&
			canWrite(script.path, script.extra_perms!, $userStore)
		loadTriggersCount(script.path)

		if (script.path && script.archived) {
			const script_by_path = await ScriptService.getScriptByPath({
				workspace: $workspaceStore!,
				path: script.path
			}).catch((_) => console.error('this script has no non-archived version'))
			if (script_by_path?.hash != script.hash) {
				topHash = script_by_path?.hash
			}
		} else {
			topHash = undefined
		}
		intervalId && clearInterval(intervalId)
		deploymentInProgress = script.lock == undefined && script.lock_error_logs == undefined
		if (deploymentInProgress) {
			intervalId = setInterval(syncer, 500)
		}
		if (!script.path.startsWith(`u/${$userStore?.username}`) && script.path.split('/').length > 2) {
			invisible_to_owner = script.visible_to_runner_only
		}
	}

	onDestroy(() => {
		intervalId && clearInterval(intervalId)
	})

	let isValid = true

	let runLoading = false
	async function runScript(
		scheduledForStr: string | undefined,
		args: Record<string, any>,
		invisibleToOwner: boolean | undefined,
		overrideTag: string | undefined
	) {
		try {
			runLoading = true
			const scheduledFor = scheduledForStr ? new Date(scheduledForStr).toISOString() : undefined
			let run = await JobService.runScriptByHash({
				workspace: $workspaceStore!,
				hash: script?.hash ?? '',
				requestBody: args,
				scheduledFor,
				invisibleToOwner,
				tag: overrideTag,
				skipPreprocessor: true
			})
			await goto('/run/' + run + '?workspace=' + $workspaceStore)
		} catch (err) {
			runLoading = false
			sendUserToast(`Could not create job: ${err.body}`, true)
		}
	}

	let args: Record<string, any> | undefined = undefined
	let hash = window.location.hash
	if (hash.length > 1) {
		try {
			let searchParams = new URLSearchParams(hash.slice(1))
			let params = [...searchParams.entries()].map(([k, v]) => [k, JSON.parse(v)])
			args = Object.fromEntries(params)
		} catch (e) {
			console.error('Was not able to transform hash as args', e)
		}
	}

	let moveDrawer: MoveDrawer
	let deploymentDrawer: DeployWorkspaceDrawer
	let persistentScriptDrawer: PersistentScriptDrawer

	function getMainButtons(
		script: Script | undefined,
		args: object | undefined,
		topHash?: string,
		can_write?: boolean
	) {
		const buttons: any = []

		if (!topHash && script && !$userStore?.operator && !script.codebase) {
			buttons.push({
				label: 'Fork',
				buttonProps: {
					href: `${base}/scripts/add?template=${script.path}`,
					size: 'xs',
					color: 'light',
					startIcon: GitFork
				}
			})
		}

		if (!script) {
			return buttons
		}

		buttons.push({
			label: `View runs`,
			buttonProps: {
				href: `${base}/runs/${script.path}`,
				size: 'xs',
				color: 'light',
				startIcon: Play
			}
		})

		if (!script || $userStore?.operator || !can_write) {
			return buttons
		}

		if (Array.isArray(script.parent_hashes) && script.parent_hashes.length > 0) {
			buttons.push({
				label: `History`,
				buttonProps: {
					onClick: () => {
						versionsDrawerOpen = !versionsDrawerOpen
					},

					size: 'xs',
					color: 'light',
					startIcon: History
				}
			})
		}

		if (!$userStore?.operator) {
			buttons.push({
				label: 'Build app',
				buttonProps: {
					onClick: async () => {
						const app = createAppFromScript(script.path, script.schema)
						$importStore = JSON.parse(JSON.stringify(app))
						await goto('/apps/add?nodraft=true')
					},

					size: 'xs',
					color: 'light',
					startIcon: Table2
				}
			})

			if (script?.restart_unless_cancelled ?? false) {
				buttons.push({
					label: 'Current runs',
					buttonProps: {
						onClick: () => {
							persistentScriptDrawer.open?.(script)
						},
						size: 'xs',
						startIcon: Activity,
						color: 'dark',
						variant: 'contained'
					}
				})
			}

			if (!script.codebase) {
				buttons.push({
					label: 'Edit',
					buttonProps: {
						href: `${base}/scripts/edit/${script.path}?${
							topHash ? `&hash=${script.hash}&topHash=` + topHash : ''
						}`,
						size: 'xs',
						startIcon: Pen,
						color: 'dark',
						variant: 'contained',
						disabled: !can_write
					}
				})
			}
		}

		return buttons
	}
	$: mainButtons = getMainButtons(script, args, topHash, can_write)

	let deployUiSettings: WorkspaceDeployUISettings | undefined = undefined

	async function getDeployUiSettings() {
		if (!$enterpriseLicense) {
			deployUiSettings = ALL_DEPLOYABLE
			return
		}
		let settings = await WorkspaceService.getSettings({ workspace: $workspaceStore! })
		deployUiSettings = settings.deploy_ui ?? ALL_DEPLOYABLE
	}
	getDeployUiSettings()

	function getMenuItems(
		script: Script | undefined,
		deployUiSettings: WorkspaceDeployUISettings | undefined
	) {
		if (!script || $userStore?.operator) return []

		const menuItems: any = []

		menuItems.push({
			label: 'Move/Rename',
			Icon: FolderOpen,
			onclick: () => {
				moveDrawer.openDrawer(script?.path ?? '', script?.summary, 'script')
			}
		})

		menuItems.push({
			label: 'Audit logs',
			Icon: Eye,
			onclick: () => {
				goto(`/audit_logs?resource=${script?.path}`)
			}
		})

		menuItems.push({
			label: 'Share',
			Icon: Share,
			onclick: () => {
				shareModal.openDrawer(script?.path ?? '', 'script')
			}
		})

		if (isDeployable('script', script?.path ?? '', deployUiSettings)) {
			menuItems.push({
				label: 'Deploy to staging/prod',
				Icon: ChevronUpSquare,
				onclick: () => {
					deploymentDrawer.openDrawer(script?.path ?? '', 'script')
				}
			})
		}

		if (SCRIPT_VIEW_SHOW_PUBLISH_TO_HUB) {
			menuItems.push({
				label: 'Publish to Hub',
				Icon: Globe2,
				onclick: () => {
					if (!script) return

					window.open(
						scriptToHubUrl(
							script.content,
							script.summary,
							script.description ?? '',
							script.kind,
							script.language,
							script.schema,
							script.lock ?? '',
							$hubBaseUrlStore
						).toString(),
						'_blank'
					)
				}
			})
		}

		if (script.archived) {
			menuItems.push({
				label: 'Unarchive',
				Icon: ArchiveRestore,
				onclick: async () => {
					unarchiveScript(script.hash)
				},
				color: 'red'
			})
		} else {
			menuItems.push({
				label: 'Archive',
				Icon: Archive,
				onclick: async () => {
					archiveScript(script.hash)
				},
				color: 'red'
			})
		}

		menuItems.push({
			label: 'Delete',
			Icon: Trash,
			onclick: async () => {
				deleteScript(script.hash)
			},
			color: 'red'
		})

		return menuItems
	}

	let versionsDrawerOpen = false

	function onKeyDown(event: KeyboardEvent) {
		switch (event.key) {
			case 'Enter':
				if (event.ctrlKey || event.metaKey) {
					if (isValid) {
						event.preventDefault()
						runForm?.run()
					} else {
						sendUserToast('Please fix errors before running', true)
					}
				}
				break
		}
	}

	let token = 'TOKEN_TO_CREATE'
	let rightPaneSelected = 'saved_inputs'
</script>

<MoveDrawer
	bind:this={moveDrawer}
	on:update={async (e) => {
		await goto('/scripts/get/' + e.detail + `?workspace=${$workspaceStore}`)
		loadScript($page.params.hash)
	}}
/>

<svelte:window on:keydown={onKeyDown} />

<DeployWorkspaceDrawer bind:this={deploymentDrawer} />
<PersistentScriptDrawer bind:this={persistentScriptDrawer} />
<ShareModal bind:this={shareModal} />

{#if script}
	<Drawer bind:open={versionsDrawerOpen} size="1200px">
		<DrawerContent title="Versions History" on:close={() => (versionsDrawerOpen = false)} noPadding>
			<ScriptVersionHistory
				scriptPath={script.path}
				openDetails
				on:openDetails={(e) => {
					if (script) {
						goto(`/scripts/get/${e.detail.version}?workspace=${$workspaceStore}`)
					}
					versionsDrawerOpen = false
				}}
			/>
		</DrawerContent>
	</Drawer>
	{#key script.hash}
		<DetailPageLayout
			{triggersCount}
			bind:selected={rightPaneSelected}
			isOperator={$userStore?.operator}
		>
			<svelte:fragment slot="header">
				<DetailPageHeader
					{mainButtons}
					menuItems={getMenuItems(script, deployUiSettings)}
					title={defaultIfEmptyString(script.summary, script.path)}
					bind:errorHandlerMuted={script.ws_error_handler_muted}
					errorHandlerKind="script"
					scriptOrFlowPath={script.path}
					tag={script.tag}
				>
					<svelte:fragment slot="trigger-badges">
						<TriggersBadge
							showOnlyWithCount={true}
							path={script.path}
							newItem={false}
							isFlow={false}
							selected={rightPaneSelected == 'triggers'}
							on:select={() => {
								rightPaneSelected = 'triggers'
							}}
						/>
					</svelte:fragment>
					{#if $workspaceStore}
						<Star
							kind="script"
							path={script.path}
							{starred}
							workspace_id={$workspaceStore}
							on:starred={() => {
								starred = !starred
							}}
						/>
					{/if}
					{#if script.codebase}
						<Badge
							>bundle<Tooltip
								>This script is deployed as a bundle and can only be deployed from the CLI for now</Tooltip
							></Badge
						>
					{/if}
					{#if script?.priority != undefined}
						<div class="hidden md:block">
							<Badge color="blue" variant="outlined" size="xs">
								{`Priority: ${script.priority}`}
							</Badge>
						</div>
					{/if}
					{#if script?.restart_unless_cancelled ?? false}
						<button on:click={() => persistentScriptDrawer.open?.(script)}>
							<div class="hidden md:block">
								<Badge color="red" variant="outlined" size="xs">Persistent</Badge>
							</div>
						</button>
					{/if}
					{#if script?.concurrent_limit != undefined && script.concurrency_time_window_s != undefined}
						<div class="hidden md:block">
							<Badge color="gray" variant="outlined" size="xs">
								{`Concurrency limit: ${script.concurrent_limit} runs every ${script.concurrency_time_window_s}s`}
							</Badge>
						</div>
					{/if}
				</DetailPageHeader>
			</svelte:fragment>
			<svelte:fragment slot="form">
				<div class="p-8 w-full max-w-3xl mx-auto">
					<div class="flex flex-col gap-0.5 mb-4">
						{#if script.lock_error_logs || topHash || script.archived || script.deleted}
							<div class="flex flex-col gap-2 my-2">
								{#if script.lock_error_logs}
									<div
										class="bg-red-100 dark:bg-red-700 border-l-4 border-red-500 p-4"
										role="alert"
									>
										<p class="font-bold">Error deploying this script</p>
										<p>
											This script has not been deployed successfully because of the following
											errors:
										</p>
										<LogViewer content={script.lock_error_logs} isLoading={false} tag={undefined} />
									</div>
								{/if}
								{#if topHash}
									<div class="mt-2" />
									<Alert type="warning" title="Not HEAD">
										This hash is not HEAD (latest non-archived version at this path) :
										<a href="{base}/scripts/get/{topHash}?workspace={$workspaceStore}"
											>Go to the HEAD of this path</a
										>
									</Alert>
								{/if}
								{#if script.archived && !topHash}
									<Alert type="error" title="Archived">This path was archived</Alert>
								{/if}
								{#if script.deleted}
									<div
										class="bg-red-100 border-l-4 border-red-600 text-orange-700 p-4"
										role="alert"
									>
										<p class="font-bold">Deleted</p>
										<p>The content of this script was deleted (by an admin, no less)</p>
									</div>
								{/if}
							</div>
						{/if}

						{#if !emptyString(script.description)}
							<GfmMarkdown md={defaultIfEmptyString(script?.description, 'No description')} />
						{/if}
					</div>

					{#if deploymentInProgress}
						<Badge color="yellow">
							<Loader2 size={12} class="inline animate-spin mr-1" />
							Deployment in progress
						</Badge>
					{/if}

					<RunForm
						bind:scheduledForStr
						bind:invisible_to_owner
						bind:overrideTag
						viewKeybinding
						loading={runLoading}
						autofocus
						detailed={false}
						bind:isValid
						runnable={script}
						runAction={runScript}
						bind:args
						schedulable={true}
						bind:this={runForm}
					/>

					<div class="py-10" />
					{#if !emptyString(script.summary)}
						<div class="mb-2">
							<span class="!text-tertiary">{script.path}</span>
						</div>
					{/if}
					<div class="flex flex-row gap-x-2 flex-wrap items-center">
						<span class="text-sm text-tertiary">
							Edited <TimeAgo date={script.created_at || ''} /> by {script.created_by || 'unknown'}
						</span>
						<Badge small color="gray">
							{truncateHash(script?.hash ?? '')}
						</Badge>
						{#if script?.is_template}
							<Badge color="blue">Template</Badge>
						{/if}
						{#if script && script.kind !== 'script'}
							<Badge color="blue">
								{script?.kind}
							</Badge>
						{/if}

						<SharedBadge canWrite={can_write} extraPerms={script?.extra_perms ?? {}} />
					</div>
				</div>
			</svelte:fragment>
			<svelte:fragment slot="save_inputs">
				{#if args}
					<SavedInputs
						scriptPath={script?.path}
						scriptHash={topHash}
						{isValid}
						{args}
						on:selected_args={(e) => {
							const nargs = JSON.parse(JSON.stringify(e.detail))
							runForm?.setArgs(nargs)
							args = nargs
						}}
					/>
				{/if}
			</svelte:fragment>
			<svelte:fragment slot="webhooks">
				<div class="p-2">
					<WebhooksPanel
						bind:token
						scopes={[`run:script/${script?.path}`]}
						hash={script.hash}
						path={script.path}
						{args}
					/>
				</div>
			</svelte:fragment>
			<svelte:fragment slot="routes">
				<div class="p-2">
					<RoutesPanel path={script.path ?? ''} isFlow={false} />
				</div>
			</svelte:fragment>
			<svelte:fragment slot="websockets">
				<div class="p-2">
					<WebsocketTriggersPanel path={script.path ?? ''} isFlow={false} />
				</div>
			</svelte:fragment>
<<<<<<< HEAD
			<svelte:fragment slot="database">
				<div class="p-2">
					<DatabaseTriggersPanel path={script.path ?? ''} isFlow={false} />
=======
			<svelte:fragment slot="kafka">
				<div class="p-2">
					<KafkaTriggersPanel path={script.path ?? ''} isFlow={false} />
>>>>>>> d440a71e
				</div>
			</svelte:fragment>
			<svelte:fragment slot="emails">
				<div class="p-2">
					<EmailTriggerPanel
						bind:token
						scopes={[`run:script/${script?.path}`]}
						hash={script.hash}
						path={script.path}
					/>
				</div>
			</svelte:fragment>
			<svelte:fragment slot="schedules">
				<div class="p-2 mt-2">
					<RunPageSchedules
						schema={script.schema}
						isFlow={false}
						path={script.path ?? ''}
						{can_write}
					/>
				</div>
			</svelte:fragment>
			<svelte:fragment slot="script">
				<div class="h-full">
					<Skeleton {loading} layout={[[20]]} />

					<Tabs selected="code">
						<Tab value="code" size="xs">Code</Tab>
						<Tab value="dependencies" size="xs">Lockfile</Tab>
						<Tab value="schema" size="xs">Schema</Tab>
						<svelte:fragment slot="content">
							<TabContent value="code">
								<div class="p-2 w-full">
									<HighlightCode
										language={script.language}
										code={script.content}
										class="whitespace-pre-wrap"
									/>
								</div>
							</TabContent>
							<TabContent value="dependencies">
								<div>
									{#if script?.lock}
										<div class="relative overflow-x-auto w-full">
											<Button
												wrapperClasses="absolute top-2 right-2 z-20"
												on:click={() => copyToClipboard(script?.lock)}
												color="light"
												size="xs2"
												startIcon={{
													icon: ClipboardCopy
												}}
												iconOnly
											/>
											<pre class="bg-surface-secondary text-sm p-2 h-full overflow-auto w-full"
												>{script.lock}</pre
											>
										</div>
									{:else}
										<p class="bg-surface-secondary text-sm p-2">
											There is no lock file for this script
										</p>
									{/if}
								</div>
							</TabContent>
							<TabContent value="schema">
								<div class="p-1 relative h-full">
									<button
										on:click={() => copyToClipboard(JSON.stringify(script?.schema, null, 4))}
										class="absolute top-2 right-2"
									>
										<ClipboardCopy size={14} />
									</button>
									<Highlight language={json} code={JSON.stringify(script?.schema, null, 4)} />
								</div>
							</TabContent>
						</svelte:fragment>
					</Tabs>
				</div>

				{#if script.envs && script.envs.length > 0}
					<h3>Static Env Variables</h3>
					<ul>
						{#each script.envs as e}
							<li>{e}</li>
						{/each}
					</ul>
				{/if}
			</svelte:fragment>
			<svelte:fragment slot="cli">
				<div class="p-2 flex flex-col gap-4">
					<ClipboardPanel content={cliCommand} />
					<CliHelpBox />
				</div>
			</svelte:fragment>
		</DetailPageLayout>
	{/key}
{/if}<|MERGE_RESOLUTION|>--- conflicted
+++ resolved
@@ -88,13 +88,9 @@
 	import json from 'svelte-highlight/languages/json'
 	import { writable } from 'svelte/store'
 	import TriggersBadge from '$lib/components/graph/renderers/triggers/TriggersBadge.svelte'
-<<<<<<< HEAD
 	import WebsocketTriggersPanel from '$lib/components/triggers/websocket_triggers/WebsocketTriggersPanel.svelte'
+	import KafkaTriggersPanel from '$lib/components/triggers/KafkaTriggersPanel.svelte'
 	import DatabaseTriggersPanel from '$lib/components/triggers/database_triggers/DatabaseTriggersPanel.svelte'
-=======
-	import WebsocketTriggersPanel from '$lib/components/triggers/WebsocketTriggersPanel.svelte'
-	import KafkaTriggersPanel from '$lib/components/triggers/KafkaTriggersPanel.svelte'
->>>>>>> d440a71e
 
 	let script: Script | undefined
 	let topHash: string | undefined
@@ -732,15 +728,14 @@
 					<WebsocketTriggersPanel path={script.path ?? ''} isFlow={false} />
 				</div>
 			</svelte:fragment>
-<<<<<<< HEAD
+			<svelte:fragment slot="kafka">
+				<div class="p-2">
+					<KafkaTriggersPanel path={script.path ?? ''} isFlow={false} />
+				</div>
+			</svelte:fragment>
 			<svelte:fragment slot="database">
 				<div class="p-2">
 					<DatabaseTriggersPanel path={script.path ?? ''} isFlow={false} />
-=======
-			<svelte:fragment slot="kafka">
-				<div class="p-2">
-					<KafkaTriggersPanel path={script.path ?? ''} isFlow={false} />
->>>>>>> d440a71e
 				</div>
 			</svelte:fragment>
 			<svelte:fragment slot="emails">
